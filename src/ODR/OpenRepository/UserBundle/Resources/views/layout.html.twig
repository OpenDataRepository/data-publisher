{% extends '::base.html.twig' %}
{% set current_user = '' %}

{% set header_left_title = 'Search' %}
{% set header_left_path = path('odr_search') %}

{% set header_middle_title = '' %}
{% set header_middle_path = '' %}

{% set header_right_title = '' %}
{% set header_right_path = '' %}
{% set header_right_js = '' %}

{% block title %}ODR Admin{% endblock %}

{% set use_navigation_block = false %}

{% block body %}
    <section id="content" class="container_12 clearfix">
        <div class="ODROAuthProviderList">
            {% include "ODROpenRepositoryOAuthClientBundle:Connect:login.html.twig" %}
        </div>

        <div id="login_wrapper" style="text-align:center; margin-top:10px;">
            <div>
<<<<<<< HEAD
                {% if is_granted("IS_AUTHENTICATED_REMEMBERED") %}
                    {{ 'layout.logged_in_as'|trans({'%username%': app.user.username}, 'FOSUserBundle') }} |
                    <a href="{{ path('fos_user_security_logout') }}">
                        {{ 'layout.logout'|trans({}, 'FOSUserBundle') }}
                    </a>
                {% else %}
                    {# Don't display a link to log in here #}
                    {#<a href="{{ path('fos_user_security_login') }}">{{ 'layout.login'|trans({}, 'FOSUserBundle') }}</a>#}
                {% endif %}
=======
>>>>>>> 242c64aa
            </div>

            {# Doesn't seem to really do anything #}
            {% if app.request.hasPreviousSession %}
                {% for type, messages in app.session.flashbag.all() %}
                    {% for message in messages %}
                        <div class="flash-{{ type }}">
                            {{ message }}
                        </div>
                    {% endfor %}
                {% endfor %}
            {% endif %}

            <div class="ODRContentWrapper pure-u-1">
                <div class="ODRThemeElement pure-u-1">
                    <div class="ODRInnerBox pure-u-1">
                        <h3 class="ODRHeader"><i class="fa fa-md fa-info-circle fa-fw"></i>
                        {% if is_granted("IS_AUTHENTICATED_REMEMBERED") %}
                            {{ 'layout.logged_in_as'|trans({'%username%': app.user.username}, 'FOSUserBundle') }} |
                            <a href="{{ path('fos_user_security_logout') }}">
                                {{ 'layout.logout'|trans({}, 'FOSUserBundle') }}
                            </a>
                        {% else %}
                            <a href="{{ path('fos_user_security_login') }}">{{ 'layout.login'|trans({}, 'FOSUserBundle') }}</a>
                        {% endif %}
                        </h3>
                        <div class="ODRBodyContent">
                            {% block fos_user_content %}
                            {% endblock fos_user_content %}
                        </div>
                    </div>
                </div>
            </div>

        </div>
    </section>
{% endblock body %}<|MERGE_RESOLUTION|>--- conflicted
+++ resolved
@@ -23,7 +23,6 @@
 
         <div id="login_wrapper" style="text-align:center; margin-top:10px;">
             <div>
-<<<<<<< HEAD
                 {% if is_granted("IS_AUTHENTICATED_REMEMBERED") %}
                     {{ 'layout.logged_in_as'|trans({'%username%': app.user.username}, 'FOSUserBundle') }} |
                     <a href="{{ path('fos_user_security_logout') }}">
@@ -33,8 +32,6 @@
                     {# Don't display a link to log in here #}
                     {#<a href="{{ path('fos_user_security_login') }}">{{ 'layout.login'|trans({}, 'FOSUserBundle') }}</a>#}
                 {% endif %}
-=======
->>>>>>> 242c64aa
             </div>
 
             {# Doesn't seem to really do anything #}
