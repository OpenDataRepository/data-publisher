--- conflicted
+++ resolved
@@ -495,7 +495,7 @@
             // If this datatype has a default search key...
             $search_key = '';
             $search_params = array();
-            if ($target_datatype->getStoredSearchKeys()->count() > 0) {
+            if ($target_datatype->getStoredSearchKeys() && $target_datatype->getStoredSearchKeys()->count() > 0) {
                 // ...then extract it so the sidebar can load with said search key
                 /** @var StoredSearchKey $ssk */
                 $ssk = $target_datatype->getStoredSearchKeys()->first();
@@ -573,7 +573,6 @@
             // Render just the html for the base page and the search page...$this->render() apparently creates a full Response object
             // Wordpress Integrated - use full & body
             $site_baseurl = $this->container->getParameter('site_baseurl');
-<<<<<<< HEAD
             // print "WP Header: " . $request->wordpress_header; exit();
             if($this->container->getParameter('odr_wordpress_integrated')) {
                 $html = $this->renderView(
@@ -602,41 +601,6 @@
                         'target_datatype' => $target_datatype,
                         'datatype_array' => $datatype_array,
                         'datatype_relations' => $datatype_relations,
-
-                        // theme selection
-=======
-            $html = $this->renderView(
-                'ODROpenRepositorySearchBundle:Default:index.html.twig',
-                array(
-                    // required twig/javascript parameters
-                    'user' => $admin_user,
-                    'datatype_permissions' => $datatype_permissions,
-                    'datafield_permissions' => $datafield_permissions,
-
-                    'user_list' => $user_list,
-                    'logged_in' => $logged_in,
-                    'window_title' => $target_datatype->getShortName(),
-                    'intent' => 'searching',
-                    'sidebar_reload' => false,
-                    'search_slug' => $search_slug,
-                    'site_baseurl' => $site_baseurl,
-                    'search_string' => $search_string,
-                    'odr_tab_id' => $odr_tab_id,
-
-                    // required for background image
-                    'background_image_id' => $background_image_id,
-
-                    // datatype/datafields to search
-                    'target_datatype' => $target_datatype,
-                    'datatype_array' => $datatype_array,
-                    'datatype_relations' => $datatype_relations,
-
-                    // defaults if needed
-                    'search_key' => $search_key,
-                    'search_params' => $search_params,
-
-                    // theme selection
->>>>>>> a8f29a1c
 //                    'available_themes' => $available_themes,
                         'preferred_theme_id' => $preferred_theme_id,
                     )
