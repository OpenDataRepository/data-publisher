<?php

/**
 * Open Data Repository Data Publisher
 * Search Controller
 * (C) 2015 by Nathan Stone (nate.stone@opendatarepository.org)
 * (C) 2015 by Alex Pires (ajpires@email.arizona.edu)
 * Released under the GPLv2
 *
 * The search controller handles rendering of search pages and
 * the actual process of searching.
 *
 * The rendering of the results from searching is handled by
 * ODRCustomController.
 */

namespace ODR\OpenRepository\SearchBundle\Controller;

use Symfony\Bundle\FrameworkBundle\Controller\Controller;

// Controllers/Classes
use ODR\AdminBundle\Controller\ODRCustomController;
// Entites
use ODR\AdminBundle\Entity\DataFields;
use ODR\AdminBundle\Entity\DataType;
use ODR\AdminBundle\Entity\DataTypeMeta;
use ODR\AdminBundle\Entity\Theme;
use ODR\OpenRepository\UserBundle\Entity\User;
// Forms
// Symfony
use Symfony\Component\HttpFoundation\Request;
use Symfony\Component\HttpFoundation\Response;
use Symfony\Component\HttpFoundation\Cookie;
use Symfony\Component\HttpKernel\Exception\HttpException;


class DefaultController extends Controller
{

    /**
     * Provides error display capability to various parts of this controller.
     *
     * @param string $error_message
     * @param Request $request
     * @param boolean $inline
     *
     * @return Response
     */
    public function searchPageError($error_message, Request $request, $status_code = 500, $inline = false)
    {
        $return = array();
        $return['r'] = 0;
        $return['t'] = '';
        $return['d'] = '';

        $html = '';

        try
        {
            // Grab user and their permissions if possible
            /** @var User $user */
            $user = $this->container->get('security.token_storage')->getToken()->getUser();   // <-- will return 'anon.' when nobody is logged in

            // Store if logged in or not
            $logged_in = true;
            if ($user === 'anon.') {
                $user = null;
                $logged_in = false;
            }

            if ($inline) {
                $templating = $this->get('templating');
                $return['d'] = array(
                    'html' => $templating->render(
                        'ODROpenRepositorySearchBundle:Default:searchpage_error.html.twig',
                        array(
                            'logged_in' => $logged_in,
                            'error_message' => $error_message,
                        )
                    )
                );
            }
            else {
                // Grab user permissions if possible
                $datatype_permissions = array();
                if ($logged_in) {
                    /** @var ODRCustomController $odrcc */
                    $odrcc = $this->get('odr_custom_controller', $request);
                    $odrcc->setContainer($this->container);

                    /** @var \Doctrine\ORM\EntityManager $em */
                    $em = $this->getDoctrine()->getManager();
                    $user_permissions = $odrcc->getUserPermissionsArray($em, $user->getId());
                    $datatype_permissions = $user_permissions['datatypes'];
                }

                $site_baseurl = $this->container->getParameter('site_baseurl');
                if ($this->container->getParameter('kernel.environment') === 'dev')
                    $site_baseurl .= '/app_dev.php';

                // Generate a random key to identify this tab
                $tokenGenerator = $this->container->get('fos_user.util.token_generator');
                $odr_tab_id = substr($tokenGenerator->generateToken(), 0, 15);

                $html = $this->renderView(
                    'ODROpenRepositorySearchBundle:Default:index_error.html.twig',
                    array(
                        // required twig/javascript parameters
                        'user' => $user,
                        'user_permissions' => $datatype_permissions,

//                        'user_list' => $user_list,
                        'logged_in' => $logged_in,
                        'window_title' => 'ODR Admin',
                        'source' => 'searching',
                        'search_slug' => 'admin',
                        'site_baseurl' => $site_baseurl,
                        'search_string' => '',
                        'odr_tab_id' => $odr_tab_id,

                        'error_message' => $error_message,
                    )
                );
            }
        }
        catch (\Exception $e) {
            $return['r'] = 1;
            $return['t'] = 'ex';
            $return['d'] = 'Error 0x22127327 ' . $e->getMessage();
        }

        $response = null;
        if ($inline) {
            $response = new Response(json_encode($return));
            $response->setStatusCode($status_code);
            $response->headers->set('Content-Type', 'application/json');
        }
        else {
            $response = new Response($html);
            $response->setStatusCode($status_code);
            $response->headers->set('Content-Type', 'text/html');
        }

        return $response;
    }


    /**
     * Returns a list of all datatypes which are either children or linked to an optional target datatype, minus the ones a user doesn't have permissions to see
     *
     * @param \Doctrine\ORM\EntityManager $em
     * @param integer $target_datatype_id      If set, which top-level datatype to save child/linked datatypes for
     * @param array $datatype_permissions      If set, the current user's permissions array
     *
     * @return array
     */
    private function getRelatedDatatypes($em, $target_datatype_id = null, $datatype_permissions = array())
    {
        // Grab all entities out of the 
        $query = $em->createQuery(
           'SELECT ancestor.id AS ancestor_id, ancestor_meta.shortName AS ancestor_name, descendant.id AS descendant_id, descendant_meta.shortName AS descendant_name, descendant_meta.publicDate AS public_date, dtm.is_link AS is_link
            FROM ODRAdminBundle:DataTree AS dt
            JOIN ODRAdminBundle:DataTreeMeta AS dtm WITH dtm.dataTree = dt
            JOIN ODRAdminBundle:DataType AS ancestor WITH dt.ancestor = ancestor
            JOIN ODRAdminBundle:DataTypeMeta AS ancestor_meta WITH ancestor_meta.dataType = ancestor
            JOIN ODRAdminBundle:DataType AS descendant WITH dt.descendant = descendant
            JOIN ODRAdminBundle:DataTypeMeta AS descendant_meta WITH descendant_meta.dataType = descendant
            WHERE dt.deletedAt IS NULL AND dtm.deletedAt IS NULL AND ancestor.deletedAt IS NULL AND ancestor_meta.deletedAt IS NULL AND descendant.deletedAt IS NULL AND descendant_meta.deletedAt IS NULL');
        $results = $query->getArrayResult();

        $datatype_names = array();
        $descendant_of = array();
        $links = array();
        foreach ($results as $num => $result) {
            $ancestor_id = $result['ancestor_id'];
            $ancestor_name = $result['ancestor_name'];
            $descendant_id = $result['descendant_id'];
            $descendant_name = $result['descendant_name'];
            $public_date = $result['public_date'];
            $is_link = $result['is_link'];

            $datatype_is_public = true;
            if ( $public_date->format('Y-m-d H:i:s') == '2200-01-01 00:00:00' )
                $datatype_is_public = false;

            if ($is_link == 0) {
                // Save childtypes encountered
                if ( !isset($descendant_of[$ancestor_id]) ) {
                    $descendant_of[$ancestor_id] = array();
                    $datatype_names[$ancestor_id] = $ancestor_name;
                }

                // Only save this datatype if the user is allowed to view it
                if ( $datatype_is_public || (isset($datatype_permissions[$descendant_id]) && isset($datatype_permissions[$descendant_id]['dt_view'])) ) {
                    $descendant_of[$ancestor_id][] = $descendant_id;
                    $datatype_names[$descendant_id] = $descendant_name;
                }
            }
            else {
                // Save datatype links encountered
                if ( !isset($links[$ancestor_id]) ) {
                    $links[$ancestor_id] = array();
                    $datatype_names[$ancestor_id] = $ancestor_name;
                }

                // Only save this datatype if the user is allowed to view it
                if ( $datatype_is_public || (isset($datatype_permissions[$descendant_id]) && isset($datatype_permissions[$descendant_id]['dt_view'])) ) {
                    $links[$ancestor_id][] = $descendant_id;
                    $datatype_names[$descendant_id] = $descendant_name;
                }
            }
        }

/*
print '$target_datatype_id: '.$target_datatype_id."\n";
//print '$descendant_of: '.print_r($descendant_of, true)."\n";
print '$links: '.print_r($links, true)."\n";
*/

        $descendants = array();
        if ($target_datatype_id == null) {
            $descendants = $descendant_of;
        }
        else {
            // Only want ids of datatypes that are descendants of the given datatype
            $list = array($target_datatype_id);

            while ( count($list) > 0 ) {
                // Grab the id of the first datatype to process
                $datatype_id = array_shift($list);

                // Save any descendants of this datatype
                if ( isset($descendant_of[$datatype_id]) )
                    $descendants[$datatype_id] = $descendant_of[$datatype_id];
                else
                    $descendants[$datatype_id] = '';

                // If there are descendants of this datatype, queue them for processing
                $tmp = array();
                if ( isset($descendant_of[$datatype_id]) ) {
                    $tmp = $descendant_of[$datatype_id];

                    foreach ($tmp as $num => $id)
                        $list[] = $id;
                }
            }

            // TODO - links in childtypes? 
            // Only save datatypes that are linked to the target datatype
            foreach ($links as $ancestor_id => $tmp) {
                if ($ancestor_id != $target_datatype_id)
                    unset($links[$ancestor_id]);
            }
        }

        $linked_datatypes = array();
        if ( isset($links[$target_datatype_id]) )
            $linked_datatypes = $links[$target_datatype_id];

        $datatype_tree = array(
            'target_datatype' => $target_datatype_id,
            'child_datatypes' => $descendants,
            'linked_datatypes' => $linked_datatypes,
            'datatype_names' => $datatype_names,
        );
/*
print '<pre>';
print_r($datatype_tree);
print '</pre>';
exit();
*/

        return $datatype_tree;
    }


    /**
     * Given a list of datatypes, returns an array of all datafields the requesting user is allowed to search
     *
     * @param \Doctrine\ORM\EntityManager $em
     * @param array $related_datatypes          An array returned by @see self::getRelatedDatatypes()
     * @param boolean $logged_in
     * @param array $datatype_permissions       If set, the current user's datatype permission array
     * @param array $datafield_permissions      If set, the current user's datafield permission array
     *
     * @return array an array of ODR\AdminBundle\Entity\DataFields objects, grouped by their Datatype id
     */
    private function getSearchableDatafields($em, $related_datatypes, $logged_in, $datatype_permissions = array(), $datafield_permissions = array())
    {
        $searchable_datafields = array();

        // Need an array of related datatypes...MUST NOT be a comma-separated string for some reasno
        $datatype_list = array();
        foreach ($related_datatypes['child_datatypes'] as $datatype_id => $tmp)
            $datatype_list[] = $datatype_id;
        foreach ($related_datatypes['linked_datatypes'] as $num => $linked_datatype_id)
            $datatype_list[] = $linked_datatype_id;


        // Get all searchable datafields of all datatypes that the user is allowed to search on
        $query = $em->createQuery(
           'SELECT dt.id AS dt_id, dfm.publicDate AS public_date, df
            FROM ODRAdminBundle:DataType AS dt
            JOIN ODRAdminBundle:Theme AS t WITH t.dataType = dt
            JOIN ODRAdminBundle:ThemeElement AS te WITH te.theme = t
            JOIN ODRAdminBundle:ThemeDataField AS tdf WITH tdf.themeElement = te
            JOIN ODRAdminBundle:DataFields AS df WITH tdf.dataField = df
            JOIN ODRAdminBundle:DataFieldsMeta AS dfm WITH dfm.dataField = df
            JOIN ODRAdminBundle:FieldType AS ft WITH dfm.fieldType = ft
            WHERE dt.id IN (:datatypes) AND t.themeType = :theme_type AND dfm.searchable > 0
            AND df.deletedAt IS NULL AND dfm.deletedAt IS NULL AND dt.deletedAt IS NULL'
        )->setParameters( array('datatypes' => $datatype_list, 'theme_type' => 'master') );
        $results = $query->getResult();
//        $results = $query->getArrayResult();

//print '<pre>'.print_r($results, true).'</pre>';  exit();

        foreach ($results as $result) {
            $dt_id = $result['dt_id'];
            $public_date = $result['public_date']->format('Y-m-d H:i:s');

            /** @var DataFields $datafield */
            $datafield = $result[0];
            $df_id = $datafield->getId();

            $datafield_is_public = true;
            if ($public_date == '2200-01-01 00:00:00')
                $datafield_is_public = false;

            $can_view_datafield = false;
            if ( isset($datafield_permissions[$df_id]) && isset($datafield_permissions[$df_id]['view']) )
                $can_view_datafield = true;

            if ( !$datafield_is_public && !$can_view_datafield ) {
                // the user lacks the view permission for this datafield...don't save in $datafield_array
            }
            else {
                // The user has permissions to view this datafield...save it
                if ( !isset($searchable_datafields[$dt_id]) )
                    $searchable_datafields[$dt_id] = array();

                $searchable_datafields[$dt_id][] = $datafield;
            }
        }

        return $searchable_datafields;
    }


    /**
     * Renders the base page for searching purposes
     * 
     * @param String $search_slug   Which datatype to load a search page for.
     * @param String $search_string An optional string to immediately enter into the general search field and search with.
     * @param Request $request
     * 
     * @return Response
     */
    public function searchpageAction($search_slug, $search_string, Request $request)
    {
        $html = '';

        try {

            /** @var \Doctrine\ORM\EntityManager $em */
            $em = $this->getDoctrine()->getManager();

            /** @var ODRCustomController $odrcc */
            $odrcc = $this->get('odr_custom_controller', $request);
            $odrcc->setContainer($this->container);

            $cookies = $request->cookies;

            // ------------------------------
            // Grab user and their permissions if possible
            /** @var User $admin_user */
            $admin_user = $this->container->get('security.token_storage')->getToken()->getUser();   // <-- will return 'anon.' when nobody is logged in
            $datatype_permissions = array();
            $datafield_permissions = array();

            // Store if logged in or not
            $logged_in = true;
            if ($admin_user === 'anon.') {
                $admin_user = null;
                $logged_in = false;
            }
            else {
                // Grab user permissions
                $user_permissions = $odrcc->getUserPermissionsArray($em, $admin_user->getId());
                $datatype_permissions = $user_permissions['datatypes'];
                $datafield_permissions = $user_permissions['datafields'];
            }
            // ------------------------------


            // Locate the datatype referenced by the search slug, if possible...
            $target_datatype = null;
            if ($search_slug == '') {
                if ( $cookies->has('prev_searched_datatype') ) {
                    $search_slug = $cookies->get('prev_searched_datatype');
                    return $this->redirect( $this->generateUrl('odr_search', array( 'search_slug' => $search_slug ) ));
                }
                else {
                    if ($logged_in) {
                        // Instead of displaying a "page not found", redirect to the datarecord list
                        $baseurl = $this->generateUrl('odr_admin_homepage');
                        $hash = $this->generateUrl('odr_list_types', array( 'section' => 'records') );

                        return $this->redirect( $baseurl.'#'.$hash );
                    }
                    else {
                        return $this->redirect( $this->generateUrl('odr_admin_homepage') );
                    }
                }
            }
            else {
                /** @var DataTypeMeta $meta_entry */
                $meta_entry = $em->getRepository('ODRAdminBundle:DataTypeMeta')->findOneBy( array('searchSlug' => $search_slug) );
                if ($meta_entry == null)
                    return self::searchPageError("Page not found", $request, 404);
                $target_datatype = $meta_entry->getDataType();
                if ($target_datatype == null)
                    return self::searchPageError("Page not found", $request, 404);
            }
            /** @var DataType $target_datatype */


            // Check if user has permission to view datatype
            $target_datatype_id = $target_datatype->getId();

            $can_view_datatype = false;
            if ( isset($datatype_permissions[ $target_datatype_id ]) && isset($datatype_permissions[ $target_datatype_id ][ 'dt_view' ]) )
                $can_view_datatype = true;

            $can_view_datarecord = false;
            if ( isset($datatype_permissions[ $target_datatype_id ]) && isset($datatype_permissions[ $target_datatype_id ][ 'dr_view' ]) )
                $can_view_datarecord = true;

            if ( !$target_datatype->isPublic() && !$can_view_datatype )
                return self::searchPageError("You don't have permission to access this DataType.", $request, 403);


            // Need to grab all searchable datafields for the target_datatype and its descendants

            // ----------------------------------------
            // Grab ids of all datatypes related to the requested datatype that the user can view
            $related_datatypes = self::getRelatedDatatypes($em, $target_datatype_id, $datatype_permissions);

            // Grab all searchable datafields
            $searchable_datafields = self::getSearchableDatafields($em, $related_datatypes, $logged_in, $datatype_permissions, $datafield_permissions);

            // ----------------------------------------
            // Grab a random background image if one exists and the user is allowed to see it
            $background_image_id = null;
            if ( $target_datatype !== null && $target_datatype->getBackgroundImageField() !== null) {

                // Determine whether the user is allowed to view the background image datafield
                $df = $target_datatype->getBackgroundImageField();

                $can_view_datafield = false;
                if ( isset($datafield_permissions[$df->getId()]) && isset($datafield_permissions[$df->getId()]['view']) )
                    $can_view_datafield = true;

                if ( $df->isPublic() || $can_view_datafield ) {
                    $query = null;
                    if ($can_view_datarecord) {
                        // Users without the $can_view_datarecord permission can only all images in all datarecords of this datatype
                        $query = $em->createQuery(
                           'SELECT i.id AS image_id
                            FROM ODRAdminBundle:Image as i
                            JOIN ODRAdminBundle:DataRecordFields AS drf WITH i.dataRecordFields = drf
                            JOIN ODRAdminBundle:DataRecord AS dr WITH drf.dataRecord = dr
                            WHERE i.original = 1 AND i.dataField = :datafield_id AND i.encrypt_key != :encrypt_key
                            AND i.deletedAt IS NULL AND drf.deletedAt IS NULL AND dr.deletedAt IS NULL'
                        )->setParameters( array('datafield_id' => $df->getId(), 'encrypt_key' => '') );
                    }
                    else {
                        // Users without the $can_view_datarecord permission can only view public images in public datarecords of this datatype
                        $query = $em->createQuery(
                           'SELECT i.id AS image_id
                            FROM ODRAdminBundle:Image as i
                            JOIN ODRAdminBundle:ImageMeta AS im WITH im.image = i
                            JOIN ODRAdminBundle:DataRecordFields AS drf WITH i.dataRecordFields = drf
                            JOIN ODRAdminBundle:DataRecord AS dr WITH drf.dataRecord = dr
                            JOIN ODRAdminBundle:DataRecordMeta AS drm WITH drm.dataRecord = dr
                            WHERE i.original = 1 AND i.dataField = :datafield_id AND i.encrypt_key != :encrypt_key
                            AND im.publicDate NOT LIKE :public_date AND drm.publicDate NOT LIKE :public_date
                            AND i.deletedAt IS NULL AND im.deletedAt IS NULL AND drf.deletedAt IS NULL AND dr.deletedAt IS NULL AND drm.deletedAt IS NULL'
                        )->setParameters( array('datafield_id' => $df->getId(), 'encrypt_key' => '', 'public_date' => '2200-01-01 00:00:00') );
                    }
                    $results = $query->getArrayResult();

                    // Pick a random image from the list of available images
                    if (count($results) > 0) {
                        $index = rand(0, count($results) - 1);
                        $background_image_id = $results[$index]['image_id'];
                    }
                }
            }


            // ----------------------------------------
            // Grab users to populate the created/modified by boxes with
            $user_manager = $this->container->get('fos_user.user_manager');
            /** @var User[] $user_list */
            $user_list = $user_manager->findUsers();

            // Determine if the user has the permissions required to see anybody in the created/modified by search fields
            $admin_permissions = array();
            foreach ($datatype_permissions as $datatype_id => $up) {
                if ( (isset($up['dr_edit']) && $up['dr_edit'] == 1) || (isset($up['dr_delete']) && $up['dr_delete'] == 1) || (isset($up['dr_add']) && $up['dr_add'] == 1) ) {
                    $admin_permissions[ $datatype_id ] = $up;
                }
            }

            if ( $admin_user == null || count($admin_permissions) == 0 ) {
                // Not logged in, or has none of the required permissions
                $user_list = array();
            }
            else if ( $admin_user->hasRole('ROLE_SUPER_ADMIN') ) {
                /* do nothing, which lets the user see everybody */
            }
            else {
                // Get a list of datatypes the user is allowed to access
                $datatype_list = array();
                foreach ($admin_permissions as $dt_id => $tmp)
                    $datatype_list[] = $dt_id;

                // Get all other users which can view that list of datatypes
                $query = $em->createQuery(
                   'SELECT u
                    FROM ODROpenRepositoryUserBundle:User AS u
                    JOIN ODRAdminBundle:UserGroup AS ug WITH ug.user = u
                    JOIN ODRAdminBundle:Group AS g WITH ug.group = g
                    JOIN ODRAdminBundle:GroupDatatypePermissions AS gdtp WITH gdtp.group = g
                    JOIN ODRAdminBundle:GroupDatafieldPermissions AS gdfp WITH gdfp.group = g
                    WHERE g.dataType IN (:datatypes) AND (gdtp.can_add_datarecord = 1 OR gdtp.can_delete_datarecord = 1 OR gdfp.can_edit_datafield = 1)
                    GROUP BY u.id'
                )->setParameters( array('datatypes' => $datatype_list) );   // purposefully getting ALL users, including the ones that are deleted
                $results = $query->getResult();

                // Convert them into a list of users that the admin user is allowed to search by
                $user_list = array();
                foreach ($results as $user)
                    $user_list[] = $user;
            }

            // Generate a random key to identify this tab
            $tokenGenerator = $this->container->get('fos_user.util.token_generator');
            $odr_tab_id = substr($tokenGenerator->generateToken(), 0, 15);


            // ----------------------------------------
            // Render just the html for the base page and the search page...$this->render() apparently creates a full Response object
            $site_baseurl = $this->container->getParameter('site_baseurl');
            if ($this->container->getParameter('kernel.environment') === 'dev')
                $site_baseurl .= '/app_dev.php';

            $html = $this->renderView(
                'ODROpenRepositorySearchBundle:Default:index.html.twig',
                array(
                    // required twig/javascript parameters
                    'user' => $admin_user,
                    'datatype_permissions' => $datatype_permissions,
                    'datafield_permissions' => $datafield_permissions,

                    'user_list' => $user_list,
                    'logged_in' => $logged_in,
                    'window_title' => $target_datatype->getShortName(),
                    'source' => 'searching',
                    'search_slug' => $search_slug,
                    'site_baseurl' => $site_baseurl,
                    'search_string' => $search_string,
                    'odr_tab_id' => $odr_tab_id,

                    // required for background image
                    'background_image_id' => $background_image_id,

                    // datatype/datafields to search
                    'target_datatype' => $target_datatype,
                    'related_datatypes' => $related_datatypes,
                    'searchable_datafields' => $searchable_datafields,
                )
            );

            // Clear the previously viewed datarecord since the user is probably pulling up a new list if he looks at this
            $session = $request->getSession();
            $session->set('scroll_target', '');
        }
        catch (\Exception $e) {
            // This and ODRAdminBundle:Default:indexAction() are currently the only two controller actions that make Symfony handle the errors instead of AJAX popups
            throw new HttpException( 500, 'Error 0x81286282', $e );
        }

        $response = new Response($html);
        $response->headers->set('Content-Type', 'text/html');
        $response->headers->setCookie(new Cookie('prev_searched_datatype', $search_slug));
        return $response;
    }


    /**
     * Renders a version of the search page currently used for linking datarecords.
     * TODO - move this somewhere?  reorganize so that this is the action that renders search page?
     * 
     * @param integer $target_datatype_id The database id of the DataType marked for searching...
     * @param Request $request
     * 
     * @return Response
     */
    public function searchboxAction($target_datatype_id, Request $request)
    {
        $return = array();
        $return['r'] = 0;
        $return['t'] = '';
        $return['d'] = '';

        try {
            // Need to only return top-level datatypes
            /** @var \Doctrine\ORM\EntityManager $em */
            $em = $this->getDoctrine()->getManager();

            /** @var ODRCustomController $odrcc */
            $odrcc = $this->get('odr_custom_controller', $request);
            $odrcc->setContainer($this->container);

            // Need to grab all searchable datafields for the target_datatype and its descendants
            /** @var DataType $target_datatype */
            $target_datatype = $em->getRepository('ODRAdminBundle:DataType')->find($target_datatype_id);
            if ($target_datatype == null)
                return $odrcc->deletedEntityError('Datatype');

            // ------------------------------
            // Grab user and their permissions if possible
            /** @var User $admin_user */
            $admin_user = $this->container->get('security.token_storage')->getToken()->getUser();   // <-- will return 'anon.' when nobody is logged in
            $user_permissions = $odrcc->getUserPermissionsArray($em, $admin_user->getId());
            $datatype_permissions = $user_permissions['datatypes'];
            $datafield_permissions = $user_permissions['datafields'];

            $logged_in = true;

            // ----------------------------------------
            // Grab ids of all datatypes related to the requested datatype that the user can view
            $related_datatypes = self::getRelatedDatatypes($em, $target_datatype_id, $datatype_permissions);
            // Grab all searchable datafields 
            $searchable_datafields = self::getSearchableDatafields($em, $related_datatypes, $logged_in, $datatype_permissions, $datafield_permissions);


            // Grab all the users
            $user_manager = $this->container->get('fos_user.user_manager');
            /** @var User[] $user_list */
            $user_list = $user_manager->findUsers();

            // Determine if the user has the permissions required to see anybody in the created/modified by search fields
            $admin_permissions = array();
            foreach ($datatype_permissions as $datatype_id => $up) {
                if ( (isset($up['dr_edit']) && $up['dr_edit'] == 1) || (isset($up['dr_delete']) && $up['dr_delete'] == 1) || (isset($up['dr_add']) && $up['dr_add'] == 1) ) {
                    $admin_permissions[ $datatype_id ] = $up;
                }
            }


            if ( $admin_user == null || count($admin_permissions) == 0 ) {
                // Not logged in, or has none of the required permissions
                $user_list = array();
            }
            else if ( $admin_user->hasRole('ROLE_SUPER_ADMIN') ) {
                /* do nothing, which will let the user see everybody */
            }
            else {
                // Get a list of datatypes the user is allowed to access
                $datatype_list = array();
                foreach ($admin_permissions as $dt_id => $tmp)
                    $datatype_list[] = $dt_id;

                // Get all other users which can view that list of datatypes
                $query = $em->createQuery(
                   'SELECT u
                    FROM ODROpenRepositoryUserBundle:User AS u
                    JOIN ODRAdminBundle:UserGroup AS ug WITH ug.user = u
                    JOIN ODRAdminBundle:Group AS g WITH ug.group = g
                    JOIN ODRAdminBundle:GroupDatatypePermissions AS gdtp WITH gdtp.group = g
                    JOIN ODRAdminBundle:GroupDatafieldPermissions AS gdfp WITH gdfp.group = g
                    WHERE g.dataType IN (:datatypes) AND (gdtp.can_add_datarecord = 1 OR gdtp.can_delete_datarecord = 1 OR gdfp.can_edit_datafield = 1)
                    GROUP BY u.id'
                )->setParameters( array('datatypes' => $datatype_list) );   // purposefully getting ALL users, including the ones that are deleted
                $results = $query->getResult();

                // Convert them into a list of users that the admin user is allowed to search by
                $user_list = array();
                foreach ($results as $user)
                    $user_list[] = $user;
            }


            // Render the template
            $site_baseurl = $this->container->getParameter('site_baseurl');
            $templating = $this->get('templating');
            $return['d'] = array(
                'html' => $templating->render(
                    'ODROpenRepositorySearchBundle:Default:search.html.twig',
                    array(
                        // required twig/javascript parameters
                        'user' => $admin_user,
                        'datatype_permissions' => $datatype_permissions,
                        'datafield_permissions' => $datafield_permissions,

                        'user_list' => $user_list,
                        'logged_in' => $logged_in,
//                        'window_title' => $target_datatype->getShortName(),
                        'source' => 'linking',
//                        'search_slug' => $search_slug,
                        'site_baseurl' => $site_baseurl,
//                        'search_string' => $search_string,

                        // required for background image
                        'background_image_id' => null,

                        // datatype/datafields to search
                        'target_datatype' => $target_datatype,
                        'related_datatypes' => $related_datatypes,
                        'searchable_datafields' => $searchable_datafields,
                    )
                )
            );

            // Clear the previously viewed datarecord since the user is probably pulling up a new list if he looks at this
            $session = $request->getSession();
            $session->set('scroll_target', '');

        }
        catch (\Exception $e) {
            $return['r'] = 1;
            $return['t'] = 'ex';
            $return['d'] = 'Error 0x18742232 ' . $e->getMessage();
        }

        $response = new Response(json_encode($return));
        $response->headers->set('Content-Type', 'application/json');
        return $response;
    }


    /**
     * Renders a Short/Textresults list of all datarecords stored in a given memcached key
     * 
     * @param string $search_key The terms the user is searching for
     * @param integer $offset    Which page of the search results to render
     * @param string $source     "searching" if searching from frontpage, or "linking" if searching for datarecords to link
     * @param Request $request
     * 
     * @return Response
     */
    public function renderAction($search_key, $offset, $source, Request $request)
    {
        $return = array();
        $return['r'] = 0;
        $return['t'] = '';
        $return['d'] = '';

        try {
            // Grab default objects
            /** @var \Doctrine\ORM\EntityManager $em */
            $em = $this->getDoctrine()->getManager();
//            $templating = $this->get('templating');
/*
            $redis = $this->container->get('snc_redis.default');;
            // $redis->setOption(\Redis::OPT_SERIALIZER, \Redis::SERIALIZER_PHP);
            $redis_prefix = $this->container->getParameter('memcached_key_prefix');
            $session = $request->getSession();
*/
            /** @var ODRCustomController $odrcc */
            $odrcc = $this->get('odr_custom_controller', $request);
            $odrcc->setContainer($this->container);

            // --------------------
            // Determine user privileges
            /** @var User $user */
            $user = $this->container->get('security.token_storage')->getToken()->getUser();
            $datatype_permissions = array();
            $datafield_permissions = array();

            if ($user !== 'anon.') {
                $user_permissions = $odrcc->getUserPermissionsArray($em, $user->getId());
                $datatype_permissions = $user_permissions['datatypes'];
                $datafield_permissions = $user_permissions['datafields'];
            }
            // --------------------


            // -----------------------------------
            // Attempt to load the search results (for this user and/or search string?) from memcached
            // Extract the datatype id from the search string
            $datatype_id = '';
            $tokens = preg_split("/\|(?![\|\s])/", $search_key);
            foreach ($tokens as $num => $token) {
                $pieces = explode('=', $token);
                if ($pieces[0] == 'dt_id') {
                    $datatype_id = $pieces[1];
                    break;
                }
            }

            if ( $datatype_id == ''|| !is_numeric($datatype_id) )
                throw new \Exception('Invalid search string');


            // Attempt to grab the list of datarecords from the cache...
            $search_params = $odrcc->getSavedSearch($em, $user, $datatype_permissions, $datafield_permissions, $datatype_id, $search_key, $request);
            if ($search_params['redirect'] == 1) {
                $url = $this->generateUrl('odr_search_render', array('search_key' => $search_params['encoded_search_key'], 'offset' => 1, 'source' => 'searching'));
                return $odrcc->searchPageRedirect($user, $url);
            }

            // Now that the search is guaranteed to exist and be correct...get all pieces of info about the search
            /** @var DataType $datatype */
            $datatype = $em->getRepository('ODRAdminBundle:DataType')->find( $search_params['datatype_id'] );
            $datarecord_list = $search_params['datarecord_list'];
            $encoded_search_key = $search_params['encoded_search_key'];

            // Turn the search results string into an array of datarecord ids
            $datarecords = array();
            if ( trim($datarecord_list) !== '')
                $datarecords = explode(',', trim($datarecord_list));


            // -----------------------------------
            // Bypass list entirely if only one datarecord
            if ( count($datarecords) == 1 && $source !== 'linking' ) {
                $datarecord_id = $datarecords[0];

                // Can't use $this->redirect, because it won't update the hash...
                $return['r'] = 2;
                $return['d'] = array( 'url' => $this->generateUrl('odr_display_view', array('datarecord_id' => $datarecord_id)) );

                $response = new Response(json_encode($return));
                $response->headers->set('Content-Type', 'application/json');
                return $response;
            }


            // -----------------------------------
            // TODO - better error handling, likely need more options as well...going to need a way to get which theme the user wants to use too
            // Grab the desired theme to use for rendering search results
            $theme_type = null;
            if ($source == 'linking' || $datatype->getUseShortResults() == 0)
                $theme_type = 'table';
            else
                $theme_type = 'search_results';

            /** @var Theme $theme */
            $theme = $em->getRepository('ODRAdminBundle:Theme')->findOneBy( array('dataType' => $datatype->getId(), 'themeType' => $theme_type) );

            // Lets just use master if theme is null....
            if ($theme == null) {
                $theme_type = 'master';
                $theme = $em->getRepository('ODRAdminBundle:Theme')->findOneBy( array('dataType' => $datatype->getId(), 'themeType' => $theme_type) );
            }
<<<<<<< HEAD
                
=======

            // Temporarily set theme to master...
            // $theme_type = 'master';
            // $theme = $em->getRepository('ODRAdminBundle:Theme')->findOneBy( array('dataType' => $datatype->getId(), 'themeType' => $theme_type) );

>>>>>>> 242c64aa
            if ($theme == null)
                throw new \Exception('The datatype "'.$datatype->getShortName().'" wants to use a "'.$theme_type.'" theme to render search results, but no such theme exists.');


            // -----------------------------------
            // Render and return the page
            $path_str = $this->generateUrl('odr_search_render', array('search_key' => $encoded_search_key) );   // this will double-encode the search key, mostly
            $path_str = urldecode($path_str);   // decode the resulting string so search-key is only single-encoded

            $target = 'results';
            if ($source == 'linking')
                $target = $source;

            $html = $odrcc->renderList($datarecords, $datatype, $theme, $user, $path_str, $target, $encoded_search_key, $offset, $request);

             $return['d'] = array(
                'html' => $html,
            );

        }
        catch (\Exception $e) {
            $return['r'] = 1;
            $return['t'] = 'ex';
            $return['d'] = 'Error 0x14168352 ' . $e->getMessage();
        }

        $response = new Response(json_encode($return));
        $response->headers->set('Content-Type', 'application/json');
        return $response;
    }


    /**
     * Called when the user performs a search from the search page.
     * 
     * @param string $search_key The terms the user wants to search on
     * @param Request $request
     * 
     * @return Response
     */
    public function searchAction($search_key, Request $request)
    {
        $return = array();
        $return['r'] = 0;
        $return['t'] = '';
        $return['d'] = '';

        try {
            //
            $search_params = self::performSearch($search_key, $request);

            if ( $search_params['error'] == true ) {
                throw new \Exception( $search_params['message'] );
            }
            else if ( $search_params['redirect'] == true ) {
                // Theoretically, this should never be true...
                /** @var ODRCustomController $odrcc */
                $odrcc = $this->get('odr_custom_controller', $request);
                $odrcc->setContainer($this->container);

                $user = $this->container->get('security.token_storage')->getToken()->getUser();   // <-- will return 'anon.' when nobody is logged in

                $url = $this->generateUrl('odr_search_render', array('search_key' => $search_params['encoded_search_key'], 'offset' => 1, 'source' => 'searching'));
                return $odrcc->searchPageRedirect($user, $url);
            }

            // Intentionally does nothing...ODROpenRepository::Default::search.html.twig will force a URL change once this controller action returns
        }
        catch (\Exception $e) {
            $return['r'] = 1;
            $return['t'] = 'ex';
            $return['d'] = 'Error 0x19846813 ' . $e->getMessage();
        }

        $response = new Response(json_encode($return));
        $response->headers->set('Content-Type', 'application/json');
        return $response;
    }


    /**
     * Searches a DataType for all DataRecords matching the user-defined search criteria, then stores the result in memcached using the given search_key
     * 
     * @param string $search_key The terms the user wants to search on
     * @param Request $request
     *
     * @return boolean|array true if no error, or array with necessary data otherwise
     */
    public function performSearch($search_key, Request $request)
    {
        // Grab default objects
        /** @var \Doctrine\ORM\EntityManager $em */
        $em = $this->getDoctrine()->getManager();

        /** @var ODRCustomController $odrcc */
        $odrcc = $this->get('odr_custom_controller', $request);
        $odrcc->setContainer($this->container);


$debug = array(
//    'basic' => true,                 // print out the minimum info required to determine whether searching is returning the correct results
//    'timing' => true,                // print out timing information
//    'cached_searches' => true,       // print out all cached searches after this search has completed

//    'show_queries' => true,          // print out the native SQL queries and their immediate results
//    'show_matches' => true,          // print out the list of datarecords matching the search queries before self::getIntermediateSearchResults() starts determining which grandparent datarecords match
//    'show_descendants' => true,      // print out the complete datarecord tree structure...extremely unlikely to break
//    'search_string_parsing' => true, // print out additional info about search string parsing
);

if ( count($debug) > 0 )
    print '<pre>'."\n";

$start_time = null;
$function_start_time = null;
if (isset($debug['timing'])) {
    $start_time = microtime(true);
    $function_start_time = microtime(true);
}

        // ----------------------------------------
        // Split the entire search key on pipes that are not followed by another pipe or space
        $get = preg_split("/\|(?![\|\s])/", $search_key);

        // Determine which datatype the user is searching on
        $target_datatype_id = null;
        foreach ($get as $num => $value) {
            if ( strpos($value, 'dt_id=') == 0 ) {
                $target_datatype_id = substr($value, 6);
                break;
            }
        }

        // Ensure it's a valid datatype before continuing...
        if ( !is_numeric($target_datatype_id) )
            return array( 'error' => true, 'redirect' => false, 'message' => 'This Datatype is deleted', 'encoded_search_key' => self::encodeURIComponent($search_key) );
        /** @var DataType $target_datatype */
        $target_datatype = $em->getRepository('ODRAdminBundle:DataType')->find($target_datatype_id);
        if ($target_datatype == null)
            return array( 'error' => true, 'redirect' => false, 'message' => 'This Datatype is deleted', 'encoded_search_key' => self::encodeURIComponent($search_key) );

        $target_datatype_id = intval($target_datatype_id);


        // Determine level of user's permissions...
        /** @var User $user */
        $user = $this->container->get('security.token_storage')->getToken()->getUser();   // <-- will return 'anon.' when nobody is logged in
        $datatype_permissions = array();
        $datafield_permissions = array();

        if ($user !== 'anon.') {
            $user_permissions = $odrcc->getUserPermissionsArray($em, $user->getId());
            $datatype_permissions = $user_permissions['datatypes'];
            $datafield_permissions = $user_permissions['datafields'];
        }

        // Don't allow user to search the datatype if it's non-public and they can't view it
        if ( !$target_datatype->isPublic() && !( isset($datatype_permissions[$target_datatype_id]) && $datatype_permissions[$target_datatype_id]['dt_view'] == 1) )
            return array( 'error' => true, 'redirect' => false, 'message' => 'Permission Denied', 'encoded_search_key' => self::encodeURIComponent($search_key) );


        // ----------------------------------------
        // Get a list of all datafields the user is allowed to search on
        $datafield_array = self::getSearchDatafieldsForUser($em, $user, $target_datatype_id, $datatype_permissions, $datafield_permissions);

if (isset($debug['timing'])) {
    print 'user permissions loaded in '.((microtime(true) - $start_time) * 1000)."ms \n\n";
    $start_time = microtime(true);
}

        // ----------------------------------------
        // Expand $datafield_array with the results of parsing the search key
        $parse_all = true;
        /*$dropped_datafields = */self::buildSearchArray($search_key, $datafield_array, $datatype_permissions, $parse_all, $debug);


        if ( $datafield_array['filtered_search_key'] !== $search_key )
            return array('error' => false, 'redirect' => true, 'encoded_search_key' => $datafield_array['encoded_search_key']);

//        if ( count($dropped_datafields) > 0 ) {
            // TODO - Figure out why each datafield in here was dropped from the search query...provide some sort of warning?
            // TODO - I forget...correct to just have a single "you don't have permissions" message even when the search key is completely wrong?  e.g. datafield listed for a different datatype
/*
            if ( $tmp_datafield == null || $tmp_datafield->getSearchable() == 0 || $tmp_datafield->getDataType()->getId() !== $datatype->getId() )
                return array('message' => "Invalid search query", 'encoded_search_key' => $encoded_search_key);
            else if (!$logged_in)
                return array('message' => "Permission denied...try logging in", 'encoded_search_key' => $encoded_search_key);
            else
                return array('message' => "Permission denied", 'encoded_search_key' => $encoded_search_key);
*/
//        }

if (isset($debug['timing'])) {
    print '$datafield_array built in '.((microtime(true) - $start_time) * 1000)."ms \n\n";
    $start_time = microtime(true);
}


        // ----------------------------------------
        // Grab all datatypes related to the one being searched
        $related_datatypes = self::getRelatedDatatypes($em, $target_datatype_id, $datatype_permissions);

        // Build the arrays that will be used to determine which datarecords matched the search
        $matched_datarecords = array();
        $descendants_of_datarecord = array();
        self::buildDatarecordArrays($em, $related_datatypes, $datafield_array, $matched_datarecords, $descendants_of_datarecord, $debug);

if (isset($debug['timing'])) {
    print '$datarecord_arrays built in '.((microtime(true) - $start_time) * 1000)."ms \n\n";
    $start_time = microtime(true);
}

        // ----------------------------------------
        // Run search queries only if necessary
        if ( isset($datafield_array['general']) && count($datafield_array['general']) == 0 )
            unset( $datafield_array['general'] );
        if ( isset($datafield_array['advanced']) && count($datafield_array['advanced']) == 0 )
            unset( $datafield_array['advanced'] );
        if ( isset($datafield_array['metadata']) && count($datafield_array['metadata']) == 0 )
            unset( $datafield_array['metadata'] );

        $had_search_criteria = false;
        if ( isset($datafield_array['general']) || isset($datafield_array['advanced']) || isset($datafield_array['metadata']) ) {
            $had_search_criteria = true;
            self::getSearchQueryResults($em, $related_datatypes, $datafield_array, $matched_datarecords, $debug);
        }

if (isset($debug['timing'])) {
    print '$query_results obtained in '.((microtime(true) - $start_time) * 1000)."ms \n\n";
    $start_time = microtime(true);
}


        // ----------------------------------------
        // Recursively determine which datarecords matched the original search
        $datarecord_ids = '';
        $grandparent_ids = '';
        if ($had_search_criteria) {
            // Recursively include/exclude datarecords by the rules specified in the header comment of self::buildDatarecordArrays()
            foreach ($descendants_of_datarecord[0] as $dt_id => $top_level_datarecords) {
                foreach ($top_level_datarecords as $gp_id => $tmp) {
                    self::getIntermediateSearchResults($matched_datarecords, $descendants_of_datarecord[0][$dt_id], $gp_id);
                }
            }

            // Get the final list of datarecords/grandparent datarecords matched by the query
            foreach ($descendants_of_datarecord[0] as $dt_id => $top_level_datarecords) {
                foreach ($top_level_datarecords as $gp_id => $tmp) {
                    $results = self::getFinalSearchResults($matched_datarecords, $descendants_of_datarecord[0][$dt_id], $gp_id, true);

                    $datarecord_ids .= $results;
                    if ($results !== '')
                        $grandparent_ids .= $gp_id.',';
                }
            }
        }
        else {
            // No search criteria, every datarecord id matches
            foreach ($matched_datarecords as $dr_id => $num)
                $datarecord_ids .= $dr_id.',';

            foreach ($descendants_of_datarecord[0] as $dt_id => $top_level_datarecords) {
                foreach ($top_level_datarecords as $gp_id => $tmp)
                    $grandparent_ids .= $gp_id.',';
            }
        }

        // Remove trailing commas
        if (strpos($datarecord_ids, ',') !== false) {
            $datarecord_ids = substr($datarecord_ids, 0, -1);

            // Get rid of duplicates in this string
            $datarecord_ids = explode(',', $datarecord_ids);
            $datarecord_ids = array_unique($datarecord_ids);
            $datarecord_ids = implode(',', $datarecord_ids);
        }

        $public_grandparent_ids = '';
        if (strpos($grandparent_ids, ',') !== false) {
            $grandparent_ids = substr($grandparent_ids, 0, -1);
            $grandparent_ids = $odrcc->getSortedDatarecords($target_datatype, $grandparent_ids);

            // Need to figure out which of these grandparent datarecords are viewable to people without the 'dr_view' permission
            $grandparent_ids_as_array = explode(',', $grandparent_ids);
            $query = $em->createQuery(
               'SELECT gp.id AS gp_id
                FROM ODRAdminBundle:DataRecord AS gp
                JOIN ODRAdminBundle:DataRecordMeta AS gpm WITH gpm.dataRecord = gp
                WHERE gp.id IN (:grandparent_ids) AND gpm.publicDate != :public_date
                AND gp.deletedAt IS NULL AND gpm.deletedAt IS NULL'
            )->setParameters( array('grandparent_ids' => $grandparent_ids_as_array, 'public_date' => '2200-01-01 00:00:00') );
            $results = $query->getArrayResult();

            foreach($results as $result)
                $public_grandparent_ids .= $result['gp_id'].',';
            $public_grandparent_ids = substr($public_grandparent_ids, 0, -1);
            $public_grandparent_ids = $odrcc->getSortedDatarecords($target_datatype, $public_grandparent_ids);
        }

if (isset($debug['basic'])) {
    print '$datarecord_ids: '.print_r($datarecord_ids, true)."\n";
    print '$grandparent_ids: '.print_r($grandparent_ids, true)."\n";

    if ($datarecord_ids == '') {
        print 'count($datarecord_ids): 0'."\n";
    }
    else {
        $datarecord_ids_as_array = explode(',', $datarecord_ids);
        print 'count($datarecord_ids): '.count($datarecord_ids_as_array)."\n";
    }

    if ($grandparent_ids == '') {
        print 'count($grandparent_ids): 0'."\n";
    }
    else {
        $grandparent_ids_as_array = explode(',', $grandparent_ids);
        print 'count($grandparent_ids): '.count($grandparent_ids_as_array)."\n";
    }

    if ($public_grandparent_ids == '') {
        print 'count($public_grandparent_ids): 0'."\n";
    }
    else {
        $grandparent_ids_as_array = explode(',', $public_grandparent_ids);
        print 'count($public_grandparent_ids): '.count($grandparent_ids_as_array)."\n";
    }
}
if (isset($debug['timing'])) {
    print 'final results obtained in '.((microtime(true) - $start_time) * 1000)."ms \n\n";
    $start_time = microtime(true);
}


        // --------------------------------------------------
        // Store the list of datarecord ids for later use
        $redis = $this->container->get('snc_redis.default');;
        // $redis->setOption(\Redis::OPT_SERIALIZER, \Redis::SERIALIZER_PHP);
        $redis_prefix = $this->container->getParameter('memcached_key_prefix');

        // Determine which datafields were searched on
        $searched_datafields = array();
        if ( isset($datafield_array['general']) ) {
            foreach ($datafield_array['general'] as $df_id => $tmp)
                $searched_datafields[] = $df_id;
        }
        if ( isset($datafield_array['advanced']) ) {
            foreach ($datafield_array['advanced'] as $df_id => $tmp)
                $searched_datafields[] = $df_id;
        }

        // If the datatype has a sort datafield, then it was effectively searched on, if only by an ORDER BY clause
        // Therefore, it should always be included in the list of searched datafields
        if ($target_datatype->getSortField() !== null)
            $searched_datafields[] = $target_datatype->getSortField()->getId();

        $searched_datafields = array_unique($searched_datafields);
        $searched_datafields = implode(',', $searched_datafields);


        // Create pieces of the array if they don't exist
        $search_checksum = md5($search_key);

        $cached_searches = ODRCustomController::getRedisData($redis->get($redis_prefix.'.cached_search_results'));
//        $cached_searches = array();

        if ($cached_searches == false)
            $cached_searches = array();
        if ( !isset($cached_searches[$target_datatype_id]) )
            $cached_searches[$target_datatype_id] = array();
        if ( !isset($cached_searches[$target_datatype_id][$search_checksum]) )
            $cached_searches[$target_datatype_id][$search_checksum] = array('searched_datafields' => $searched_datafields, 'encoded_search_key' => $datafield_array['encoded_search_key']);

        // Store the data in the memcached entry
        $cached_searches[$target_datatype_id][$search_checksum]['complete_datarecord_list'] = $datarecord_ids;
        $cached_searches[$target_datatype_id][$search_checksum]['datarecord_list'] = array('all' => $grandparent_ids, 'public' => $public_grandparent_ids);

        $redis->set($redis_prefix.'.cached_search_results', gzcompress(serialize($cached_searches)));

if (isset($debug['cached_searches'])) {
    print '$cached_searches: '.print_r($cached_searches, true)."\n";
}
if (isset($debug['timing'])) {
    print 'cache updated in '.((microtime(true) - $start_time) * 1000)."ms \n\n";

    print 'entire function took '.((microtime(true) - $function_start_time) * 1000)."ms \n\n";
}

        return array('redirect' => false, 'error' => false);
    }


    /**
     * Returns an array of all valid datafields that the user is allowed to search on
     *
     * @param \Doctrine\ORM\EntityManager $em
     * @param User $user
     * @param integer $target_datatype_id
     * @param array $datatype_permissions
     * @param array $datafield_permissions
     *
     * @return array
     */
    public function getSearchDatafieldsForUser($em, $user, $target_datatype_id, $datatype_permissions, $datafield_permissions)
    {
        //
        $datafield_array = array(
            'general' => array(),
            'advanced' => array(),
            'metadata' => array(),
        );

        // Determine level of user's permissions...
        $logged_in = false;
        if ($user !== null && $user !== 'anon.')
            $logged_in = true;

        // Get an array structure of all child/linked datatypes related to the target datatype, filtered by the user's datatype permissions
        $related_datatypes = self::getRelatedDatatypes($em, $target_datatype_id, $datatype_permissions);

        // The next DQL query needs a comma separated list of datatype ids...
        $datatype_list = array();
        foreach ($related_datatypes['child_datatypes'] as $child_datatype_id => $tmp)
            $datatype_list[] = $child_datatype_id;
        foreach ($related_datatypes['linked_datatypes'] as $num => $linked_datatype_id)
            $datatype_list[] = $linked_datatype_id;


        // Get all searchable datafields of all datatypes that the user is allowed to search on
        $query = $em->createQuery(
           'SELECT dt.id AS dt_id, dfm.publicDate AS public_date, df.id AS df_id, dfm.searchable AS searchable, ft.typeClass AS type_class
            FROM ODRAdminBundle:DataType AS dt
            JOIN ODRAdminBundle:Theme AS t WITH t.dataType = dt
            JOIN ODRAdminBundle:ThemeElement AS te WITH te.theme = t
            JOIN ODRAdminBundle:ThemeDataField AS tdf WITH tdf.themeElement = te
            JOIN ODRAdminBundle:DataFields AS df WITH tdf.dataField = df
            JOIN ODRAdminBundle:DataFieldsMeta AS dfm WITH dfm.dataField = df
            JOIN ODRAdminBundle:FieldType AS ft WITH dfm.fieldType = ft
            WHERE dt.id IN (:datatypes) AND t.themeType = :theme_type AND dfm.searchable > 0
            AND df.deletedAt IS NULL AND dfm.deletedAt IS NULL AND dt.deletedAt IS NULL'
        )->setParameters( array('datatypes' => $datatype_list, 'theme_type' => 'master') );
        $results = $query->getArrayResult();

        foreach ($results as $result) {
            $dt_id = $result['dt_id'];
            $public_date = $result['public_date']->format('Y-m-d H:i:s');
            $df_id = $result['df_id'];
            $searchable = $result['searchable'];
            $typeclass = $result['type_class'];

            $datafield_is_public = true;
            if ($public_date == '2200-01-01 00:00:00')
                $datafield_is_public = false;

            $has_view_permission = false;
            if ( isset($datafield_permissions[$df_id]) && isset($datafield_permissions[$df_id]['view']) )
                $has_view_permission = true;

            if ( !$datafield_is_public && !$has_view_permission ) {
                // the user lacks the view permission for this datafield...don't save in $datafield_array
            }
            else {
                // Save the datafield id and typeclass in the list of datafields to run a general search on, assuming it's a valid fieldtype for general search
                if ($typeclass == 'ShortVarchar' || $typeclass == 'MediumVarchar' || $typeclass == 'LongVarchar' || $typeclass == 'LongText' || $typeclass == 'IntegerValue' || $typeclass == 'Radio') {
                    // NOTE - this purposefully ignores boolean...otherwise a general search string of '1' would return all checked boolean entities, and '0' would return all unchecked boolean entities
                    // TODO - include DecimalValue?  I think it's not included right now because the value is considered a string instead of a float...

                    if ($searchable == 1 || $searchable == 2) {
                        $datafield_array['general'][$df_id] = array(
                            'typeclass' => $typeclass,
                            'datatype' => $dt_id,
                        );
                    }
                }

                // If set for advanced search, also save it in the list of datafields to run an advanced search on
                if ($searchable == 2 || $searchable == 3) {
                    $datafield_array['advanced'][$df_id] = array(
                        'typeclass' => $typeclass,
                        'datatype' => $dt_id,
                    );
                }
            }
        }

        // Return the array of datafields the user is allowed to search on
        return $datafield_array;
    }


    /**
     * Given an array of datafields the user is allowed to search on, parse the requested search values out of $search_key
     *
     * @param string $search_key
     * @param array $datafield_array
     * @param array $datatype_permissions
     * @param boolean $parse_all           If false, then will only determine the filtered search key...if actually searching, this MUST be true
     * @param array $debug
     */
    public function buildSearchArray($search_key, &$datafield_array, $datatype_permissions, $parse_all = false, $debug = array())
    {
        // May end up modifying the provided $search_key if the user doesn't have all the required datafield permissions...
        $dropped_datafields = array();
        $encoded_search_keys = array();
        $filtered_search_keys = array();

        // Split the entire search key on pipes that are not followed by another pipe or space
        $get = preg_split("/\|(?![\|\s])/", $search_key);

        foreach ($get as $key => $value) {
            // Split each search value into "(datafield id or other identifier)=(search term)"
            $pattern = '/([0-9a-z_]+)\=(.+)/';
            $matches = array();
            preg_match($pattern, $value, $matches);

            $key = trim($matches[1]);
            $value = trim($matches[2]);

            // TODO - get rid of extraneous extra spaces in $value?  e.g. the extra spaces in  "<df_id>=zip    ||  csv"

            // Determine whether this field is a radio fieldtype
            $is_radio = false;
            if ( is_numeric($key) && isset($datafield_array['general'][$key]) ) {
                $typeclass = $datafield_array['general'][$key]['typeclass'];     // 'general' should always have all datafields with a radio fieldtype...
                if ($typeclass == 'Radio')
                    $is_radio = true;
            }

            if ($is_radio) {
                // Only save in array if user has permissions
                if ( isset($datafield_array['advanced'][$key]) ) {
                    $values = explode(',', $value);
                    $datafield_array['advanced'][$key]['initial_value'] = $values;

                    $encoded_search_keys[$key] = $value;
                    $filtered_search_keys[$key] = $value;
                }
                else {
                    $dropped_datafields[] = $key;
                }
            }
            else if (strpos($key, '_s') !== false || strpos($key, '_e') !== false || strpos($key, '_by') !== false) {
                // Fields involving dates, or metadata
                $keys = explode('_', $key);

                if ( !is_numeric($keys[0]) ) {
                    // create/modify_date metadata
                    $dt_id = $keys[1];
                    $type = $keys[2];       // 'm' or 'c' (modify or create)
                    if ($type == 'm')
                        $type = 'updated';
                    else
                        $type = 'created';

                    $position = $keys[3];   // 's' or 'e' (start or end)

                    // Ensure both start and end dates exist regardless of contents of $search_key
                    if ( !isset($datafield_array['metadata'][$dt_id][$type]) ) {
                        $datafield_array['metadata'][$dt_id][$type] = array(
//                            's' => '1980-01-01 00:00:00',
//                            'e' => '2200-01-01 00:00:00',
                            's' => '1980-01-01',
                            'e' => '2200-01-01',
                        );
                    }

//                    if ($position == 's' || $position == 'e')
//                        $value .= ' 00:00:00';    // TODO - instead, change javascript on page to do "Y-m-d H:i:s" instead of the "Y-m-d" it does currently?

                    $datafield_array['metadata'][$dt_id][$type][$position] = $value;

                    $encoded_search_keys[$key] = $value;
                    $filtered_search_keys[$key] = $value;
                }
                else {
                    // DatetimeValue fields
                    $df_id = $keys[0];
                    $pos = $keys[1];

                    // Only save in array if user has permissions
                    if ( isset($datafield_array['advanced'][$df_id]) ) {

                        // Ensure both start and end dates exist regardless of contents of $search_key
                        if ( !isset($datafield_array['advanced'][$df_id]['initial_value']) ) {
                            $datafield_array['advanced'][$df_id]['initial_value'] = array(
//                                's' => '1980-01-01 00:00:00',
//                                'e' => '2200-01-01 00:00:00',
                                's' => '1980-01-01',
                                'e' => '2200-01-01',
                            );
                        }

                        $datafield_array['advanced'][$df_id]['initial_value'][$pos] = $value.' 00:00:00';

                        $encoded_search_keys[$key] = $value;
                        $filtered_search_keys[$key] = $value;
                    }
                    else {
                        $dropped_datafields[] = $df_id;
                    }
                }
            }
            else if (strpos($key, '_pub') !== false) {
                // public/non-public metadata
                $keys = explode('_', $key);
                $dt_id = $keys[1];

                $datafield_array['metadata'][$dt_id]['public'] = $value;

                $encoded_search_keys[$key] = $value;
                $filtered_search_keys[$key] = $value;
            }
            else {
                if ( is_numeric($key) ) {
                    // Should cover all other fieldtypes...
                    if ( isset($datafield_array['advanced'][$key]) ) {
                        $datafield_array['advanced'][$key]['initial_value'] = $value;
                        $encoded_search_keys[$key] = self::encodeURIComponent($value);
                        $filtered_search_keys[$key] = $value;
                    }
                    else {
                        $dropped_datafields[] = $key;
                    }
                }
                else {
                    // should only execute for 'dt_id' or 'gen' right now...
                    $datafield_array[$key] = $value;
                    $encoded_search_keys[$key] = self::encodeURIComponent($value);
                    $filtered_search_keys[$key] = $value;
                }
            }
        }

        // ----------------------------------------
        // Parameterize the search values for each datafield that has them, and remove all datafields from the array that aren't being searched on
        if ( isset($datafield_array['gen']) ) {

            if ($parse_all) {
                // All fieldtypes other than Radio use the same set of parameters
                $general_search_params = self::parseField($datafield_array['gen'], $debug);

                // ----------------------------------------
                // Radio fields require slightly different parameters...
                $comparision = 'LIKE';

                // If general_string has quotes around it, strip them
                $general_string = $datafield_array['gen'];
                if (substr($general_string, 0, 1) == "\"" && substr($general_string, -1) == "\"")
                    $comparision = '=';

                $conditions = array();
                foreach ($general_search_params['params'] as $key => $value)
                    $conditions[] = '(ro.option_name '.$comparision.' :'.$key.' AND rs.selected = 1)';

                $radio_search_params = array(
                    'str' => implode(' AND ', $conditions),
                    'params' => $general_search_params['params'],
                );


                // ----------------------------------------
                // Assign each datafield in general search the correct set of parameters
                foreach ($datafield_array['general'] as $df_id => $tmp) {
                    $typeclass = $tmp['typeclass'];

                    if ($typeclass == 'Radio')
                        $datafield_array['general'][$df_id]['search_params'] = $radio_search_params;
                    else
                        $datafield_array['general'][$df_id]['search_params'] = $general_search_params;
                }
            }

            // No longer need this value
            unset( $datafield_array['gen'] );
        }
        else {
            // No general search string specified, so do not search on these datafields
            unset( $datafield_array['general'] );
        }


        foreach ($datafield_array['advanced'] as $df_id => $tmp) {
            if ( !isset($tmp['initial_value']) ) {
                // No search value specified for this datafield...get rid of it
                unset( $datafield_array['advanced'][$df_id] );
            }
            else {
                if ($parse_all) {
                    // Pull the raw search value from the array
                    $initial_value = $tmp['initial_value'];
                    $typeclass = $tmp['typeclass'];

                    $search_params = array();
                    if ($typeclass == 'Radio') {
                        // Ensure $initial_value is an array
                        if (!is_array($initial_value)) {
                            $tmp = $initial_value;
                            $initial_value = array($tmp);
                        }

                        // Turn the array of radio options into a search string
                        $conditions = array();
                        $parameters = array();
                        $count = 0;
                        foreach ($initial_value as $num => $radio_option_id) {
                            $str = '';
                            if (strpos($radio_option_id, '-') !== false) {
                                // Want this option to be unselected
                                $radio_option_id = substr($radio_option_id, 1);
                                $str = '(ro.id = :radio_option_'.$count.' AND rs.selected = 0)';
                            }
                            else {
                                // Want this option to be selected
                                $str = '(ro.id = :radio_option_'.$count.' AND rs.selected = 1)';
                            }

                            $conditions[] = $str;
                            $parameters['radio_option_'.$count] = $radio_option_id;
                            $count++;
                        }

                        // Build array of search params for this datafield
                        $search_params = array(
                            'str' => implode(' OR ', $conditions),
                            'params' => $parameters,
                        );
                    }
                    else if ($typeclass == 'File' || $typeclass == 'Image') {
                        $is_filename = true;
                        $search_params = self::parseField($initial_value, $debug, $is_filename);
                    }
                    else if ($typeclass == 'DatetimeValue') {
                        // Datetime fields...
                        $start = $tmp['initial_value']['s'];
                        $end = $tmp['initial_value']['e'];

                        // TODO - why did the metadata created/updated dates have this adjustment, but regular datetime fields didn't?
//                        if ($start != '1980-01-01 00:00:00' && $end != '2200-01-01 00:00:00') {
                        if ($start != '1980-01-01' && $end != '2200-01-01') {
                            // Selecting a date start of...say, 2015-04-26 and a date end of 2015-04-28...gives the impression that the search will everything between the "26th" and the "28th", inclusive.
                            // However, to actually include results from the "28th", the end date needs to be incremented by 1 to 2015-04-29...
                            $date_end = new \DateTime($end);
                            $date_end->add(new \DateInterval('P1D'));

//                            $end = $date_end->format('Y-m-d H:i:s');
                            $end = $date_end->format('Y-m-d');

                            if (isset($debug['basic']))
                                print 'adjusted end date of datafield '.$df_id.' to "'.$end.'"'."\n";
                        }

                        $search_params = array(
                            'str' => 'e.value BETWEEN :start AND :end',
                            'params' => array(
                                'start' => $start,
                                'end' => $end,
                            ),
                        );
                    }
                    else {
                        // Every other field...
                        $is_filename = false;
                        $search_params = self::parseField($initial_value, $debug, $is_filename);
                    }

                    $datafield_array['advanced'][$df_id]['search_params'] = $search_params;
                }

                // Don't need the initial value of this datafield anymore
                unset( $datafield_array['advanced'][$df_id]['initial_value'] );
            }
        }


        // ----------------------------------------
        // Adjust any dates in the metadata fields
        foreach ($datafield_array['metadata'] as $dt_id => $metadata) {
            foreach ($metadata as $key => $data) {
                // Only change dates...
                if ( !($key == 'created' || $key == 'updated') )
                    continue;

                $start = $data['s'];
                $end = $data['e'];

                // TODO - why did the metadata created/updated dates have this adjustment, but regular datetime fields didn't?
//                if ($start != '1980-01-01 00:00:00' && $end != '2200-01-01 00:00:00') {
                if ($start != '1980-01-01' && $end != '2200-01-01') {
                    // Selecting a date start of...say, 2015-04-26 and a date end of 2015-04-28...gives the impression that the search will everything between the "26th" and the "28th", inclusive.
                    // However, to actually include results from the "28th", the end date needs to be incremented by 1 to 2015-04-29...
                    $date_end = new \DateTime($end);
                    $date_end->add(new \DateInterval('P1D'));

//                    $datafield_array['metadata'][$dt_id][$key]['e'] = $date_end->format('Y-m-d H:i:s');
                    $datafield_array['metadata'][$dt_id][$key]['e'] = $date_end->format('Y-m-d');

if ( isset($debug['basic']))
//    print 'adjusted "'.$key.'" end date of datatype '.$dt_id.' to "'.$date_end->format('Y-m-d H:i:s').'"'."\n";
    print 'adjusted "'.$key.'" end date of datatype '.$dt_id.' to "'.$date_end->format('Y-m-d').'"'."\n";
                }
            }
        }

        // ----------------------------------------
        // Determine which datatypes are being searched on
        $searched_datatypes = array();
        $searched_datatypes[] = $datafield_array['dt_id'];

        // TODO - Don't care about general search at this point?
/*
        foreach ($datafield_array['general'] as $df_id => $data) {
            $dt_id = $data['datatype'];
            if ( !in_array($dt_id, $searched_datatypes) )
                $searched_datatypes[] = $dt_id;
        }
*/
        foreach ($datafield_array['advanced'] as $df_id => $data) {
            $dt_id = $data['datatype'];
            if ( !in_array($dt_id, $searched_datatypes) )
                $searched_datatypes[] = $dt_id;
        }
        foreach ($datafield_array['metadata'] as $dt_id => $data) {
            if ( !in_array($dt_id, $searched_datatypes) )
                $searched_datatypes[] = $dt_id;
        }


        // Need to enforce these rules...
        // 1) If user doesn't have the can_view_datarecord permission for target datatype, only show public datarecords of target datatype
        // If user doesn't have the can_view_datarecord permission for child/linked datatypes, then
        //  2) searching datafields of child/linked dataypes must be restricted to public datarecords, or the user would be able to see non-public datarecords
        //  3) searching datafields of just the target datatype can't be restricted by non-public child/linked datatypes...or the user would be able to infer the existence of non-public child/linked datarecords
        foreach ($searched_datatypes as $num => $dt_id) {
            if ( !( isset($datatype_permissions[$dt_id]) && isset($datatype_permissions[$dt_id]['dr_view']) ) ) {
                $datafield_array['metadata'][$dt_id] = array();   // clears updated/created (by) on purpose

                // Get rid of any created/modified searching
                self::clearSearchKeyMetadata($dt_id, $encoded_search_keys);
                self::clearSearchKeyMetadata($dt_id, $filtered_search_keys);
/*
                // Force a search of public datarecords only
                $datafield_array['metadata'][$dt_id]['public'] = 1;
                $encoded_search_keys['dt_'.$dt_id.'_pub'] = 1;
                $filtered_search_keys['dt_'.$dt_id.'_pub'] = 1;
*/
            }
        }


        // ----------------------------------------
        // Store a few pieces of info that aren't already in the array...
        $encoded_search_key = '';
        foreach ($encoded_search_keys as $key => $value)
            $encoded_search_key .= $key.'='.$value.'|';
        $encoded_search_key = substr($encoded_search_key, 0, -1);

        $filtered_search_key = '';
        foreach ($filtered_search_keys as $key => $value)
            $filtered_search_key .= $key.'='.$value.'|';
        $filtered_search_key = substr($filtered_search_key, 0, -1);

        $datafield_array['search_key'] = $search_key;
        $datafield_array['encoded_search_key'] = $encoded_search_key;
        $datafield_array['filtered_search_key'] = $filtered_search_key;

if ( isset($debug['basic']) ) {
    print '$datafield_array: '.print_r($datafield_array, true)."\n";
    print 'md5($search_key): '.md5($search_key)."\n";
    print 'md5($encoded_search_key): '.md5($encoded_search_key)."\n";
    print '$dropped_datafields: '.print_r($dropped_datafields, true)."\n";
}

//        return $dropped_datafields;
    }


    /**
     * Utility function to assist with creating a filtered search string.
     *
     * @param $datatype_id
     * @param &$array
     */
    private function clearSearchKeyMetadata($datatype_id, &$array)
    {
        $pieces = array('m_s', 'm_e', 'm_by', 'c_s', 'c_e', 'c_by', 'pub');
        foreach ($pieces as $piece) {
            if ( isset($array['dt_'.$datatype_id.'_'.$piece]) )
                unset( $array['dt_'.$datatype_id.'_'.$piece] );
        }
    }


    /**
     * Builds the datarecord array structure that will keep track of which datarecords match the search query
     *
     * Need to recursively enforce these logical rules for searching...
     * 1) A child datarecord of a child datatype that isn't being directly searched on is automatically included if its parent is included
     * 2) A datarecord of a datatype that is being directly searched on must match criteria to be included
     * 3) If none of the child datarecords of a given child datatype for a given parent datarecord match the search query, that parent datarecord must also be excluded
     *
     * @param \Doctrine\ORM\EntityManager $em
     * @param array $related_datatypes          @see self::getRelatedDatatypes()
     * @param array $datafield_array
     * @param array $matched_datarecords
     * @param array $descendants_of_datarecord
     * @param array $debug
     */
    private function buildDatarecordArrays($em, $related_datatypes, $datafield_array, &$matched_datarecords, &$descendants_of_datarecord, $debug)
    {
        // $matched_datarecords is an array where every single datarecord id listed in $descendants_of_datarecord points to the integers -1, 0, or 1
        // -1 denotes "does not match search, exclude", 0 denotes "not being searched on", and 1 denotes "matched search"

        // All datarecords of every datatype that are being searched on are initialized to -1...their contents must match the search for them to be included in the results.
        // During the very last phase of searching, $descendants_of_datarecords is recursively traversed...datarecords with a 0 or 1 are included in the final list of search results unless it would violate rule 3 above.
        $target_datatype_id = $datafield_array['dt_id'];

        // --------------------------------------------------
        // By default, most of the related datatypes don't have to match search criteria exactly...
        $initial_datatype_flags = array();
        foreach ($related_datatypes['datatype_names'] as $dt_id => $dt_name)
            $initial_datatype_flags[$dt_id] = 0;

        // If the user is searching on a datafield, then datarecords of that datafield's datatype MUST match search query to be included
        foreach ($datafield_array['advanced'] as $df_id => $data) {
            $dt_id = $data['datatype'];
            $initial_datatype_flags[$dt_id] = -1;
        }
        // Same thing for searching on metadata...
        foreach ($datafield_array['metadata'] as $dt_id => $data) {
            $initial_datatype_flags[$dt_id] = -1;
        }


        // --------------------------------------------------
        // Get all top-level datarecords of this datatype that could possibly match the desired search
        // ...has to be done this way so that when the user searches on criteria for both childtypes A and B, a top-level datarecord that only has either childtype A or childtype B won't match
        $allowed_grandparents = null;
        foreach ($initial_datatype_flags as $dt_id => $flag) {
            // Don't restrict by top-level datatype here, and also don't restrict if the user isn't directly searching on a datafield of the datatype
            if ($dt_id == $target_datatype_id || $flag == 0)
                continue;

            // Linked datarecords needs a different query to extract "grandparents", since we actually want the grandparent of the datarecord that is linking to this linked datarecord
            $sub_query = null;
            if ( in_array($dt_id, $related_datatypes['linked_datatypes']) ) {
                $sub_query = $em->createQuery(
                   'SELECT grandparent.id AS id
                    FROM ODRAdminBundle:DataRecord AS ldr
                    JOIN ODRAdminBundle:LinkedDataTree AS ldt WITH ldr = ldt.descendant
                    JOIN ODRAdminBundle:DataRecord AS dr WITH dr = ldt.ancestor
                    JOIN ODRAdminBundle:DataRecord AS grandparent WITH grandparent = dr.grandparent
                    WHERE ldr.dataType = :linked_datatype_id AND grandparent.dataType = :target_datatype_id
                    AND ldr.deletedAt IS NULL AND ldt.deletedAt IS NULL AND dr.deletedAt IS NULL AND grandparent.deletedAt IS NULL'
                )->setParameters( array('linked_datatype_id' => $dt_id, 'target_datatype_id' => $target_datatype_id) );
            }
            else {
                $sub_query = $em->createQuery(
                   'SELECT grandparent.id AS id
                    FROM ODRAdminBundle:DataRecord AS dr
                    JOIN ODRAdminBundle:DataRecord AS grandparent WITH dr.grandparent = grandparent
                    WHERE dr.dataType = :dt_id AND grandparent.dataType = :target_datatype_id
                    AND dr.deletedAt IS NULL AND grandparent.deletedAt IS NULL'
                )->setParameters( array('dt_id' => $dt_id, 'target_datatype_id' => $target_datatype_id) );
            }
            $result = $sub_query->getArrayResult();

            // Flatten the array doctrine returns so array_intersect works properly
            $sub_result = array();
            foreach ($result as $tmp => $data)
                $sub_result[] = $data['id'];
            $sub_result = array_unique($sub_result);

            // Intersect the flattened array with the array of currently allowed top-level datarecords
            if ($allowed_grandparents == null)
                $allowed_grandparents = $sub_result;
            else
                $allowed_grandparents = array_intersect($allowed_grandparents, $sub_result);
        }


        // Get every single child datarecord of each of the allowed top-level datarecords
        $parameters = array();
        $query_str =
           'SELECT dr.id AS dr_id, parent.id AS parent_id, dt.id AS datatype_id
            FROM ODRAdminBundle:DataRecord AS dr
            JOIN ODRAdminBundle:DataType AS dt WITH dr.dataType = dt
            JOIN ODRAdminBundle:DataRecord AS parent WITH dr.parent = parent
            JOIN ODRAdminBundle:DataRecord AS grandparent WITH dr.grandparent = grandparent
            WHERE grandparent.dataType = :target_datatype';
        $parameters['target_datatype'] = $target_datatype_id;

        // If there's some restriction on the top-level datarecords to return, splice that into the query
        if ( $allowed_grandparents !== null && count($allowed_grandparents) > 0 ) {
            $query_str .= ' AND grandparent.id IN (:allowed_grandparents)';
            $parameters['allowed_grandparents'] = $allowed_grandparents;
        }
        $query_str .= ' AND dr.deletedAt IS NULL AND parent.deletedAt IS NULL AND grandparent.deletedAt IS NULL AND dt.deletedAt IS NULL';

        // Run the query to get all child datarecords
        $query = $em->createQuery($query_str)->setParameters($parameters);
        $child_datarecords = $query->getArrayResult();


        // Get every single linked datarecord of each of the allowed top-level datarecords
        $parameters = array();
        $query_str =
           'SELECT ldr.id AS dr_id, parent.id AS parent_id, ldr_dt.id AS datatype_id
            FROM ODRAdminBundle:DataRecord AS ldr
            JOIN ODRAdminBundle:DataType AS ldr_dt WITH ldr.dataType = ldr_dt
            JOIN ODRAdminBundle:LinkedDataTree AS ldt WITH ldt.descendant = ldr
            JOIN ODRAdminBundle:DataRecord AS parent WITH ldt.ancestor = parent
            JOIN ODRAdminBundle:DataRecord AS grandparent WITH parent.grandparent = grandparent
            WHERE grandparent.dataType = :target_datatype';
        $parameters['target_datatype'] = $target_datatype_id;

        // If there's some restriction on the top-level datarecords to return, splice that into the query
        if ( $allowed_grandparents !== null && count($allowed_grandparents) > 0 ) {
            $query_str .= ' AND grandparent.id IN (:allowed_grandparents)';
            $parameters['allowed_grandparents'] = $allowed_grandparents;
        }
        $query_str .= ' AND ldr.deletedAt IS NULL AND ldr_dt.deletedAt IS NULL AND ldt.deletedAt IS NULL AND parent.deletedAt IS NULL AND grandparent.deletedAt IS NULL';

        // Run the query to get all linked datarecords
        $query = $em->createQuery($query_str)->setParameters($parameters);
        $linked_datarecords = $query->getArrayResult();


        // Merge all child and linked datarecords together into the same array
        $results = array_merge($child_datarecords, $linked_datarecords);

        // @see self::buildDatarecordTree() for structure of this array
        $descendants_of_datarecord = array();
        $matched_datarecords = array();

        foreach ($results as $result) {
            $dr_id = $result['dr_id'];
            $parent_id = $result['parent_id'];
            $dt_id = $result['datatype_id'];

            // Keep track of which children this datarecord has
            if ($dr_id == $parent_id) {
                // ...this is a top-level datarecord
                if ( !isset($descendants_of_datarecord[0]) ) {
                    $descendants_of_datarecord[0] = array();
                    $descendants_of_datarecord[0][$target_datatype_id] = array();
                }
                $descendants_of_datarecord[0][$target_datatype_id][$dr_id] = '';
            }
            else {
                // ...this is a some child or linked datarecord
                if ( !isset($descendants_of_datarecord[$parent_id]) )
                    $descendants_of_datarecord[$parent_id] = array();
                if ( !isset($descendants_of_datarecord[$parent_id][$dt_id]) )
                    $descendants_of_datarecord[$parent_id][$dt_id] = array();
                $descendants_of_datarecord[$parent_id][$dt_id][$dr_id] = '';
            }

            // Apply the default inclusion flag to this datarecord, if specified
            $flag = 0;
            if ( isset($initial_datatype_flags[$dt_id]) )
                $flag = $initial_datatype_flags[$dt_id];

            $matched_datarecords[$dr_id] = $flag;
        }

        // $descendants_of_datarecord array is currently partially flattened..."inflate" it into the true tree structure described above
        $matched_datarecords[0] = 0;
        $descendants_of_datarecord = array(0 => self::buildDatarecordTree($descendants_of_datarecord, 0));

        // Don't actually want a datarecord id of zero in here...
        unset( $matched_datarecords[0] );

if ( isset($debug['show_descendants']) ) {
    print '$matched_datarecords: '.print_r($matched_datarecords, true)."\n";    // included here instead of under $debug['show_matches'] because $matched_datarecords is nearly useless at this point
    print '$descendants_of_datarecord: '.print_r($descendants_of_datarecord, true)."\n";
}
    }


    /**
     * Turns the originally flattened $descendants_of_datarecord array into a recursive tree structure of the form...
     *
     * parent_datarecord_id => array(
     *     child_datatype_1_id => array(
     *         child_datarecord_1_id of child_datatype_1 => '',
     *         child_datarecord_2_id of child_datatype_1 => '',
     *         ...
     *     ),
     *     child_datatype_2_id => array(
     *         child_datarecord_1_id of child_datatype_2 => '',
     *         child_datarecord_2_id of child_datatype_2 => '',
     *         ...
     *     ),
     *     ...
     * )
     *
     * If child_datarecord_X_id has children of its own, then it is also a parent datarecord, and it points to another recursive tree structure of this type instead of an empty string.
     * Linked datatypes/datarecords are handled identically to child datatypes/datarecords.
     *
     * The tree's root looks like...
     *
     * 0 => array(
     *     target_datatype_id => array(
     *         top_level_datarecord_1_id => ...
     *         top_level_datarecord_2_id => ...
     *         ...
     *     )
     * )
     *
     * @param array $descendants_of_datarecord
     * @param string|integer $current_datarecord_id
     *
     * @return array
     */
    private function buildDatarecordTree($descendants_of_datarecord, $current_datarecord_id)
    {
        if ( !isset($descendants_of_datarecord[$current_datarecord_id]) ) {
            // $current_datarecord_id has no children
            return '';
        }
        else {
            // $current_datarecord_id has children
            $result = array();

            // For every child datatype this datarecord has...
            foreach ($descendants_of_datarecord[$current_datarecord_id] as $dt_id => $datarecords) {
                // For every child datarecord of this child datatype...
                foreach ($datarecords as $dr_id => $tmp) {
                    // ...get all children of this child datarecord and store them
                    $result[$dt_id][$dr_id] = self::buildDatarecordTree($descendants_of_datarecord, $dr_id);
                }
            }

            return $result;
        }
    }


    /**
     * Runs each of the search queries outlined in $datafield_array, and calculates the intersection between the results to
     *  determine all datarecords which directly match the criteria in $datafield_array.
     *
     * @param \Doctrine\ORM\EntityManager $em
     * @param array $related_datatypes         @see self::getRelatedDatatypes()
     * @param array $datafield_array
     * @param array $matched_datarecords
     * @param array $debug
     */
    private function getSearchQueryResults($em, $related_datatypes, $datafield_array, &$matched_datarecords, $debug)
    {
        $search_results = array();

        // Queries in this function assume the existence of this array...doesn't matter if it's empty though
        if ( !isset($datafield_array['metadata']) )
            $datafield_array['metadata'] = array();

        // ----------------------------------------
        // Run the general search queries if they exist
        if ( isset($datafield_array['general']) ) {
            foreach ($datafield_array['general'] as $df_id => $data) {
                // Don't need to organize by datatype id because a datarecord is considered to match a general search query if any searchable datafield matches the query
                $dt_id = $data['datatype'];

                // Ensure arrays exist
                if ( !isset($search_results['general']) )
                    $search_results['general'] = array();

                // Build and run the query for this datafield
                $search_results['general'][$df_id] = self::runSearchQuery($em, $related_datatypes, $df_id, $data, $datafield_array['metadata'], $debug);

                // If metadata existed for this datatype, mark it as having been searched on
                if ( isset($datafield_array['metadata'][$dt_id]) )
                    $datafield_array['metadata'][$dt_id]['searched'] = true;
            }
        }

        // Run the advanced search queries if they exist
        if ( isset($datafield_array['advanced']) ) {
            foreach ($datafield_array['advanced'] as $df_id => $data) {
                // Need to organize by datatype id because a datarecords is only considered to match an advanced search query if it also matches all other advanced search queries for its datatype
                $dt_id = $data['datatype'];

                // Ensure arrays exist
                if ( !isset($search_results['advanced']) )
                    $search_results['advanced'] = array();
                if ( !isset($search_results['advanced'][$dt_id]) )
                    $search_results['advanced'][$dt_id] = array();

                // Build and run the query for this datafield
                $search_results['advanced'][$dt_id][$df_id] = self::runSearchQuery($em, $related_datatypes, $df_id, $data, $datafield_array['metadata'], $debug);

                // If metadata existed for this datatype, mark it as having been searched on
                if ( isset($datafield_array['metadata'][$dt_id]) )
                    $datafield_array['metadata'][$dt_id]['searched'] = true;
            }
        }

        // Run any remaining metadata queries if they exist
        foreach ($datafield_array['metadata'] as $dt_id => $data) {
            if ( !isset($data['searched']) ) {
                $search_results['advanced'][$dt_id]['metadata'] = self::runMetadataSearchQuery($em, $related_datatypes, $dt_id, $datafield_array['metadata'], $debug);
            }
        }

if ( isset($debug['basic']) ) {
    print '$search_results: '.print_r($search_results, true)."\n";
}

        // ----------------------------------------
        // Calculate the intersection within each datatype to figure out which datarecords matched all of the search queries
        if ( isset($search_results['advanced']) ) {
            $matches = array();
            foreach ($search_results['advanced'] as $dt_id => $data) {
                $intersection = null;
                foreach ($data as $df_id => $dr_list) {
                    if ($intersection == null) {
                        $intersection = $dr_list;
                        continue;
                    }
                    else {
                        $intersection = array_intersect_assoc($intersection, $dr_list);
                    }
                }

                foreach ($intersection as $dr_id => $num) {
                    if ( !isset($matches[$dr_id]) )
                        $matches[$dr_id] = 1;
                }
            }

            $search_results['advanced'] = $matches;
        }

        // Merge all datarecords in the general section of $search_results together
        if ( isset($search_results['general']) ) {
            $matches = array();
            foreach ($search_results['general'] as $df_id => $data) {
                foreach ($data as $dr_id => $num) {
                    if ( !isset($matches[$dr_id]) )
                        $matches[$dr_id] = 1;
                }
            }

            $search_results['general'] = $matches;
        }


        // ----------------------------------------
        // Compute the intersection between general search and advanced search if it was searched on
        $intersection = array();
        if ( !isset($search_results['general']) && !isset($search_results['advanced']) ) {
            // Search returned no results
            $intersection = array();
        }
        else if ( isset($search_results['general']) && !isset($search_results['advanced']) ) {
            // User only searched on a specific datafield (or piece of metadata)
            $intersection = $search_results['general'];
        }
        else if ( !isset($search_results['general']) && isset($search_results['advanced']) ) {
            // User only searched on a general search string
            $intersection = $search_results['advanced'];
        }
        else {
            // User searched on both a general search string and some specific datafield (or piece of metadata)...intersect the results, preserving the array keys
            $intersection = array_intersect_assoc($search_results['general'], $search_results['advanced']);
        }

        // Store those results in $matched_datarecords
        foreach ($intersection as $dr_id => $num) {
            if ( isset($matched_datarecords[$dr_id]) )
                $matched_datarecords[$dr_id] = 1;
        }

if (isset($debug['show_matches'])) {
    print '$matched_datarecords: '.print_r($matched_datarecords, true)."\n";
}
    }


    /**
     * Given a set of search parameters, runs a search on the given datafields, and returns the grandparent id of all datarecords that match the query
     *
     * @param \Doctrine\ORM\EntityManager $em
     * @param array $related_datatypes         @see self::getRelatedDatatypes()
     * @param integer $datafield_id
     * @param array $data
     * @param array $metadata
     * @param array $debug
     *
     * @return array
     */
    private function runSearchQuery($em, $related_datatypes, $datafield_id, $data, $metadata, $debug)
    {
        // ----------------------------------------
        // Conversion array from typeclass to physical table name
        $table_names = array(
            'ShortVarchar' => 'odr_short_varchar',
            'MediumVarchar' => 'odr_medium_varchar',
            'LongVarchar' => 'odr_long_varchar',
            'LongText' => 'odr_long_text',

            'IntegerValue' => 'odr_integer_value',
            'DecimalValue' => 'odr_decimal_value',
            'DatetimeValue' => 'odr_datetime_value',

            'Boolean' => 'odr_boolean',

            'File' => 'odr_file',
            'Image' => 'odr_image',
        );


if ( isset($debug['show_queries']) )
    print '----------------------------------------'."\n";

        // Pull required info from the $data array...
        $target_datatype_id = $related_datatypes['target_datatype'];
        $typeclass = $data['typeclass'];
        $datatype_id = $data['datatype'];
        $search_params = $data['search_params'];
        $parameters = $search_params['params'];


        // ----------------------------------------
        // Always include created/updated/public metadata for the grandparent if it exists...
        $metadata_str = '';

        if ( isset($metadata[$target_datatype_id]) )  {
            $search_metadata = self::buildMetadataQueryStr($metadata[$target_datatype_id], 'grandparent');

            if ( $search_metadata['metadata_str'] !== '' ) {
                $metadata_str .= $search_metadata['metadata_str'];
                $parameters = array_merge($parameters, $search_metadata['metadata_params']);
            }
        }


        $searching_linked_datatype = false;
        if ( $datatype_id !== $target_datatype_id && isset($related_datatypes['child_datatypes'][ $datatype_id ]) ) {
            // Searching from a child datatype requires different metadata
            if ( isset($metadata[$datatype_id]) ) {
                $search_metadata = self::buildMetadataQueryStr($metadata[$datatype_id], 'dr');

                if ( $search_metadata['metadata_str'] !== '' ) {
                    $metadata_str .= $search_metadata['metadata_str'];
                    $parameters = array_merge($parameters, $search_metadata['metadata_params']);
                }
            }
        }
        else if ( in_array($datatype_id, $related_datatypes['linked_datatypes']) ) {
            $searching_linked_datatype = true;
            // Searching from a linked datatype also requires different metadata
            if ( isset($metadata[$datatype_id]) ) {
                $search_metadata = self::buildMetadataQueryStr($metadata[$datatype_id], 'ldr');

                if ( $search_metadata['metadata_str'] !== '' ) {
                    $metadata_str .= $search_metadata['metadata_str'];
                    $parameters = array_merge($parameters, $search_metadata['metadata_params']);
                }
            }
        }

        // Determine whether this query's search parameters contain an empty string...if so, going to have to run an additional query later because of how ODR is designed...
        $null_drf_possible = false;
        foreach ($parameters as $key => $value) {
            if ($value == '')
                $null_drf_possible = true;
        }


        // ----------------------------------------
        // The native SQL queries run by this function all start pretty much the same...
        $query_start = '';
        $drf_join = '';
        $deleted_at = '';
        if ( !$searching_linked_datatype ) {
            $query_start =
               'SELECT dr.id AS dr_id
                FROM odr_data_record AS grandparent
                INNER JOIN odr_data_record_meta AS grandparent_meta ON grandparent_meta.data_record_id = grandparent.id
                INNER JOIN odr_data_record AS dr ON grandparent.id = dr.grandparent_id
                INNER JOIN odr_data_record_meta AS dr_meta ON dr_meta.data_record_id = dr.id
                ';

            $drf_join = 'INNER JOIN odr_data_record_fields AS drf ON drf.data_record_id = dr.id';
            $deleted_at = 'AND grandparent.deletedAt IS NULL AND grandparent_meta.deletedAt IS NULL AND dr.deletedAt IS NULL AND dr_meta.deletedAt IS NULL ';
        }
        else {
            $query_start =
               'SELECT ldr.id AS dr_id
                FROM odr_data_record AS grandparent
                INNER JOIN odr_data_record_meta AS grandparent_meta ON grandparent_meta.data_record_id = grandparent.id
                INNER JOIN odr_data_record AS dr ON grandparent.id = dr.grandparent_id
                INNER JOIN odr_data_record_meta AS dr_meta ON dr_meta.data_record_id = dr.id
                INNER JOIN odr_linked_data_tree AS ldt ON ldt.ancestor_id = dr.id
                INNER JOIN odr_data_record AS ldr ON ldt.descendant_id = ldr.id
                INNER JOIN odr_data_record_meta AS ldr_meta ON ldr_meta.data_record_id = ldr.id
                ';

            $drf_join = 'INNER JOIN odr_data_record_fields AS drf ON drf.data_record_id = ldr.id';
            $deleted_at = 'AND grandparent.deletedAt IS NULL AND grandparent_meta.deletedAt IS NULL AND dr.deletedAt IS NULL AND dr_meta.deletedAt IS NULL AND ldr.deletedAt IS NULL AND ldr_meta.deletedAt IS NULL ';
        }


        // ----------------------------------------
        // The second half of the native SQL queries depends primarily on what typeclass is being searched on
        $query = '';
        if ($typeclass == 'Radio') {
            // TODO - this won't really return correct results when searching on an unselected radioselection...both missing datarecordfield and missing radioselection entities will mess this query up
            $query = $query_start.$drf_join;
            if (!$searching_linked_datatype) {
                $query .= '
                    INNER JOIN odr_radio_selection AS rs ON rs.data_record_fields_id = drf.id
                    INNER JOIN odr_radio_options AS ro ON rs.radio_option_id = ro.id
                    WHERE dr.data_type_id = '.$datatype_id.' AND ro.data_fields_id = '.$datafield_id.' AND ('.$search_params['str'].')
                    '.$deleted_at.' AND drf.deletedAt IS NULL
                    AND rs.deletedAt IS NULL AND ro.deletedAt IS NULL ';
            }
            else {
                $query .= '
                    INNER JOIN odr_radio_selection AS rs ON rs.data_record_fields_id = drf.id
                    INNER JOIN odr_radio_options AS ro ON rs.radio_option_id = ro.id
                    WHERE ldr.data_type_id = '.$datatype_id.' AND ro.data_fields_id = '.$datafield_id.' AND ('.$search_params['str'].')
                    '.$deleted_at.' AND drf.deletedAt IS NULL
                    AND rs.deletedAt IS NULL AND ro.deletedAt IS NULL ';
            }

            $query .= $metadata_str;
        }
        else if ($typeclass == 'Image' || $typeclass == 'File') {
            // Assume that the datarecordfield entries might not exist...but require them to not be deleted if they do exist
            $query = $query_start;
            if (!$searching_linked_datatype)
                $query .= 'LEFT JOIN odr_data_record_fields AS drf ON drf.data_record_id = dr.id AND ((drf.data_field_id = '.$datafield_id.' AND drf.deletedAt IS NULL) OR drf.id IS NULL) ';
            else
                $query .= 'LEFT JOIN odr_data_record_fields AS drf ON drf.data_record_id = ldr.id AND ((drf.data_field_id = '.$datafield_id.' AND drf.deletedAt IS NULL) OR drf.id IS NULL) ';

            // The file/image entries might not exist either...but still require them to not be deleted if they do exist
            $query .= '
                LEFT JOIN '.$table_names[$typeclass].' AS e ON e.data_record_fields_id = drf.id AND (e.deletedAt IS NULL OR e.id IS NULL)
                LEFT JOIN '.$table_names[$typeclass].'_meta AS e_m ON e_m.'.strtolower($typeclass).'_id = e.id AND (e_m.deletedAt IS NULL OR e_m.id IS NULL)
                WHERE dr.data_type_id = '.$datatype_id;


            if ( !isset($parameters['term_1']) && $parameters['term_0'] == '' && strpos($search_params['str'], '!') === false ) {
                // If the above conditions are true, then the user is effectively searching for datarecords without files/images uploaded to this datafield
                // ...Can't just use count() due to potential metadata constraints also being in $parameters
                $query .= ' AND e.id IS NULL ';
            }
            else {
                // Otherwise, do a regular search for the original filename
                $query .= ' AND ('.$search_params['str'].') ';
            }

            // Debug readability newline...
            $query .= "\n";

            // Ensure that entities required to exist are not deleted...
            if (!$searching_linked_datatype)
                $query .= 'AND grandparent.deletedAt IS NULL AND dr.deletedAt IS NULL ';
            else
                $query .= 'AND grandparent.deletedAt IS NULL AND dr.deletedAt IS NULL AND ldr.deletedAt IS NULL ';

            $query .= $metadata_str;
        }
        else {
            // Finish building the native SQL query that gets contents of all other storage entities
            $query = $query_start.$drf_join;
            $query .= '
                INNER JOIN '.$table_names[$typeclass].' AS e ON e.data_record_fields_id = drf.id
                WHERE e.data_field_id = '.$datafield_id.' AND ('.$search_params['str'].')
                '.$deleted_at.' AND e.deletedAt IS NULL ';

            $query .= $metadata_str;

            // If one of the parameters involves the empty string...
            if ($null_drf_possible) {
                // Ensure that the query actually has a logical chance of returning results...
                $results_are_possible = self::canQueryReturnResults($search_params['str'], $search_params['params']);

                if ($results_are_possible) {
                    // Create a second native SQL query specifically to pull null drf entries, and union with the first
                    $query .= '
                        UNION
                        ';

                    if (!$searching_linked_datatype) {
                        $query .= $query_start.
                           'LEFT JOIN odr_data_record_fields AS drf ON drf.data_record_id = dr.id AND ((drf.data_field_id = '.$datafield_id.' AND drf.deletedAt IS NULL) OR drf.id IS NULL)
                            LEFT JOIN '.$table_names[$typeclass].' AS e ON e.data_record_fields_id = drf.id
                            WHERE dr.data_type_id = '.$datatype_id.'
                            AND e.id IS NULL
                            AND grandparent.deletedAt IS NULL AND dr.deletedAt IS NULL ';

                        $query .= $metadata_str;
                    }
                    else {
                        $query .= $query_start.
                           'LEFT JOIN odr_data_record_fields AS drf ON drf.data_record_id = ldr.id AND ((drf.data_field_id = '.$datafield_id.' AND drf.deletedAt IS NULL) OR drf.id IS NULL)
                            LEFT JOIN '.$table_names[$typeclass].' AS e ON e.data_record_fields_id = drf.id
                            WHERE dr.data_type_id = '.$datatype_id.'
                            AND e.id IS NULL
                            AND grandparent.deletedAt IS NULL AND dr.deletedAt IS NULL AND ldr.deletedAt IS NULL ';

                        $query .= $metadata_str;
                    }
                }
            }
        }

if ( isset($debug['show_queries']) ) {
    $query = preg_replace('/[ ]+/', ' ', $query);   // replace all consecutive spaces with at most one space
    print $query."\n";
    print '$parameters: '.print_r($parameters, true)."\n";
}

        // ----------------------------------------
        // Execute and return the native SQL query
        $conn = $em->getConnection();
        $results = $conn->fetchAll($query, $parameters);

if ( isset($debug['show_queries']) ) {
    print '>> '.print_r($results, true)."\n";
    print '----------------------------------------'."\n";
}

        $datarecords = array();
        foreach ($results as $result)
            $datarecords[ $result['dr_id'] ] = 1;

        return $datarecords;
    }


    /**
     * Determines whether the provided string of MYSQL conditions has a chance of returning search results or not.
     * If it has no chance of returning results, then the union query that picks up null drf entries shouldn't be run...it would return datarecords that only match part of the query, instead of all
     *
     * @param string $str
     * @param array $params
     *
     * @return boolean
     */
    private function canQueryReturnResults($str, $params)
    {
        // Because right now the user isn't allowed to group logical operators, this single php statment will effectively suffice for determining MYSQL order of operations
        // Individual statements connected by AND will be executed first...the results of each block of ANDs will then be ORed together
        $pieces = explode(' OR ', $str);

        $results = array();
        foreach ($pieces as $piece) {
            if ( strpos($piece, 'AND') === false ) {
                // A single entry at this point of the array always has the chance to evaluate to true
                $results[] = true;
            }
            else {
                // If there are multiple exact matches required...e.g. e.value = :term_x AND e.value = :term_y ...
                if ( substr_count($piece, '=') > 1 ) {
                    // ...then unless each term of each exact match is identical, this piece of the query is guaranteed to return false...e.value can't be equal to 'a' and equal to 'b' at the same time, for instance

                    // Determine which of these search terms must be exact
                    $matches = array();
                    $pattern = '/ = :(term_\d+)/';
                    preg_match_all($pattern, $piece, $matches);

                    // Get the unique list of all of the search terms
                    $terms = array();
                    foreach ($matches[1] as $match)
                        $terms[] = $params[$match];
                    $terms = array_unique($terms);

                    // If all of the search terms are the same, then this piece of the search query has the chance to evaluate to true...otherwise, it will never evaluate to true
                    if ( count($terms) == 1 )
                        $results[] = true;
                    else
                        $results[] = false;
                }
            }
        }

        // If any part of this query has the chance of returning true, then actual search results are possible
        $results_are_possible = false;
        foreach ($results as $num => $result)
            $results_are_possible = $results_are_possible || $result;

        return $results_are_possible;
    }


    /**
     * Builds and runs native SQL queries for all datatypes that didn't already get metadata applied during self::runSearchQuery()
     *
     * @param \Doctrine\ORM\EntityManager $em
     * @param array $related_datatypes         @see self::getRelatedDatatypes()
     * @param integer $datatype_id
     * @param array $metadata
     * @param array $debug
     *
     * @return array
     */
    private function runMetadataSearchQuery($em, $related_datatypes, $datatype_id, $metadata, $debug)
    {
        // Need different queries depending how the unsearched datatype relates to the target datatype
        $search_metadata = array();
        $linked_join = '';
        $where = '';
        if ($datatype_id == $related_datatypes['target_datatype']) {
            $metadata_target = 'grandparent';
            $search_metadata = self::buildMetadataQueryStr($metadata[$datatype_id], $metadata_target);
            $where = 'WHERE dr.data_type_id = '.$datatype_id.' ';
        }
        else if ( isset($related_datatypes['child_datatypes'][ $datatype_id ]) ) {
            $metadata_target = 'dr';
            $search_metadata = self::buildMetadataQueryStr($metadata[$datatype_id], $metadata_target);
            $where = 'WHERE dr.data_type_id = '.$datatype_id.' ';
        }
        else if ( in_array($datatype_id, $related_datatypes['linked_datatypes']) ) {
            $metadata_target = 'ldr';
            $search_metadata = self::buildMetadataQueryStr($metadata[$datatype_id], $metadata_target);
            $linked_join =
               'INNER JOIN odr_linked_data_tree AS ldt ON dr.id = ldt.ancestor_id
                INNER JOIN odr_data_record AS ldr ON ldt.descendant_id = ldr.id
                INNER JOIN odr_data_record_meta AS ldr_meta ON ldr_meta.data_record_id = ldr.id ';
            $where = 'WHERE ldr.deletedAt IS NULL AND ldr_meta.deletedAt IS NULL AND ldr.data_type_id = '.$datatype_id.' AND dr.data_type_id = '.$related_datatypes['target_datatype'].' ';    // TODO - links to childtypes?
        }


        //
        $metadata_str = $search_metadata['metadata_str'];
        $parameters = $search_metadata['metadata_params'];

        $query =
           'SELECT dr.id AS dr_id
            FROM odr_data_record AS grandparent
            INNER JOIN odr_data_record_meta AS grandparent_meta ON grandparent_meta.data_record_id = grandparent.id
            INNER JOIN odr_data_record AS dr ON grandparent.id = dr.grandparent_id
            INNER JOIN odr_data_record_meta AS dr_meta ON dr_meta.data_record_id = dr.id
            ';
        if ($linked_join !== '')
            $query .= $linked_join;
        $query .= $where.' AND dr.deletedAt IS NULL AND dr_meta.deletedAt IS NULL AND grandparent.deletedAt IS NULL AND grandparent_meta.deletedAt IS NULL '.$metadata_str;

if ( isset($debug['show_queries']) ) {
    print '----------------------------------------'."\n";
    $query = preg_replace('/[ ]+/', ' ', $query);   // replace all consecutive spaces with at most one space
    print $query."\n";
    print '$parameters: '.print_r($parameters, true)."\n";
}

        // ----------------------------------------
        // Execute and return the native SQL query
        $conn = $em->getConnection();
        $results = $conn->fetchAll($query, $parameters);

if ( isset($debug['show_queries']) ) {
    print '>> '.print_r($results, true)."\n";
    print '----------------------------------------'."\n";
}

        // Save the query result so the search results are correctly restricted
        $datarecords = array();
        foreach ($results as $result)
            $datarecords[ $result['dr_id'] ] = 1;

        return $datarecords;
    }


    /**
     * Turns a specially built array of created/updated (by) and public date requirements for searching a datatype into native SQL
     *
     * @param array $metadata
     * @param string $target  'grandparent', 'dr', or 'ldr'...corresponding to attaching the metadata to the top-level, a child, or a linked datarecord, respectively
     *
     * @return array ...of native SQL and the corresponding parameters
     */
    private function buildMetadataQueryStr($metadata, $target)
    {
        $metadata_str = '';
        $metadata_params = array();

        // ----------------------------------------
        // Deal with modify dates and updatedBy
        if ( isset($metadata['updated']) ) {
            // Search by modify date
            if ( isset($metadata['updated']['s']) ) {
                $metadata_str .= 'AND '.$target.'.updated BETWEEN :updated_start AND :updated_end ';
                $metadata_params['updated_start'] = $metadata['updated']['s'];
                $metadata_params['updated_end'] = $metadata['updated']['e'];
            }

            // Search by updatedBy
            if ( isset($metadata['updated']['by']) ) {
                $metadata_str .= 'AND '.$target.'.updatedBy = :updated_by ';
                $metadata_params['updated_by'] = $metadata['updated']['by'];
            }
        }

        // ----------------------------------------
        // Deal with create dates and createdBy
        if ( isset($metadata['created']) ) {
            // Search by create date
            if ( isset($metadata['created']['s']) ) {
                $metadata_str .= 'AND '.$target.'.created BETWEEN :created_start AND :created_end ';
                $metadata_params['created_start'] = $metadata['created']['s'];
                $metadata_params['created_end'] = $metadata['created']['e'];
            }

            // Search by createdBy
            if ( isset($metadata['created']['by']) ) {
                $metadata_str .= 'AND '.$target.'.createdBy = :created_by ';
                $metadata_params['created_by'] = $metadata['created']['by'];
            }
        }

        // ----------------------------------------
        // Deal with public status
        if ( isset($metadata['public']) ) {
            if ( $metadata['public'] == 1 ) {
                // Search for public datarecords only
                $metadata_str .= 'AND '.$target.'_meta.public_date != :public_date ';
                $metadata_params['public_date'] = '2200-01-01 00:00:00';
            }
            else if ( $metadata['public'] == 0 ) {
                // Search for non-public datarecords only
                $metadata_str .= 'AND '.$target.'_meta.public_date = :public_date ';
                $metadata_params['public_date'] = '2200-01-01 00:00:00';
            }
        }

        $metadata = array(
            'metadata_str' => $metadata_str,
            'metadata_params' => $metadata_params,
        );

        return $metadata;
    }


    /**
     * Recursively traverses the datarecord tree for all datarecords of the datatype being searched on, and marks parent datarecords
     *  as "not matching search query" if all child datarecords of any given child datatype don't match
     *
     * @param array $matched_datarecords
     * @param array $descendants_of_datarecord
     * @param integer $current_datarecord_id
     *
     * @return integer
     */
    private function getIntermediateSearchResults(&$matched_datarecords, $descendants_of_datarecord, $current_datarecord_id)
    {
        // If this datarecord is excluded from the search results for some reason, don't bother checking any child datarecords...they're also excluded by definition
        if ( $matched_datarecords[$current_datarecord_id] == -1 ) {
            return -1;
        }
        // If this datarecord has children...
        else if ( is_array($descendants_of_datarecord[$current_datarecord_id]) ) {

            // ...then for each child datarecord of each child datatype...
            $include_count = 0;
            foreach ($descendants_of_datarecord[$current_datarecord_id] as $dt_id => $child_datarecords) {

                // ...keep track of how many of the child datarecords failed the search criteria
                $exclude_count = 0;
                foreach ($child_datarecords as $dr_id => $tmp) {
                    $num = self::getIntermediateSearchResults($matched_datarecords, $descendants_of_datarecord[$current_datarecord_id][$dt_id], $dr_id);

                    if ($num == -1)
                        $exclude_count++;
                    if ($num == 1)
                        $include_count++;
                }

                // If all of this datarecord's child datarecords for this child datatype didn't match the search criteria...
                if ( $exclude_count == count($descendants_of_datarecord[$current_datarecord_id][$dt_id]) ) {
                    // ...then this datarecord doesn't match the search criteria either
                    $matched_datarecords[$current_datarecord_id] = -1;
                    return -1;
                }
            }

            // ...if this point is reached, then the current datarecord isn't excluded because of child datarecords...include it in the search results
            if ($include_count > 0) {
                $matched_datarecords[$current_datarecord_id] = 1;
                return 1;
            }
            else {
                return 0;
            }

        }
        else {
            // ...otherwise, this datarecord has no children, and either matches the search or is not otherwise excluded
            return $matched_datarecords[$current_datarecord_id];
        }
    }


    /**
     * Recursively traverses the datarecord tree for all datarecords of the datatype being searched on, and returns a comma-separated
     *  list of all child/linked/top-level datarecords that effectively match the search query
     *
     * @param array $matched_datarecords
     * @param array $descendants_of_datarecord
     * @param string|integer $current_datarecord_id
     * @param boolean $is_top_level
     *
     * @return string
     */
    private function getFinalSearchResults($matched_datarecords, $descendants_of_datarecord, $current_datarecord_id, $is_top_level)
    {
        // If this datarecord is excluded from the search results for some reason, don't bother checking any child datarecords...they're also excluded by definition
        if ( $matched_datarecords[$current_datarecord_id] == -1 ) {
            return '';
        }
        else if ( $is_top_level && $matched_datarecords[$current_datarecord_id] == 0 ) {
            return '';
        }
        // If this datarecord has children...
        else if ( is_array($descendants_of_datarecord[$current_datarecord_id]) ) {
            // ...keep track of whether each child datarecord matched the search
            $datarecords = '';

            foreach ($descendants_of_datarecord[$current_datarecord_id] as $dt_id => $child_datarecords) {

                $dr_matches = '';
                foreach ($child_datarecords as $dr_id => $tmp)
                    $dr_matches .= self::getFinalSearchResults($matched_datarecords, $descendants_of_datarecord[$current_datarecord_id][$dt_id], $dr_id, false);

                if ($dr_matches == '') {
                    // None of the child datarecords of this datatype matched the search...therefore the parent datarecord doesn't match either
                    return '';
                }
                else {
                    // Save the child datarecords that matched this search
                    $datarecords .= $dr_matches;
                }
            }

            // ...otherwise, return this datarecord and all of the child datarecords that matched
            return $current_datarecord_id.','.$datarecords;
        }
        else {
            // ...otherwise, this datarecord has no children, and either matches the search or is not otherwise excluded
            return $current_datarecord_id.',';
        }
    }


    /**
     * Turns a piece of the search string into a more DQL-friendly format.
     *
     * @param string $str           The string to turn into DQL...
     * @param array $debug          Whether to print out debug info or not.
     * @param boolean $is_filename  Whether this is being parsed as a filename or not
     *
     * @return array
     */
    private function parseField($str, $debug, $is_filename = false) {
        // ?
        $str = str_replace(array("\n", "\r"), '', $str);

if ( isset($debug['search_string_parsing']) ) {
    print "\n".'--------------------'."\n";
    print $str."\n";
}

        $pieces = array();
        $in_quotes = false;
        $tmp = '';
        for ($i = 0; $i < strlen($str); $i++) {
            $char = $str[$i];
        
            if ($char == "\"") {
                if ($in_quotes) {
                    // found closing quote
                    $in_quotes = false;
        
                    // save fragment
                    $tmp .= "\"";
                    $pieces[] = $tmp;
                    $tmp = '';
        
                    // skip over next character?
        //            $i++;
                }
                else {
                    // found opening quote
                    $in_quotes = true;
                    $tmp = "\"";
                }
            }
            else {
                if ($in_quotes) {
                    // append to fragment
                    $tmp .= $char;
                }
                else {
                    switch ($char) {
                        case ' ':
                            // save any existing piece before saving the operator
                            if ($tmp !== '') {
                                $pieces[] = $tmp;
                                $tmp = '';
                            }
                            $pieces[] = '&&';
                            break;
                        case '!':
//                        case '-':
                            // attempt to ignore the operator if not attached to a term
                            /*if ( $str[$i+1] !== ' ' )*/
                                $pieces[] = '!';
                            break;
                        case '>':
                            // attempt to ignore the operator if not attached to a term
                            if ( $str[$i+1] == '=' /*&& $str[$i+2] !== ' '*/ ) {
                                $pieces[] = '>=';
                                $i++;
                            }
                            else /*if ( $str[$i+1] !== ' ' )*/
                                $pieces[] = '>';
                            break;
                        case '<':
                            // attempt to ignore the operator if not attached to a term
                            if ( $str[$i+1] == '=' /*&& $str[$i+2] !== ' '*/ ) {
                                $pieces[] = '<=';
                                $i++;
                            }
                            else /*if ( $str[$i+1] !== ' ' )*/
                                $pieces[] = '<';
                            break;
                        case 'o':
                        case 'O':
                            // only count this as an operator if the 'O' is part of the substring ' OR '
                            if ( $i != 0 && $str[$i-1] == ' ' && ($str[$i+1] == 'R' || $str[$i+1] == 'r') && $str[$i+2] == ' ' ) {
                                $pieces[] = '||';
        //                        $i++;
                                $i += 2;
/*
                                // cut out the 'AND' token that was added as a result of the preceding space
                                if ( $pieces[count($pieces)-2] == '&&' )
                                    unset( $pieces[count($pieces)-2] );
*/
                            }
                            else {
                                // otherwise, part of a string
                                $tmp .= $char;
                            }
                            break;
                        default:
                            // part of a string
                            $tmp .= $char;
                            break;
                    }
                }
            }
        }
        // save any remaining piece
        if ($tmp !== '')
            $pieces[] = $tmp;

if ( isset($debug['search_string_parsing']) )
    print_r($pieces);

        // clean up the array as best as possible
        $pieces = array_values($pieces);
        $first = true;
        $previous = 0;
        foreach ($pieces as $num => $piece) {
            // prevent operators needing two operands from being out in front
            if ( $first && self::isConnective($piece) ) {
                unset( $pieces[$num] );
                continue;
            }
            // save the first "good" token
            if ($first) {
                $first = false;
                $previous = $piece;
                continue;
            }

            // Delete some consecutive logical operators
            if ( $pieces[$num] == '&&' && $pieces[$num+1] == '&&' )
                unset( $pieces[$num] );
            else if ( $pieces[$num] == '&&' && $pieces[$num+1] == '||' )
                unset( $pieces[$num] );
            else if ( self::isLogicalOperator($previous) && self::isLogicalOperator($piece) )
                unset( $pieces[$num] );
            // delete operators after inequalities
            else if ( self::isInequality($previous) && (self::isConnective($piece) || self::isInequality($piece)) )
                unset( $pieces[$num] );
            // legitimate token
            else
                $previous = $piece;
        }

        // remove trailing operators...they're unmatched by definition
        $pieces = array_values($pieces);
        $num = count($pieces)-1;
        if ( self::isLogicalOperator($pieces[$num]) || self::isInequality($pieces[$num]) )
            unset( $pieces[$num] );

if ( isset($debug['search_string_parsing']) )
    print_r($pieces);

        $negate = false;
        $inequality = false;
        $parameters = array();

        $str = 'e.value';
        if ($is_filename)
            $str = 'e_m.original_file_name';

        $count = 0;
        foreach ($pieces as $num => $piece) {
            if ($piece == '!') {
                $negate = true;
            }
            else if ($piece == '&&') {
                if (!$is_filename)
                    $str .= ' AND e.value';
                else
                    $str .= ' AND e_m.original_file_name';
            }
            else if ($piece == '||') {
                if (!$is_filename)
                    $str .= ' OR e.value';
                else
                    $str .= ' OR e_m.original_file_name';
            }
            else if ($piece == '>') {
                $inequality = true;
                if ($negate)
                    $str .= ' <= ';
                else
                    $str .= ' > ';
            }
            else if ($piece == '<') {
                $inequality = true;
                if ($negate)
                    $str .= ' >= ';
                else
                    $str .= ' < ';
            }
            else if ($piece == '>=') {
                $inequality = true;
                if ($negate)
                    $str .= ' < ';
                else
                    $str .= ' >= ';
            }
            else if ($piece == '<=') {
                $inequality = true;
                if ($negate)
                    $str .= ' > ';
                else
                    $str .= ' <= ';
            }
            else {
                if (!$inequality) {
                    if ( strpos($piece, "\"") !== false ) {  // does have a quote
                        $piece = str_replace("\"", '', $piece);
                        if ( is_numeric($piece) )
                            if ( strpos($piece, '.') === false )
                                $piece = intval($piece);
                            else
                                $piece = floatval($piece);

                        if ($negate)
                            $str .= ' != ';
                        else
                            $str .= ' = ';
                    }
                    else {
                        // MYSQL escape characters due to use of LIKE
                        $piece = str_replace("\\", '\\\\', $piece);     // replace backspace character with double backspace
                        $piece = str_replace( array('%', '_'), array('\%', '\_'), $piece);   // escape existing percent and understore characters

                        $piece = '%'.$piece.'%';
                        if ($negate)
                            $str .= ' NOT LIKE ';
                        else
                            $str .= ' LIKE ';
                    }
                }
                else if ( is_numeric($piece) ) {
                    if ( strpos($piece, '.') === false )
                        $piece = intval($piece);
                    else
                        $piece = floatval($piece);
                }
                $negate = false;
                $inequality = false;
        
                $str .= ':term_'.$count;
                $parameters['term_'.$count] = $piece;
                $count++;
            }
        }
        $str = trim($str);

if ( isset($debug['search_string_parsing']) ) {
    print $str."\n";
    print_r($parameters);
    print "\n".'--------------------'."\n";
}

        return array('str' => $str, 'params' => $parameters);
    }


    /**
     * Returns true if the string describes a binary operator  a && b, a || b
     *
     * @param string $str The string to test
     *
     * @return boolean 
     */
    private function isConnective($str) {
        if ( $str == '&&' || $str == '||' )
            return true;
        else
            return false;
    }


    /**
     * Returns true if the string describes a logical operator  &&, ||, !
     *
     * @param string $str The string to test
     *
     * @return boolean 
     */
    private function isLogicalOperator($str) {
        if ( $str == '&&' || $str == '||' || $str == '!' )
            return true;
        else
            return false;
    }


    /**
     * Returns true if the string describes an inequality
     *
     * @param string $str The string to test
     *
     * @return boolean 
     */
    private function isInequality($str) {
        if ( $str == '>=' || $str == '<=' || $str == '<' || $str == '>' )
            return true;
        else
            return false;
    }


    /**
     * @param string $str The string to convert
     *
     * @return string
     */
    private function encodeURIComponent($str) {
        $revert = array('%21'=>'!', '%2A'=>'*', '%27'=>"'", '%28'=>'(', '%29'=>')');
        return strtr(rawurlencode($str), $revert);
    }

}<|MERGE_RESOLUTION|>--- conflicted
+++ resolved
@@ -857,15 +857,11 @@
                 $theme_type = 'master';
                 $theme = $em->getRepository('ODRAdminBundle:Theme')->findOneBy( array('dataType' => $datatype->getId(), 'themeType' => $theme_type) );
             }
-<<<<<<< HEAD
-                
-=======
 
             // Temporarily set theme to master...
             // $theme_type = 'master';
             // $theme = $em->getRepository('ODRAdminBundle:Theme')->findOneBy( array('dataType' => $datatype->getId(), 'themeType' => $theme_type) );
 
->>>>>>> 242c64aa
             if ($theme == null)
                 throw new \Exception('The datatype "'.$datatype->getShortName().'" wants to use a "'.$theme_type.'" theme to render search results, but no such theme exists.');
 
