<?php

/**
 * Open Data Repository Data Publisher
 * Search Controller
 * (C) 2015 by Nathan Stone (nate.stone@opendatarepository.org)
 * (C) 2015 by Alex Pires (ajpires@email.arizona.edu)
 * Released under the GPLv2
 *
 * The search controller handles rendering of search pages and
 * the actual process of searching.
 *
 * The rendering of the results from searching is handled by
 * ODRCustomController.
 */

namespace ODR\OpenRepository\SearchBundle\Controller;

use Symfony\Bundle\FrameworkBundle\Controller\Controller;

// Controllers/Classes
use ODR\AdminBundle\Controller\ODRCustomController;
// Entities
use ODR\AdminBundle\Entity\DataFields;
use ODR\AdminBundle\Entity\DataType;
use ODR\AdminBundle\Entity\DataTypeMeta;
use ODR\AdminBundle\Entity\StoredSearchKey;
use ODR\AdminBundle\Entity\Theme;
use ODR\OpenRepository\UserBundle\Entity\User as ODRUser;
// Exceptions
use ODR\AdminBundle\Exception\ODRBadRequestException;
use ODR\AdminBundle\Exception\ODRException;
use ODR\AdminBundle\Exception\ODRForbiddenException;
use ODR\AdminBundle\Exception\ODRNotFoundException;
// Services
use ODR\AdminBundle\Component\Service\DatabaseInfoService;
use ODR\AdminBundle\Component\Service\DatarecordInfoService;
use ODR\AdminBundle\Component\Service\ODRTabHelperService;
use ODR\AdminBundle\Component\Service\PermissionsManagementService;
use ODR\AdminBundle\Component\Service\ThemeInfoService;
use ODR\OpenRepository\SearchBundle\Component\Service\SearchAPIService;
use ODR\OpenRepository\SearchBundle\Component\Service\SearchKeyService;
use ODR\OpenRepository\SearchBundle\Component\Service\SearchRedirectService;
use ODR\OpenRepository\SearchBundle\Component\Service\SearchSidebarService;
use ODR\OpenRepository\UserBundle\Component\Service\TrackedPathService;
// Symfony
use Symfony\Component\HttpFoundation\Request;
use Symfony\Component\HttpFoundation\Response;
use Symfony\Component\HttpFoundation\Cookie;


class DefaultController extends Controller
{

    public function homeAction($search_slug, $search_string, Request $request)
    {
        $html = '';

        try {
            /** @var \Doctrine\ORM\EntityManager $em */
            $em = $this->getDoctrine()->getManager();

            /** @var ODRTabHelperService $odr_tab_service */
            $odr_tab_service = $this->container->get('odr.tab_helper_service');
            /** @var PermissionsManagementService $permissions_service */
            $permissions_service = $this->container->get('odr.permissions_management_service');
            /** @var SearchSidebarService $search_sidebar_service */
            $search_sidebar_service = $this->container->get('odr.search_sidebar_service');
            /** @var ThemeInfoService $theme_info_service */
            $theme_info_service = $this->container->get('odr.theme_info_service');

            $cookies = $request->cookies;


            // ------------------------------
            // Grab user and their permissions if possible
            /** @var ODRUser $admin_user */
            $admin_user = $this->container->get('security.token_storage')->getToken()->getUser();   // <-- will return 'anon.' when nobody is logged in
            // If using Wordpress - check for Wordpress User and Log them in.
            if($this->container->getParameter('odr_wordpress_integrated')) {
                $odr_wordpress_user = getenv("WORDPRESS_USER");
                if($odr_wordpress_user) {
                    // print $odr_wordpress_user . ' ';
                    $user_manager = $this->container->get('fos_user.user_manager');
                    /** @var ODRUser $admin_user */
                    $admin_user = $user_manager->findUserBy(array('email' => $odr_wordpress_user));
                }
            }

            $user_permissions = $permissions_service->getUserPermissionsArray($admin_user);
            $datatype_permissions = $user_permissions['datatypes'];
            $datafield_permissions = $user_permissions['datafields'];

            // Store if logged in or not
            $logged_in = true;
            if ($admin_user === 'anon.')
                $logged_in = false;
            // ------------------------------

            // Locate the datatype referenced by the search slug, if possible...
            if ($search_slug == '') {
                if ( $cookies->has('prev_searched_datatype') ) {
                    $search_slug = $cookies->get('prev_searched_datatype');
                    return $this->redirectToRoute(
                        'odr_search',
                        array(
                            'search_slug' => $search_slug
                        )
                    );
                }
                else {
                    if ($logged_in) {
                        // Instead of displaying a "page not found", redirect to the datarecord list
                        $baseurl = $this->generateUrl('odr_admin_homepage');
                        $hash = $this->generateUrl('odr_list_types', array( 'section' => 'databases') );

                        return $this->redirect( $baseurl.'#'.$hash );
                    }
                    else {
                        return $this->redirectToRoute('odr_admin_homepage');
                    }
                }
            }


            // ----------------------------------------
            // Now that a search slug is guaranteed to exist, locate the desired datatype

            /** @var DataType $target_datatype */
            $target_datatype = null;

            /** @var DataTypeMeta $meta_entry */
            $meta_entry = $em->getRepository('ODRAdminBundle:DataTypeMeta')->findOneBy(
                array(
                    'searchSlug' => $search_slug
                )
            );
            if ( is_null($meta_entry) ) {
                // Couldn't find a datatypeMeta entry with that search slug, so check whether the
                //  search slug is actually a database uuid instead
                $target_datatype = $em->getRepository('ODRAdminBundle:DataType')->findOneBy(
                    array(
                        'unique_id' => $search_slug
                    )
                );

                if ( is_null($target_datatype) ) {
                    // $search_slug is neither a search slug nor a database uuid...give up
                    throw new ODRNotFoundException('Datatype');
                }
                else {
                    // Redirect so the page uses the search slug instead of the uuid
                    return $this->redirectToRoute(
                        'odr_search',
                        array(
                            'search_slug' => $target_datatype->getSearchSlug()
                        )
                    );
                }
            }
            else {
                // Found a matching datatypeMeta entry
                $target_datatype = $meta_entry->getDataType();
                if ( !is_null($target_datatype->getDeletedAt()) )
                    throw new ODRNotFoundException('Datatype');
            }

            // If this is a metadata datatype...
            if ( !is_null($target_datatype->getMetadataFor()) ) {
                // ...only want to run searches on "real" datatypes
                $target_datatype = $target_datatype->getMetadataFor();
                if ( !is_null($target_datatype->getDeletedAt()) )
                    throw new ODRNotFoundException('Datatype');

                // ...pretty sure redirecting to the "real" datatype is undesirable here
            }


            // ----------------------------------------
            // Check if user has permission to view datatype
            $target_datatype_id = $target_datatype->getId();
            if ( !$permissions_service->canViewDatatype($admin_user, $target_datatype) ) {
                if (!$logged_in) {
                    // Can't just throw a 401 error here...Symfony would redirect the user to the
                    //  list of datatypes, instead of back to this search page.

                    // So, need to clear existing session redirect paths...
                    /** @var TrackedPathService $tracked_path_service */
                    $tracked_path_service = $this->container->get('odr.tracked_path_service');
                    $tracked_path_service->clearTargetPaths();

                    // ...then need to save the user's current URL into their session
                    $url = $request->getRequestUri();
                    $session = $request->getSession();
                    $session->set('_security.main.target_path', $url);

                    // ...so they can get redirected to the login page
                    return $this->redirectToRoute('fos_user_security_login');
                }
                else {
                    throw new ODRForbiddenException();
                }
            }


            // ----------------------------------------
            // Need to build everything used by the sidebar...
            $datatype_array = $search_sidebar_service->getSidebarDatatypeArray($admin_user, $target_datatype->getId());
            $datatype_relations = $search_sidebar_service->getSidebarDatatypeRelations($datatype_array, $target_datatype_id);
            $user_list = $search_sidebar_service->getSidebarUserList($admin_user, $datatype_array);


            // ----------------------------------------
            // Grab a random background image if one exists and the user is allowed to see it
            $background_image_id = null;
<<<<<<< HEAD
            // TODO - current search page doesn't have a good place to put a background image...
=======
            /* TODO - current search page doesn't have a good place to put a background image...

                        if ( !is_null($target_datatype) && !is_null($target_datatype->getBackgroundImageField()) ) {

                            // Determine whether the user is allowed to view the background image datafield
                            $df = $target_datatype->getBackgroundImageField();
                            if ( $permissions_service->canViewDatafield($admin_user, $df) ) {
                                $query = null;
                                if ( $permissions_service->canViewNonPublicDatarecords($admin_user, $target_datatype) ) {
                                    // Users with the $can_view_datarecord permission can view all images in all datarecords of this datatype
                                    $query = $em->createQuery(
                                       'SELECT i.id AS image_id
                                        FROM ODRAdminBundle:Image as i
                                        JOIN ODRAdminBundle:DataRecordFields AS drf WITH i.dataRecordFields = drf
                                        JOIN ODRAdminBundle:DataRecord AS dr WITH drf.dataRecord = dr
                                        WHERE i.original = 1 AND i.dataField = :datafield_id AND i.encrypt_key != :encrypt_key
                                        AND i.deletedAt IS NULL AND drf.deletedAt IS NULL AND dr.deletedAt IS NULL'
                                    )->setParameters( array('datafield_id' => $df->getId(), 'encrypt_key' => '') );
                                }
                                else {
                                    // Users without the $can_view_datarecord permission can only view public images in public datarecords of this datatype
                                    $query = $em->createQuery(
                                       'SELECT i.id AS image_id
                                        FROM ODRAdminBundle:Image as i
                                        JOIN ODRAdminBundle:ImageMeta AS im WITH im.image = i
                                        JOIN ODRAdminBundle:DataRecordFields AS drf WITH i.dataRecordFields = drf
                                        JOIN ODRAdminBundle:DataRecord AS dr WITH drf.dataRecord = dr
                                        JOIN ODRAdminBundle:DataRecordMeta AS drm WITH drm.dataRecord = dr
                                        WHERE i.original = 1 AND i.dataField = :datafield_id AND i.encrypt_key != :encrypt_key
                                        AND im.publicDate NOT LIKE :public_date AND drm.publicDate NOT LIKE :public_date
                                        AND i.deletedAt IS NULL AND im.deletedAt IS NULL AND drf.deletedAt IS NULL AND dr.deletedAt IS NULL AND drm.deletedAt IS NULL'
                                    )->setParameters( array('datafield_id' => $df->getId(), 'encrypt_key' => '', 'public_date' => '2200-01-01 00:00:00') );
                                }
                                $results = $query->getArrayResult();

                                // Pick a random image from the list of available images
                                if (count($results) > 0) {
                                    $index = rand(0, count($results) - 1);
                                    $background_image_id = $results[$index]['image_id'];
                                }
                            }
                        }
            */

>>>>>>> c94a6bc8

            // ----------------------------------------
            // Generate a random key to identify this tab
            $odr_tab_id = $odr_tab_service->createTabId();

            // TODO - modify search page to allow users to select from available themes
//            $available_themes = $theme_info_service->getAvailableThemes($admin_user, $target_datatype, 'search_results');
            $preferred_theme_id = $theme_info_service->getPreferredThemeId($admin_user, $target_datatype_id, 'search_results');
            $preferred_theme = $em->getRepository('ODRAdminBundle:Theme')->find($preferred_theme_id);

            // ----------------------------------------
            // Render just the html for the base page and the search page...$this->render() apparently creates a full Response object
            $site_baseurl = $this->container->getParameter('site_baseurl');
            $is_wordpress_integrated = $this->container->getParameter('odr_wordpress_integrated');
            $wordpress_site_baseurl = $this->container->getParameter('wordpress_site_baseurl');

            $html = $this->renderView(
                'ODROpenRepositorySearchBundle:Default:index.html.twig',
                array(
                    // required twig/javascript parameters
                    'user' => $admin_user,
                    'datatype_permissions' => $datatype_permissions,
                    'datafield_permissions' => $datafield_permissions,

                    'user_list' => $user_list,
                    'logged_in' => $logged_in,
                    'window_title' => $target_datatype->getShortName(),
                    'intent' => 'searching',
                    'sidebar_reload' => false,
                    'search_slug' => $search_slug,
                    'site_baseurl' => $site_baseurl,
                    'search_string' => $search_string,
                    'odr_tab_id' => $odr_tab_id,
                    'odr_wordpress_integrated' => $is_wordpress_integrated,
                    'wordpress_site_baseurl' => $wordpress_site_baseurl,

                    // required for background image
                    'background_image_id' => $background_image_id,

                    // datatype/datafields to search
                    'search_params' => array(),
                    'target_datatype' => $target_datatype,
                    'datatype_array' => $datatype_array,
                    'datatype_relations' => $datatype_relations,

                    // theme selection
//                    'available_themes' => $available_themes,
                    'preferred_theme' => $preferred_theme,
                )
            );

            // print "WP Header: " . $request->wordpress_header; exit();
            $html = $request->wordpress_header . $html . $request->wordpress_footer;
            // $html = $request->wordpress_header . "<div style='min-height: 500px'></div>" . $request->wordpress_footer;

            // Clear the previously viewed datarecord since the user is probably pulling up a new list if he looks at this
            $session = $request->getSession();
            $session->set('scroll_target', '');
        }
        catch (\Exception $e) {
            print $e; exit();
            $source = 0xd75fa46d;
            if ($e instanceof ODRException)
                throw new ODRException($e->getMessage(), $e->getStatusCode(), $e->getSourceCode($source), $e);
            else
                throw new ODRException($e->getMessage(), 500, $source, $e);
        }

        $response = new Response($html);
        $response->headers->set('Content-Type', 'text/html');
        $response->headers->setCookie(new Cookie('prev_searched_datatype', $search_slug));
        return $response;
    }
    /**
     * Renders the base page for searching purposes
     *
     * @param String $search_slug   Which datatype to load a search page for.
     * @param String $search_string An optional string to immediately enter into the general search field and search with.
     * @param Request $request
     *
     * @return Response
     */
    public function searchpageAction($search_slug, $search_string, Request $request)
    {
        $html = '';

        try {
            /** @var \Doctrine\ORM\EntityManager $em */
            $em = $this->getDoctrine()->getManager();

            /** @var ODRTabHelperService $odr_tab_service */
            $odr_tab_service = $this->container->get('odr.tab_helper_service');
            /** @var PermissionsManagementService $permissions_service */
            $permissions_service = $this->container->get('odr.permissions_management_service');
            /** @var SearchKeyService $search_key_service */
            $search_key_service = $this->container->get('odr.search_key_service');
            /** @var SearchSidebarService $search_sidebar_service */
            $search_sidebar_service = $this->container->get('odr.search_sidebar_service');
            /** @var ThemeInfoService $theme_info_service */
            $theme_info_service = $this->container->get('odr.theme_info_service');

            $cookies = $request->cookies;


            // ------------------------------
            // Grab user and their permissions if possible
            /** @var ODRUser $admin_user */
            $admin_user = $this->container->get('security.token_storage')->getToken()->getUser();   // <-- will return 'anon.' when nobody is logged in

            $user_permissions = $permissions_service->getUserPermissionsArray($admin_user);
            $datatype_permissions = $user_permissions['datatypes'];
            $datafield_permissions = $user_permissions['datafields'];

            // Store if logged in or not
            $logged_in = true;
            if ($admin_user === 'anon.')
                $logged_in = false;
            // ------------------------------

            // Locate the datatype referenced by the search slug, if possible...
            if ($search_slug == '') {
                if ( $cookies->has('prev_searched_datatype') ) {
                    $search_slug = $cookies->get('prev_searched_datatype');
                    return $this->redirectToRoute(
                        'odr_search',
                        array(
                            'search_slug' => $search_slug
                        )
                    );
                }
                else {
                    if ($logged_in) {
                        // Instead of displaying a "page not found", redirect to the datarecord list
                        $baseurl = $this->generateUrl('odr_admin_homepage');
                        $hash = $this->generateUrl('odr_list_types', array( 'section' => 'databases') );

                        return $this->redirect( $baseurl.'#'.$hash );
                    }
                    else {
                        return $this->redirectToRoute('odr_admin_homepage');
                    }
                }
            }


            // ----------------------------------------
            // Now that a search slug is guaranteed to exist, locate the desired datatype

            /** @var DataType $target_datatype */
            $target_datatype = null;

            /** @var DataTypeMeta $meta_entry */
            $meta_entry = $em->getRepository('ODRAdminBundle:DataTypeMeta')->findOneBy(
                array(
                    'searchSlug' => $search_slug
                )
            );
            if ( is_null($meta_entry) ) {
                // Couldn't find a datatypeMeta entry with that search slug, so check whether the
                //  search slug is actually a database uuid instead
                $target_datatype = $em->getRepository('ODRAdminBundle:DataType')->findOneBy(
                    array(
                        'unique_id' => $search_slug
                    )
                );

                if ( is_null($target_datatype) ) {
                    // $search_slug is neither a search slug nor a database uuid...give up
                    throw new ODRNotFoundException('Datatype');
                }
                else {
                    // Redirect so the page uses the search slug instead of the uuid
                    return $this->redirectToRoute(
                        'odr_search',
                        array(
                            'search_slug' => $target_datatype->getSearchSlug()
                        )
                    );
                }
            }
            else {
                // Found a matching datatypeMeta entry
                $target_datatype = $meta_entry->getDataType();
                if ( !is_null($target_datatype->getDeletedAt()) )
                    throw new ODRNotFoundException('Datatype');
            }

            // If this is a metadata datatype...
            if ( !is_null($target_datatype->getMetadataFor()) ) {
                // ...only want to run searches on "real" datatypes
                $target_datatype = $target_datatype->getMetadataFor();
                if ( !is_null($target_datatype->getDeletedAt()) )
                    throw new ODRNotFoundException('Datatype');

                // ...pretty sure redirecting to the "real" datatype is undesirable here
            }


            // ----------------------------------------
            // Check if user has permission to view datatype
            $target_datatype_id = $target_datatype->getId();
            if ( !$permissions_service->canViewDatatype($admin_user, $target_datatype) ) {
                if (!$logged_in) {
                    // Can't just throw a 401 error here...Symfony would redirect the user to the
                    //  list of datatypes, instead of back to this search page.

                    // So, need to clear existing session redirect paths...
                    /** @var TrackedPathService $tracked_path_service */
                    $tracked_path_service = $this->container->get('odr.tracked_path_service');
                    $tracked_path_service->clearTargetPaths();

                    // ...then need to save the user's current URL into their session
                    $url = $request->getRequestUri();
                    $session = $request->getSession();
                    $session->set('_security.main.target_path', $url);

                    // ...so they can get redirected to the login page
                    return $this->redirectToRoute('fos_user_security_login');
                }
                else {
                    throw new ODRForbiddenException();
                }
            }


            // ----------------------------------------
            // Need to build everything used by the sidebar...
            $datatype_array = $search_sidebar_service->getSidebarDatatypeArray($admin_user, $target_datatype->getId());
            $datatype_relations = $search_sidebar_service->getSidebarDatatypeRelations($datatype_array, $target_datatype_id);
            $user_list = $search_sidebar_service->getSidebarUserList($admin_user, $datatype_array);

            // If this datatype has a default search key...
            $search_key = '';
            $search_params = array();
            if ($target_datatype->getStoredSearchKeys() && $target_datatype->getStoredSearchKeys()->count() > 0) {
                // ...then extract it so the sidebar can load with said search key
                /** @var StoredSearchKey $ssk */
                $ssk = $target_datatype->getStoredSearchKeys()->first();
                $search_key = $ssk->getSearchKey();

                // Convert the search key into a parameter list so that the sidebar can start out
                //  with the right stuff
                $search_params = $search_key_service->decodeSearchKey($search_key);
                $search_sidebar_service->fixSearchParamsOptionsAndTags($datatype_array, $search_params);

                // Don't need to worry if the search key refers to an invalid/deleted datafield
                //  ...the user will end up being redirected to the "empty" search key for the datatype

                // The same thing will happen when it refers to a datafield the user can't view
            }

            // ----------------------------------------
            // Grab a random background image if one exists and the user is allowed to see it
            $background_image_id = null;
            /* TODO - current search page doesn't have a good place to put a background image...

            if ( !is_null($target_datatype) && !is_null($target_datatype->getBackgroundImageField()) ) {

                // Determine whether the user is allowed to view the background image datafield
                $df = $target_datatype->getBackgroundImageField();
                if ( $permissions_service->canViewDatafield($admin_user, $df) ) {
                    $query = null;
                    if ( $permissions_service->canViewNonPublicDatarecords($admin_user, $target_datatype) ) {
                        // Users with the $can_view_datarecord permission can view all images in all datarecords of this datatype
                        $query = $em->createQuery(
                           'SELECT i.id AS image_id
                            FROM ODRAdminBundle:Image as i
                            JOIN ODRAdminBundle:DataRecordFields AS drf WITH i.dataRecordFields = drf
                            JOIN ODRAdminBundle:DataRecord AS dr WITH drf.dataRecord = dr
                            WHERE i.original = 1 AND i.dataField = :datafield_id AND i.encrypt_key != :encrypt_key
                            AND i.deletedAt IS NULL AND drf.deletedAt IS NULL AND dr.deletedAt IS NULL'
                        )->setParameters( array('datafield_id' => $df->getId(), 'encrypt_key' => '') );
                    }
                    else {
                        // Users without the $can_view_datarecord permission can only view public images in public datarecords of this datatype
                        $query = $em->createQuery(
                           'SELECT i.id AS image_id
                            FROM ODRAdminBundle:Image as i
                            JOIN ODRAdminBundle:ImageMeta AS im WITH im.image = i
                            JOIN ODRAdminBundle:DataRecordFields AS drf WITH i.dataRecordFields = drf
                            JOIN ODRAdminBundle:DataRecord AS dr WITH drf.dataRecord = dr
                            JOIN ODRAdminBundle:DataRecordMeta AS drm WITH drm.dataRecord = dr
                            WHERE i.original = 1 AND i.dataField = :datafield_id AND i.encrypt_key != :encrypt_key
                            AND im.publicDate NOT LIKE :public_date AND drm.publicDate NOT LIKE :public_date
                            AND i.deletedAt IS NULL AND im.deletedAt IS NULL AND drf.deletedAt IS NULL AND dr.deletedAt IS NULL AND drm.deletedAt IS NULL'
                        )->setParameters( array('datafield_id' => $df->getId(), 'encrypt_key' => '', 'public_date' => '2200-01-01 00:00:00') );
                    }
                    $results = $query->getArrayResult();

                    // Pick a random image from the list of available images
                    if (count($results) > 0) {
                        $index = rand(0, count($results) - 1);
                        $background_image_id = $results[$index]['image_id'];
                    }
                }
            }
*/


            // ----------------------------------------
            // Generate a random key to identify this tab
            $odr_tab_id = $odr_tab_service->createTabId();

            // TODO - modify search page to allow users to select from available themes
//            $available_themes = $theme_info_service->getAvailableThemes($admin_user, $target_datatype, 'search_results');
            $preferred_theme_id = $theme_info_service->getPreferredThemeId($admin_user, $target_datatype_id, 'search_results');
            $preferred_theme = $em->getRepository('ODRAdminBundle:Theme')->find($preferred_theme_id);

            // ----------------------------------------
            // Render just the html for the base page and the search page...$this->render() apparently creates a full Response object
            // Wordpress Integrated - use full & body
            $site_baseurl = $this->container->getParameter('site_baseurl');
            $is_wordpress_integrated = $this->container->getParameter('odr_wordpress_integrated');
            $wordpress_site_baseurl = $this->container->getParameter('wordpress_site_baseurl');
            // print "WP Header: " . $request->wordpress_header; exit();

            if ( $is_wordpress_integrated ) {
                // WPNonce Should exist
                $logout_url = wp_logout_url();

                $html = $this->renderView(
                    'ODROpenRepositorySearchBundle:Default:home.html.twig',
                    array(
                        // required twig/javascript parameters
                        'user' => $admin_user,
                        'datatype_permissions' => $datatype_permissions,
                        'datafield_permissions' => $datafield_permissions,
                        'odr_wordpress_integrated' => $is_wordpress_integrated,
                        'wordpress_site_baseurl' => $wordpress_site_baseurl,
                        'logout_url' => $logout_url,

                        'user_list' => $user_list,
                        'logged_in' => $logged_in,
                        'window_title' => $target_datatype->getShortName(),
                        'intent' => 'searching',
                        'sidebar_reload' => false,
                        'search_slug' => $search_slug,
                        'site_baseurl' => $site_baseurl,
                        'search_string' => $search_string,
                        'odr_tab_id' => $odr_tab_id,

                        // required for background image
                        'background_image_id' => $background_image_id,

                        // datatype/datafields to search
                        'target_datatype' => $target_datatype,
                        'datatype_array' => $datatype_array,
                        'datatype_relations' => $datatype_relations,

                        // defaults if needed
                        'search_key' => $search_key,
                        'search_params' => $search_params,

                        // theme selection
//                        'available_themes' => $available_themes,
                        'preferred_theme' => $preferred_theme,
                    )
                );
                // Prepend/append the wordpress header and footer
                $html = $request->wordpress_header . $html . $request->wordpress_footer;
            }
            else {
                $html = $this->renderView(
                    'ODROpenRepositorySearchBundle:Default:index.html.twig',
                    array(
                        // required twig/javascript parameters
                        'user' => $admin_user,
                        'datatype_permissions' => $datatype_permissions,
                        'datafield_permissions' => $datafield_permissions,

                        'user_list' => $user_list,
                        'logged_in' => $logged_in,
                        'window_title' => $target_datatype->getShortName(),
                        'intent' => 'searching',
                        'sidebar_reload' => false,
                        'search_slug' => $search_slug,
                        'site_baseurl' => $site_baseurl,
                        'search_string' => $search_string,
                        'odr_tab_id' => $odr_tab_id,
                        'odr_wordpress_integrated' => $is_wordpress_integrated,
                        'wordpress_site_baseurl' => $wordpress_site_baseurl,

                        // required for background image
                        'background_image_id' => $background_image_id,

                        // datatype/datafields to search
                        'target_datatype' => $target_datatype,
                        'datatype_array' => $datatype_array,
                        'datatype_relations' => $datatype_relations,

                        // defaults if needed
                        'search_key' => $search_key,
                        'search_params' => $search_params,

                        // theme selection
//                    'available_themes' => $available_themes,
                        'preferred_theme' => $preferred_theme,
                    )
                );
            }


            // Clear the previously viewed datarecord since the user is probably pulling up a new list if he looks at this
            $session = $request->getSession();
            $session->set('scroll_target', '');
        }
        catch (\Exception $e) {
            print $e; exit();
            $source = 0xd75fa46d;
            if ($e instanceof ODRException)
                throw new ODRException($e->getMessage(), $e->getStatusCode(), $e->getSourceCode($source), $e);
            else
                throw new ODRException($e->getMessage(), 500, $source, $e);
        }

        $response = new Response($html);
        $response->headers->set('Content-Type', 'text/html');
        $response->headers->setCookie(new Cookie('prev_searched_datatype', $search_slug));
        return $response;
    }


    /**
     * Fixes searches to follow the new URL system and redirects the user.
     *
     * @param $search_key
     * @param Request $request
     *
     * @return Response
     */
    public function legacy_searchAction($search_key, Request $request)
    {
        // Convert legacy render to new render and run
        $return = array();
        $return['r'] = 0;
        $return['t'] = '';
        $return['d'] = '';

        try {
            /** @var SearchKeyService $search_key_service */
            $search_key_service = $this->container->get('odr.search_key_service');
            /** @var SearchRedirectService $search_redirect_service */
            $search_redirect_service = $this->container->get('odr.search_redirect_service');

            // Need to reformat to create proper search key and forward internally to view controller

            $search_param_elements = preg_split("/\|/",$search_key);
            $search_params = array();
            foreach($search_param_elements as $search_param_element) {
                $search_param_data = preg_split("/\=/",$search_param_element);
                $search_params[$search_param_data[0]] = $search_param_data[1];
            }
            $new_search_key = $search_key_service->encodeSearchKey($search_params);

            $user = $this->container->get('security.token_storage')->getToken()->getUser();   // <-- will return 'anon.' when nobody is logged in

            // use whatever default theme this datatype has
            $search_theme_id = 0;

            return $search_redirect_service->redirectToFilteredSearchResult($user, $new_search_key, $search_theme_id);
        }
        catch (\Exception $e) {
            $source = 0x11286399;
            if ($e instanceof ODRException)
                throw new ODRException($e->getMessage(), $e->getStatusCode(), $e->getSourceCode($source), $e);
            else
                throw new ODRException($e->getMessage(), 500, $source, $e);
        }
    }


    /**
     * This gets called when the user clicks the "Search" button...it converts the POST with the
     * search values into an ODR search key, and returns it so the searching javascript can trigger
     * a search results page render.
     *
     * @param Request $request
     *
     * @return Response
     */
    public function searchAction(Request $request)
    {
        $return = array();
        $return['r'] = 0;
        $return['t'] = '';
        $return['d'] = '';

        try {
            // ----------------------------------------
            // Going to use the data in the POST request to build a new search key
            $search_params = $request->request->all();
            if ( !isset($search_params['dt_id']) )
                throw new ODRBadRequestException();

            /** @var \Doctrine\ORM\EntityManager $em */
            $em = $this->getDoctrine()->getManager();

            /** @var PermissionsManagementService $permissions_service */
            $permissions_service = $this->container->get('odr.permissions_management_service');
            /** @var SearchAPIService $search_api_service */
            $search_api_service = $this->container->get('odr.search_api_service');
            /** @var SearchKeyService $search_key_service */
            $search_key_service = $this->container->get('odr.search_key_service');


            /** @var DataType $datatype */
            $dt_id = $search_params['dt_id'];
            $datatype = $em->getRepository('ODRAdminBundle:DataType')->find($dt_id);
            if ( is_null($datatype) )
                throw new ODRNotFoundException('Datatype');

            $user = $this->container->get('security.token_storage')->getToken()->getUser();   // <-- will return 'anon.' when nobody is logged in
            if ( !$permissions_service->canViewDatatype($user, $datatype) )
                throw new ODRForbiddenException();


            // This parameter shows up when an "inline search" is made from edit_ajax.html.twig
            // It doesn't do anything here anymore, but keeping around just in case...
            if ( isset($search_params['ajax_request']) )
                unset( $search_params['ajax_request'] );


            // ----------------------------------------
            // Convert the POST request into a search key and validate it
            $is_wordpress_integrated = $this->getParameter('odr_wordpress_integrated');
            $search_key = $search_key_service->convertPOSTtoSearchKey($search_params, $is_wordpress_integrated);
            $search_key_service->validateSearchKey($search_key);

            // Filter out the stuff from the given search key that the user isn't allowed to see
            $user_permissions = $permissions_service->getUserPermissionsArray($user);
            $filtered_search_key = $search_api_service->filterSearchKeyForUser($datatype, $search_key, $user_permissions);

            // No sense actually running the search here...whatever calls this needs to use the
            //  search key to redirect to the render page
            $return['d'] = array(
                'search_key' => $filtered_search_key
            );
        }
        catch (\Exception $e) {
            $source = 0xd809c18a;
            if ($e instanceof ODRException)
                throw new ODRException($e->getMessage(), $e->getStatusCode(), $e->getSourceCode($source), $e);
            else
                throw new ODRException($e->getMessage(), 500, $source, $e);
        }

        $response = new Response(json_encode($return));
        $response->headers->set('Content-Type', 'application/json');
        return $response;
    }


    /**
     * Fixes searches to follow the new URL system and redirects the user.
     *
     * @param $search_key
     * @param $offset
     * @param string $source
     * @param Request $request
     *
     * @return Response
     */
    public function legacy_renderAction($search_key, $offset, $source = "searching", Request $request)
    {
        // Convert legacy render to new render and run
        $return = array();
        $return['r'] = 0;
        $return['t'] = '';
        $return['d'] = '';

        try {
            /** @var SearchKeyService $search_key_service */
            $search_key_service = $this->container->get('odr.search_key_service');
            // Need to reformat to create proper search key and forward internally to view controller

            $search_param_elements = preg_split("/\|/",$search_key);
            $search_params = array();
            foreach($search_param_elements as $search_param_element) {
                $search_param_data = preg_split("/\=/",$search_param_element);
                $search_params[$search_param_data[0]] = $search_param_data[1];
            }
            $new_search_key = $search_key_service->encodeSearchKey($search_params);

            // Generate new style search key from passed search key
            return $this->redirectToRoute(
                "odr_search_render",
                array(
                    'search_key' => $new_search_key,
                    'search_theme_id' => 0,    // Use whatever default search_theme the datatype has
                    'offset' => $offset,
                    'source' => $source
                )
            );
        }
        catch (\Exception $e) {
            $source = 0xb1c117ba;
            if ($e instanceof ODRException)
                throw new ODRException($e->getMessage(), $e->getStatusCode(), $e->getSourceCode($source), $e);
            else
                throw new ODRException($e->getMessage(), 500, $source, $e);
        }
    }


    /**
     * Renders a Short/Textresults list of all datarecords that match the given search key
     *
     * @param integer $search_theme_id If non-zero, which theme to use to render this list
     * @param string $search_key The terms the user is searching on
     * @param integer $offset Which page of the search results to render
     * @param string $intent "searching" if searching from frontpage, or "linking" if searching for datarecords to link
     * @param Request $request
     *
     * @return Response
     */
    public function renderAction($search_theme_id, $search_key, $offset, $intent, Request $request)
    {
        $start = microtime(true);
        $return = array();
        $return['r'] = 0;
        $return['t'] = '';
        $return['d'] = '';

        try {
            // Grab default objects
            /** @var \Doctrine\ORM\EntityManager $em */
            $em = $this->getDoctrine()->getManager();

            /** @var ODRTabHelperService $odr_tab_service */
            $odr_tab_service = $this->container->get('odr.tab_helper_service');
            /** @var PermissionsManagementService $permissions_service */
            $permissions_service = $this->container->get('odr.permissions_management_service');
            /** @var SearchAPIService $search_api_service */
            $search_api_service = $this->container->get('odr.search_api_service');
            /** @var SearchKeyService $search_key_service */
            $search_key_service = $this->container->get('odr.search_key_service');
            /** @var SearchRedirectService $search_redirect_service */
            $search_redirect_service = $this->container->get('odr.search_redirect_service');
            /** @var ThemeInfoService $theme_info_service */
            $theme_info_service = $this->container->get('odr.theme_info_service');


            /** @var ODRCustomController $odrcc */
            $odrcc = $this->get('odr_custom_controller', $request);
            $odrcc->setContainer($this->container);


            // ----------------------------------------
            // Grab the datatype id from the cached search result
            $search_params = $search_key_service->decodeSearchKey($search_key);
            if ( !isset($search_params['dt_id']) )
                throw new \Exception('Invalid search string');

            $datatype_id = $search_params['dt_id'];
            if ( $datatype_id == '' || !is_numeric($datatype_id) )
                throw new \Exception('Invalid search string');
            $datatype_id = intval($datatype_id);


            /** @var DataType $datatype */
            $datatype = $em->getRepository('ODRAdminBundle:DataType')->find($datatype_id);
            if ($datatype == null)
                throw new ODRNotFoundException('Datatype');


            /** @var ODRUser $user */
            $user = $this->container->get('security.token_storage')->getToken()->getUser();
            $user_permissions = $permissions_service->getUserPermissionsArray($user);
            if ( !$permissions_service->canViewDatatype($user, $datatype) )
                throw new ODRForbiddenException();


            // ----------------------------------------
            // Check whether the search key is valid first...
            $search_key_service->validateSearchKey($search_key);

            // Check whether the search key needs to be filtered or not
            $filtered_search_key = $search_api_service->filterSearchKeyForUser($datatype, $search_key, $user_permissions);
            if ($filtered_search_key !== $search_key) {
                // The search key got changed...determine whether it's because something was out of
                //  order, or the user tried to search on a field they can't view...
                if ($intent === 'searching') {
                    $decoded_original = $search_key_service->decodeSearchKey($search_key);
                    $decoded_modified = $search_key_service->decodeSearchKey($filtered_search_key);

                    if ( count($decoded_original) == count($decoded_modified) ) {
                        // User submitted a search key that's "out of order"...silently redirect to the sorted one
                        return $search_redirect_service->redirectToSearchResult($filtered_search_key, $search_theme_id);
                    }
                    else {
                        // User can't view the results of this search key, redirect to the one they can view
                        return $search_redirect_service->redirectToFilteredSearchResult($user, $filtered_search_key, $search_theme_id);
                    }
                }
                else {
                    // TODO - this currently happens when something gets filtered in the "link to datarecord" search page
                    // TODO - what to do here?  can't redirect, and silently modifying their search key probably isn't the best idea...
                    $search_key = $filtered_search_key;
                }
            }


            // TODO - better error handling, likely need more options as well...going to need a way to get which theme the user wants to use too
            // Grab the desired theme to use for rendering search results
            $theme_type = null;

            // If a theme isn't specified and the user wants a search results page...
            $search_theme_id = intval($search_theme_id);
            if ($search_theme_id == 0) {
                // ...attempt to get the user's preferred theme for this datatype
                $search_theme_id = $theme_info_service->getPreferredThemeId($user, $datatype->getId(), 'search_results');

                if ($intent === 'searching') {
                    // ...before redirecting them to the search results URL with their preferred theme
                    return $search_redirect_service->redirectToSearchResult($search_key, $search_theme_id);
                }
            }

            // Ensure the theme exists before attempting to use it
            /** @var Theme $theme */
            $theme = $em->getRepository('ODRAdminBundle:Theme')->find($search_theme_id);
            if ($theme == null)
                throw new ODRNotFoundException('Theme');

            if ($theme->getDataType()->getId() !== $datatype->getId())
                throw new ODRBadRequestException('The specified Theme does not belong to this Datatype');

            // NOTE - pretending that both of these aren't issues here...renderList() will take care of it
//            if (!$theme->isShared() && $theme->getCreatedBy()->getId() !== $user->getId())
//                throw new ODRForbiddenException('Theme is non-public');

            // Set the currently selected theme as the user's preferred theme for this session
//            $theme_info_service->setSessionTheme($datatype->getId(), $theme);


            // ----------------------------------------
            // Grab the tab's id, if it exists
            $params = $request->query->all();
            $odr_tab_id = '';
            if ( isset($params['odr_tab_id']) )
                $odr_tab_id = $params['odr_tab_id'];
            else
                $odr_tab_id = $odr_tab_service->createTabId();

            // Ensure the tab refers to the given search key
            $expected_search_key = $odr_tab_service->getSearchKey($odr_tab_id);
            if ( $expected_search_key !== $search_key )
                $odr_tab_service->setSearchKey($odr_tab_id, $search_key);

            // Need to ensure a sort criteria is set for this tab, otherwise the table plugin
            //  will display stuff in a different order
            $sort_datafields = array();
            $sort_directions = array();

            $sort_criteria = $odr_tab_service->getSortCriteria($odr_tab_id);
            if ( !is_null($sort_criteria) ) {
                // Prefer the criteria from the user's session whenever possible
                $sort_datafields = $sort_criteria['datafield_ids'];
                $sort_directions = $sort_criteria['sort_directions'];
            }
            else if ( isset($search_params['sort_by']) ) {
                // If the user's session doesn't have anything but the search key does, then
                //  use that
                foreach ($search_params['sort_by'] as $display_order => $data) {
                    $sort_datafields[$display_order] = intval($data['sort_df_id']);
                    $sort_directions[$display_order] = $data['sort_dir'];
                }

                // Store this in the user's session
                $odr_tab_service->setSortCriteria($odr_tab_id, $sort_datafields, $sort_directions);
            }
            else {
                // No criteria set...get this datatype's current list of sort fields, and convert
                //  into a list of datafield ids for storing this tab's criteria
                foreach ($datatype->getSortFields() as $display_order => $df) {
                    $sort_datafields[$display_order] = $df->getId();
                    $sort_directions[$display_order] = 'asc';
                }
                $odr_tab_service->setSortCriteria($odr_tab_id, $sort_datafields, $sort_directions);

                // TODO - provide some method for non-table search result pages to change order of results
            }

            // Run the search specified by the search key
            $grandparent_datarecord_list = $search_api_service->performSearch(
                $datatype,
                $search_key,
                $user_permissions,
                false,  // only want the grandparent datarecord ids that match the search
                $sort_datafields,
                $sort_directions
            );
            // Want to store this so it isn't being re-run constantly...    // TODO - should this work exactly the same way as the Display/Edit controllers?
            $odr_tab_service->setSearchResults($odr_tab_id, $grandparent_datarecord_list);

            // Bypass search results list entirely if only one datarecord...
            if ( count($grandparent_datarecord_list) == 1 && $intent === 'searching') {
                $datarecord_id = $grandparent_datarecord_list[0];
                // ...but also send the search_theme_id and the search key so the search sidebar
                //  doesn't disappear on users
                return $search_redirect_service->redirectToSingleDatarecord($datarecord_id, $search_theme_id, $filtered_search_key);
            }


            // ----------------------------------------
            // Render and return the page
            $path_str = $this->generateUrl(
                'odr_search_render',
                array(
                    'search_theme_id' => $search_theme_id,
                    'search_key' => $filtered_search_key
                )
            );

            // print  count($datarecords) . " -- ";
            // print microtime(true) - $start; exit();

            $html = $odrcc->renderList(
                $grandparent_datarecord_list,
                $datatype,
                $theme,
                $user,
                $path_str,
                $intent,
                $filtered_search_key,
                $offset,
                $request
            );
            $return['d'] = array(
                'html' => $html,
                'search_key' => $filtered_search_key,
            );
        }
        catch (\Exception $e) {
            $source = 0x66d3804b;
            if ($e instanceof ODRException)
                throw new ODRException($e->getMessage(), $e->getStatusCode(), $e->getSourceCode($source), $e);
            else
                throw new ODRException($e->getMessage(), 500, $source, $e);
        }

        $response = new Response(json_encode($return));
        $response->headers->set('Content-Type', 'application/json');
        return $response;
    }


    /**
     * Redirects to the default search results page for the given datatype
     *
     * @param integer $datatype_id
     * @param Request $request
     *
     * @return Response
     */
    public function defaultrenderAction($datatype_id, Request $request)
    {
        $return = array();
        $return['r'] = 0;
        $return['t'] = '';
        $return['d'] = '';

        try {
            /** @var \Doctrine\ORM\EntityManager $em */
            $em = $this->getDoctrine()->getManager();

            /** @var SearchKeyService $search_key_service */
            $search_key_service = $this->container->get('odr.search_key_service');

            /** @var DataType $datatype */
            $datatype = $em->getRepository('ODRAdminBundle:DataType')->find($datatype_id);
            if ($datatype == null)
                throw new ODRNotFoundException('Datatype');


            // TODO - change to use search_redirect_service?
            // Encode the default search key for this datatype, and generate a route for it
            $search_key = $search_key_service->encodeSearchKey(array('dt_id' => $datatype_id));
            $url = $this->generateUrl(
                'odr_search_render',
                array(
                    'search_theme_id' => 0,     // use whatever default theme this datatype has
                    'search_key' => $search_key
                )
            );

            // Return the URL to redirect to
            $return['d'] = array('search_slug' => $datatype->getSearchSlug(), 'url' => $url);
        }
        catch (\Exception $e) {
            $source = 0xc49e75eb;
            if ($e instanceof ODRException)
                throw new ODRException($e->getMessage(), $e->getStatusCode(), $e->getSourceCode($source), $e);
            else
                throw new ODRException($e->getMessage(), 500, $source, $e);
        }

        $response = new Response(json_encode($return));
        $response->headers->set('Content-Type', 'application/json');
        return $response;
    }


    /**
     * Handles an "inline" linking request...takes search values from fields on the page, and then
     * returns an array so that a jQuery autocomplete plugin can render an abbreviated view of the
     * datarecords that matched the search.
     *
     * @param Request $request
     *
     * @return Response
     */
    public function inlinelinksearchAction(Request $request)
    {
        $return = array();
        $return['r'] = 0;
        $return['t'] = '';
        $return['d'] = '';

        // The max number of results this function should return
        $max_results = 10;

        try {
            $post = $request->request->all();
//print_r($post);  exit();

            if ( !isset($post['dt_id']) || !is_numeric($post['dt_id']) ) {
                throw new ODRBadRequestException();
            }

            $datatype_id = intval($post['dt_id']);

            /** @var \Doctrine\ORM\EntityManager $em */
            $em = $this->getDoctrine()->getManager();

            /** @var DatarecordInfoService $datarecord_info_service */
            $datarecord_info_service = $this->container->get('odr.datarecord_info_service');
            /** @var DatabaseInfoService $database_info_service */
            $database_info_service = $this->container->get('odr.database_info_service');
            /** @var PermissionsManagementService $permissions_service */
            $permissions_service = $this->container->get('odr.permissions_management_service');
            /** @var SearchAPIService $search_api_service */
            $search_api_service = $this->container->get('odr.search_api_service');
            /** @var SearchKeyService $search_key_service */
            $search_key_service = $this->container->get('odr.search_key_service');


            /** @var DataType $datatype */
            $datatype = $em->getRepository('ODRAdminBundle:DataType')->find($datatype_id);
            if ($datatype == null)
                throw new ODRNotFoundException('Datatype');

            // Find the first/single datafield in the post
            $search_params = array('dt_id' => $datatype_id);
            foreach ($post as $key => $value) {
                if ( $key === 'dt_id' || $key === 'ajax_request' )
                    continue;

                if ( !is_numeric($key) )
                    throw new ODRBadRequestException();

                // TODO - modify so the search can handle radio options and tags?
                $search_params[ intval($key) ] = trim($value);
            }

            // Need to unescape these values if they're coming from a wordpress install...
            $is_wordpress_integrated = $this->getParameter('odr_wordpress_integrated');
            if ( $is_wordpress_integrated ) {
                foreach ($search_params as $key => $value)
                    $search_params[$key] = stripslashes($value);
            }

            // Verify the posted search request
            $search_key = $search_key_service->encodeSearchKey($search_params);
            $search_key_service->validateSearchKey($search_key);


            // ----------------------------------------
            /** @var ODRUser $user */
            $user = $this->container->get('security.token_storage')->getToken()->getUser();
            $user_permissions = $permissions_service->getUserPermissionsArray($user);

            if ( !$permissions_service->canViewDatatype($user, $datatype) )
                throw new ODRForbiddenException();

            $can_view_datarecords = $permissions_service->canViewNonPublicDatarecords($user, $datatype);
            $can_add_datarecord = $permissions_service->canAddDatarecord($user, $datatype);
            // ----------------------------------------


            // Ensure the user isn't trying to search on something they can't access...
            $filtered_search_key = $search_api_service->filterSearchKeyForUser($datatype, $search_key, $user_permissions);
            // Run a search on the given parameters
            $grandparent_datarecord_list = $search_api_service->performSearch(
                $datatype,
                $filtered_search_key,
                $user_permissions
            );    // this only returns grandparent datarecord ids


            // Load the cached versions of the first couple datarecords matching the search
            $dr_array = array();
            $output = array();
            foreach ($grandparent_datarecord_list as $num => $dr_id) {
                $dr = $datarecord_info_service->getDatarecordArray($dr_id, false);

                // Only store the cached datarecord if the user can view it
                $public_date = $dr[$dr_id]['dataRecordMeta']['publicDate'];
                if ( $can_view_datarecords || $public_date->format('Y-m-d H:i:s') !== '2200-01-01 00:00:00' ) {
                    $dr_array[$dr_id] = $dr[$dr_id];

                    // Also initialize an output container for each datarecord
                    $output[$dr_id] = array();
                }

                // Continue loading datarecord entries until the limit is reached
                if ( count($dr_array) >= $max_results)
                    break;
            }

            // Filter out all datafields from the datarecord arrays that the user isn't allowed to see
            // Need to have the actual cached datatype array, otherwise it won't work properly
            $dt_array = $database_info_service->getDatatypeArray($datatype_id, false);
            $permissions_service->filterByGroupPermissions($dt_array, $dr_array, $user_permissions);


            // ----------------------------------------
            // Only interested in these typeclasses...
            $typeclasses = array(
                'IntegerValue' => 1,
                'DecimalValue' => 1,
                'ShortVarchar' => 1,
                'MediumVarchar' => 1,
                'LongVarchar' => 1,
                'LongText' => 1,
            );

            // datarecordFields use the same typeclass name, but the first character is lowercase
            foreach ($typeclasses as $typeclass => $num)
                $typeclasses[$typeclass] = lcfirst($typeclass);


            // Need to display all fields of these typeclasses in the same order...
            foreach ($dt_array as $dt_id => $dt) {
                // ...so for each datafield in the datatype...
                foreach ($dt['dataFields'] as $df_id => $df) {
                    // ...if it's one of the correct typeclasses...
                    $field_typeclass = $df['dataFieldMeta']['fieldType']['typeClass'];
                    if ( isset($typeclasses[$field_typeclass]) ) {
                        // ...then locate the value for this field in each of the datarecords
                        $drf_typeclass = $typeclasses[$field_typeclass];

                        foreach ($dr_array as $dr_id => $dr) {
                            // Entries for each datafield aren't guaranteed to exist in the array...
                            if ( isset($dr['dataRecordFields'][$df_id]) ) {
                                $field_value = trim($dr['dataRecordFields'][$df_id][$drf_typeclass][0]['value']);
                                if ($field_value !== '')
                                    $output[$dr_id][$df_id] = $field_value;
                            }
                        }
                    }
                }
            }


            // ----------------------------------------
            // TODO - convert $output into a string here so .autocomplete( "instance" )._renderItem
            // TODO -  in edit_ajax.html.twig doesn't have to?
            $final_output = array();

            if ( empty($output) ) {
                if ( $can_add_datarecord )
                    $dr_id = -1;
                else
                    $dr_id = -2;

                $final_output[$dr_id] = array(
                    'record_id' => $dr_id,
                    'fields' => array(),
                );
            }
            else {
                foreach ($output as $dr_id => $data) {
                    $final_output[$dr_id] = array(
                        'record_id' => $dr_id,
                        'fields' => array()
                    );

                    foreach ($data as $df_id => $value) {
                        $final_output[$dr_id]['fields'][] = array(
                            'field_id' => $df_id,
                            'field_value' => $value,
                        );
                    }
                }
            }

            $return['d'] = $final_output;
        }
        catch (\Exception $e) {
            $source = 0x76b670c0;
            if ($e instanceof ODRException)
                throw new ODRException($e->getMessage(), $e->getStatusCode(), $e->getSourceCode($source), $e);
            else
                throw new ODRException($e->getMessage(), 500, $source, $e);
        }

        $response = new Response(json_encode($return));
        $response->headers->set('Content-Type', 'application/json');
        return $response;
    }


    /**
     * Re-renders and returns the HTML to search a datafield in the search slideout.
     *
     * @param int $datafield_id
     * @param Request $request
     *
     * @return Response
     */
    public function reloadsearchdatafieldAction($datafield_id, Request $request)
    {
        $return = array();
        $return['r'] = 0;
        $return['t'] = '';
        $return['d'] = '';

        try {
            /** @var \Doctrine\ORM\EntityManager $em */
            $em = $this->getDoctrine()->getManager();

            /** @var DatabaseInfoService $database_info_service */
            $database_info_service = $this->container->get('odr.database_info_service');
            /** @var PermissionsManagementService $permissions_service */
            $permissions_service = $this->container->get('odr.permissions_management_service');

            /** @var DataFields $datafield */
            $datafield = $em->getRepository('ODRAdminBundle:DataFields')->find($datafield_id);
            if ($datafield == null)
                throw new ODRNotFoundException('Datafield');

            $datatype = $datafield->getDataType();
            if ( $datatype->getDeletedAt() !== null )
                throw new ODRNotFoundException('Datatype');


            // --------------------
            /** @var ODRUser $user */
            $user = $this->container->get('security.token_storage')->getToken()->getUser();

            if ( !$permissions_service->canViewDatatype($user, $datatype) )
                throw new ODRForbiddenException();
            if ( !$permissions_service->canViewDatafield($user, $datafield) )
                throw new ODRForbiddenException();
            // --------------------


            $searchable = $datafield->getSearchable();
            if ( $searchable === DataFields::NOT_SEARCHED || $searchable === DataFields::GENERAL_SEARCH ) {
                // Don't attempt to re-render the datafield if it's either "not searchable" or
                //  "general search only"
                $return['d'] = array(
                    'needs_update' => false,
                    'html' => ''
                );
            }
            else {
                // Datafield is in advanced search, so it has an HTML element on the sidebar
                // Need the datafield's array entry in order to re-render it
                $datatype_array = $database_info_service->getDatatypeArray($datatype->getGrandparent()->getId(), false);    // don't want links
                $df_array = $datatype_array[$datatype->getId()]['dataFields'][$datafield->getId()];

                $templating = $this->get('templating');
                $return['d'] = array(
                    'needs_update' => true,
                    'html' => $templating->render(
                        'ODROpenRepositorySearchBundle:Default:search_datafield.html.twig',
                        array(
                            'datatype_id' => $datatype->getId(),
                            'datafield' => $df_array,
                        )
                    )
                );
            }
        }
        catch (\Exception $e) {
            $source = 0x9d85646e;
            if ($e instanceof ODRException)
                throw new ODRException($e->getMessage(), $e->getStatusCode(), $e->getSourceCode($source), $e);
            else
                throw new ODRException($e->getMessage(), 500, $source, $e);
        }

        $response = new Response(json_encode($return));
        $response->headers->set('Content-Type', 'application/json');
        return $response;
    }


    /**
     * Renders and returns the HTML for a reload of the search sidebar.
     *
     * @param string $search_key
     * @param int $force_rebuild
     * @param string $intent
     * @param Request $request
     *
     * @return Response
     */
    public function reloadsearchsidebarAction($search_key, $force_rebuild, $intent, Request $request)
    {
        $return = array();
        $return['r'] = 0;
        $return['t'] = '';
        $return['d'] = '';

        try {
            /** @var \Doctrine\ORM\EntityManager $em */
            $em = $this->getDoctrine()->getManager();

            /** @var PermissionsManagementService $permissions_service */
            $permissions_service = $this->container->get('odr.permissions_management_service');
            /** @var SearchKeyService $search_key_service */
            $search_key_service = $this->container->get('odr.search_key_service');
            /** @var SearchSidebarService $search_sidebar_service */
            $search_sidebar_service = $this->container->get('odr.search_sidebar_service');
            /** @var ThemeInfoService $theme_info_service */
            $theme_info_service = $this->container->get('odr.theme_info_service');


            // Ensure it's a valid search key first...
            $search_key_service->validateSearchKey($search_key);

            // Need to get the datatype id out of the search key service
            $search_params = $search_key_service->decodeSearchKey($search_key);
            $dt_id = intval( $search_params['dt_id'] );

            /** @var DataType $target_datatype */
            $target_datatype = $em->getRepository('ODRAdminBundle:DataType')->find($dt_id);
            if ( $target_datatype->getDeletedAt() !== null )
                throw new ODRNotFoundException('Datatype');


            // --------------------
            /** @var ODRUser $user */
            $user = $this->container->get('security.token_storage')->getToken()->getUser();
            $user_permissions = $permissions_service->getUserPermissionsArray($user);
            $datatype_permissions = $user_permissions['datatypes'];
            $datafield_permissions = $user_permissions['datafields'];

            if ( !$permissions_service->canViewDatatype($user, $target_datatype) )
                throw new ODRForbiddenException();

            $logged_in = true;
            if ($user === 'anon.')
                $logged_in = false;
            // --------------------

            // Default to not making any changes
            $return['d'] = array('html' => '');

            // Only rebuild the search sidebar when it's not a default search
            if ( count($search_params) > 1 || $force_rebuild == 1 ) {
                // Need to build everything used by the sidebar...
                $datatype_array = $search_sidebar_service->getSidebarDatatypeArray($user, $target_datatype->getId());
                $datatype_relations = $search_sidebar_service->getSidebarDatatypeRelations($datatype_array, $target_datatype->getId());
                $user_list = $search_sidebar_service->getSidebarUserList($user, $datatype_array);

                $preferred_theme_id = $theme_info_service->getPreferredThemeId($user, $target_datatype->getId(), 'search_results');
                $preferred_theme = $em->getRepository('ODRAdminBundle:Theme')->find($preferred_theme_id);

                // Twig can technically figure out which radio options/tags are selected or
                //  unselected from the search key, but it's irritating to do so...it's easier to
                //  use php instead.
                $search_sidebar_service->fixSearchParamsOptionsAndTags($datatype_array, $search_params);

                $templating = $this->get('templating');
                $return['d'] = array(
                    'num_params' => count($search_params),
                    'html' => $templating->render(
                        'ODROpenRepositorySearchBundle:Default:search_sidebar.html.twig',
                        array(
                            'search_key' => $search_key,
                            'search_params' => $search_params,

                            // required twig/javascript parameters
                            'user' => $user,
                            'datatype_permissions' => $datatype_permissions,
                            'datafield_permissions' => $datafield_permissions,

                            'user_list' => $user_list,
                            'logged_in' => $logged_in,
                            'intent' => $intent,
                            'sidebar_reload' => true,

                            // datatype/datafields to search
                            'target_datatype' => $target_datatype,
                            'datatype_array' => $datatype_array,
                            'datatype_relations' => $datatype_relations,

                            // theme selection
                            'preferred_theme' => $preferred_theme,
                        )
                    )
                );
            }
        }
        catch (\Exception $e) {
            $source = 0xaf1f4a0f;
            if ($e instanceof ODRException)
                throw new ODRException($e->getMessage(), $e->getStatusCode(), $e->getSourceCode($source), $e);
            else
                throw new ODRException($e->getMessage(), 500, $source, $e);
        }

        $response = new Response(json_encode($return));
        $response->headers->set('Content-Type', 'application/json');
        return $response;
    }
}<|MERGE_RESOLUTION|>--- conflicted
+++ resolved
@@ -213,54 +213,8 @@
             // ----------------------------------------
             // Grab a random background image if one exists and the user is allowed to see it
             $background_image_id = null;
-<<<<<<< HEAD
             // TODO - current search page doesn't have a good place to put a background image...
-=======
-            /* TODO - current search page doesn't have a good place to put a background image...
-
-                        if ( !is_null($target_datatype) && !is_null($target_datatype->getBackgroundImageField()) ) {
-
-                            // Determine whether the user is allowed to view the background image datafield
-                            $df = $target_datatype->getBackgroundImageField();
-                            if ( $permissions_service->canViewDatafield($admin_user, $df) ) {
-                                $query = null;
-                                if ( $permissions_service->canViewNonPublicDatarecords($admin_user, $target_datatype) ) {
-                                    // Users with the $can_view_datarecord permission can view all images in all datarecords of this datatype
-                                    $query = $em->createQuery(
-                                       'SELECT i.id AS image_id
-                                        FROM ODRAdminBundle:Image as i
-                                        JOIN ODRAdminBundle:DataRecordFields AS drf WITH i.dataRecordFields = drf
-                                        JOIN ODRAdminBundle:DataRecord AS dr WITH drf.dataRecord = dr
-                                        WHERE i.original = 1 AND i.dataField = :datafield_id AND i.encrypt_key != :encrypt_key
-                                        AND i.deletedAt IS NULL AND drf.deletedAt IS NULL AND dr.deletedAt IS NULL'
-                                    )->setParameters( array('datafield_id' => $df->getId(), 'encrypt_key' => '') );
-                                }
-                                else {
-                                    // Users without the $can_view_datarecord permission can only view public images in public datarecords of this datatype
-                                    $query = $em->createQuery(
-                                       'SELECT i.id AS image_id
-                                        FROM ODRAdminBundle:Image as i
-                                        JOIN ODRAdminBundle:ImageMeta AS im WITH im.image = i
-                                        JOIN ODRAdminBundle:DataRecordFields AS drf WITH i.dataRecordFields = drf
-                                        JOIN ODRAdminBundle:DataRecord AS dr WITH drf.dataRecord = dr
-                                        JOIN ODRAdminBundle:DataRecordMeta AS drm WITH drm.dataRecord = dr
-                                        WHERE i.original = 1 AND i.dataField = :datafield_id AND i.encrypt_key != :encrypt_key
-                                        AND im.publicDate NOT LIKE :public_date AND drm.publicDate NOT LIKE :public_date
-                                        AND i.deletedAt IS NULL AND im.deletedAt IS NULL AND drf.deletedAt IS NULL AND dr.deletedAt IS NULL AND drm.deletedAt IS NULL'
-                                    )->setParameters( array('datafield_id' => $df->getId(), 'encrypt_key' => '', 'public_date' => '2200-01-01 00:00:00') );
-                                }
-                                $results = $query->getArrayResult();
-
-                                // Pick a random image from the list of available images
-                                if (count($results) > 0) {
-                                    $index = rand(0, count($results) - 1);
-                                    $background_image_id = $results[$index]['image_id'];
-                                }
-                            }
-                        }
-            */
-
->>>>>>> c94a6bc8
+
 
             // ----------------------------------------
             // Generate a random key to identify this tab
