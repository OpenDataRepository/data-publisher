--- conflicted
+++ resolved
@@ -391,7 +391,6 @@
         /** @var \Doctrine\ORM\EntityManager $em */
         $em = $this->getDoctrine()->getManager();
 
-<<<<<<< HEAD
         /** @var SearchKeyService $search_key_service */
         $search_key_service = $this->container->get('odr.search_key_service');
 
@@ -423,316 +422,7 @@
 
         $output = array('records' => $records);
         return new JsonResponse($output);
-=======
-        $master_datatype_id = 670;
-        // $template_id =
-
-        // Otherwise...get all non-layout data for the requested grandparent datarecord
-        /*
-        $query = $this->em->createQuery(
-            'SELECT
-               dr, partial drm.{id, publicDate}, partial p_dr.{id}, partial gp_dr.{id},
-               partial dr_cb.{id, username, email, firstName, lastName},
-               partial dr_ub.{id, username, email, firstName, lastName},
-
-               dt, partial gp_dt.{id}, partial mdt.{id, unique_id}, partial mf.{id, unique_id}, df_dt, dfm_dt, ft_dt,
-               dtm, partial dt_eif.{id}, partial dt_nf.{id}, partial dt_sf.{id},
-
-               drf, partial df.{id, fieldUuid, templateFieldUuid}, partial dfm.{id, fieldName, xml_fieldName }, partial ft.{id, typeClass, typeName},
-               e_f, e_fm, partial e_f_cb.{id, username, email, firstName, lastName},
-               e_i, e_im, e_ip, e_ipm, e_is, partial e_ip_cb.{id, username, email, firstName, lastName},
-
-               e_b, e_iv, e_dv, e_lt, e_lvc, e_mvc, e_svc, e_dtv, rs, ro, ts, t,
-
-               partial e_b_ub.{id, username, email, firstName, lastName},
-               partial e_iv_ub.{id, username, email, firstName, lastName},
-               partial e_dv_ub.{id, username, email, firstName, lastName},
-               partial e_lt_ub.{id, username, email, firstName, lastName},
-               partial e_lvc_ub.{id, username, email, firstName, lastName},
-               partial e_mvc_ub.{id, username, email, firstName, lastName},
-               partial e_svc_ub.{id, username, email, firstName, lastName},
-               partial e_dtv_ub.{id, username, email, firstName, lastName},
-               partial rs_ub.{id, username, email, firstName, lastName},
-               partial ts_ub.{id, username, email, firstName, lastName},
-
-               partial cdr.{id}, partial cdr_dt.{id},
-               ldt, partial ldr.{id}, partial ldr_dt.{id}
-
-            FROM ODRAdminBundle:DataRecord AS dr
-            LEFT JOIN dr.dataRecordMeta AS drm
-            LEFT JOIN dr.createdBy AS dr_cb
-            LEFT JOIN dr.updatedBy AS dr_ub
-            LEFT JOIN dr.parent AS p_dr
-            LEFT JOIN dr.grandparent AS gp_dr
-
-            LEFT JOIN dr.dataType AS dt
-            LEFT JOIN dt.grandparent AS gp_dt
-            LEFT JOIN dt.dataTypeMeta AS dtm
-            LEFT JOIN dt.dataFields AS df_dt
-            LEFT JOIN df_dt.dataFieldMeta AS dfm_dt
-            LEFT JOIN dfm_dt.fieldType AS ft_dt
-            LEFT JOIN dt.masterDataType AS mdt
-            LEFT JOIN dt.metadata_for AS mf
-            LEFT JOIN dtm.externalIdField AS dt_eif
-            LEFT JOIN dtm.nameField AS dt_nf
-            LEFT JOIN dtm.sortField AS dt_sf
-
-            LEFT JOIN dr.dataRecordFields AS drf
-            LEFT JOIN drf.file AS e_f
-            LEFT JOIN e_f.fileMeta AS e_fm
-            LEFT JOIN e_f.createdBy AS e_f_cb
-
-            LEFT JOIN drf.image AS e_i
-            LEFT JOIN e_i.imageMeta AS e_im
-            LEFT JOIN e_i.parent AS e_ip
-            LEFT JOIN e_ip.imageMeta AS e_ipm
-            LEFT JOIN e_i.imageSize AS e_is
-            LEFT JOIN e_ip.createdBy AS e_ip_cb
-
-            LEFT JOIN drf.boolean AS e_b
-            LEFT JOIN e_b.updatedBy AS e_b_ub
-            LEFT JOIN drf.integerValue AS e_iv
-            LEFT JOIN e_iv.updatedBy AS e_iv_ub
-            LEFT JOIN drf.decimalValue AS e_dv
-            LEFT JOIN e_dv.updatedBy AS e_dv_ub
-            LEFT JOIN drf.longText AS e_lt
-            LEFT JOIN e_lt.updatedBy AS e_lt_ub
-            LEFT JOIN drf.longVarchar AS e_lvc
-            LEFT JOIN e_lvc.updatedBy AS e_lvc_ub
-            LEFT JOIN drf.mediumVarchar AS e_mvc
-            LEFT JOIN e_mvc.updatedBy AS e_mvc_ub
-            LEFT JOIN drf.shortVarchar AS e_svc
-            LEFT JOIN e_svc.updatedBy AS e_svc_ub
-            LEFT JOIN drf.datetimeValue AS e_dtv
-            LEFT JOIN e_dtv.updatedBy AS e_dtv_ub
-            LEFT JOIN drf.radioSelection AS rs
-            LEFT JOIN rs.updatedBy AS rs_ub
-            LEFT JOIN rs.radioOption AS ro
-            LEFT JOIN drf.tagSelection AS ts
-            LEFT JOIN ts.updatedBy AS ts_ub
-            LEFT JOIN ts.tag AS t
-
-            LEFT JOIN drf.dataField AS df
-            LEFT JOIN df.dataFieldMeta AS dfm
-            LEFT JOIN dfm.fieldType AS ft
-
-            LEFT JOIN dr.children AS cdr
-            LEFT JOIN cdr.dataType AS cdr_dt
-
-            LEFT JOIN dr.linkedDatarecords AS ldt
-            LEFT JOIN ldt.descendant AS ldr
-            LEFT JOIN ldr.dataType AS ldr_dt
-
-            WHERE
-                dt.masterDataType = :master_datatype_id
-                AND dr.deletedAt IS NULL AND drf.deletedAt IS NULL AND df.deletedAt IS NULL
-                AND (e_i.id IS NULL OR e_i.original = 0)'
-        )->setParameters(array('master_datatype_id' => $master_datatype_id));
-        */
-
-        // This should get all of the data for all records in databases derived from the template.
-        /*
-        dr,
-               partial drm.{id, publicDate},
-               partial p_dr.{id},
-               partial gp_dr.{id},
-
-               dt,
-               partial gp_dt.{id},
-               partial mdt.{id, unique_id},
-               partial mf.{id, unique_id},
-               df_dt,
-               dfm_dt,
-               ft_dt,
-
-               dtm,
-               partial dt_eif.{id},
-               partial dt_nf.{id},
-               partial dt_sf.{id},
-
-               drf,
-               partial df.{id, fieldUuid, templateFieldUuid},
-               partial dfm.{id, fieldName, xml_fieldName },
-               partial ft.{id, typeClass, typeName},
-
-               e_f,
-               e_fm,
-
-               e_i,
-               e_im,
-               e_ip,
-               e_ipm,
-               e_is,
-
-               e_b,
-               e_iv,
-               e_dv,
-               e_lt,
-               e_lvc,
-               e_mvc,
-               e_svc,
-               e_dtv,
-               rs,
-               ro,
-               ts,
-               t,
-
-               partial cdr.{id}, partial cdr_dt.{id},
-               ldt, partial ldr.{id}, partial ldr_dt.{id}
-        */
-        $query = $em->createQuery(
-            'SELECT
-               dr.id 
-
-            FROM ODRAdminBundle:DataRecord AS dr
-            LEFT JOIN dr.dataRecordMeta AS drm
-            LEFT JOIN dr.parent AS p_dr
-            LEFT JOIN dr.grandparent AS gp_dr
-
-            LEFT JOIN dr.dataType AS dt
-            LEFT JOIN dt.grandparent AS gp_dt
-            LEFT JOIN dt.dataTypeMeta AS dtm
-            LEFT JOIN dt.dataFields AS df_dt
-            LEFT JOIN df_dt.dataFieldMeta AS dfm_dt
-            LEFT JOIN dfm_dt.fieldType AS ft_dt
-            LEFT JOIN dt.masterDataType AS mdt
-            LEFT JOIN dt.metadata_for AS mf
-            LEFT JOIN dtm.externalIdField AS dt_eif
-            LEFT JOIN dtm.nameField AS dt_nf
-            LEFT JOIN dtm.sortField AS dt_sf
-
-            LEFT JOIN dr.dataRecordFields AS drf
-            LEFT JOIN drf.file AS e_f
-            LEFT JOIN e_f.fileMeta AS e_fm
-
-            LEFT JOIN drf.image AS e_i
-            LEFT JOIN e_i.imageMeta AS e_im
-            LEFT JOIN e_i.parent AS e_ip
-            LEFT JOIN e_ip.imageMeta AS e_ipm
-            LEFT JOIN e_i.imageSize AS e_is
-
-            LEFT JOIN drf.boolean AS e_b
-            LEFT JOIN drf.integerValue AS e_iv
-            LEFT JOIN drf.decimalValue AS e_dv
-            LEFT JOIN drf.longText AS e_lt
-            LEFT JOIN drf.longVarchar AS e_lvc
-            LEFT JOIN drf.mediumVarchar AS e_mvc
-            LEFT JOIN drf.shortVarchar AS e_svc
-            LEFT JOIN drf.datetimeValue AS e_dtv
-            LEFT JOIN drf.radioSelection AS rs
-            LEFT JOIN rs.radioOption AS ro
-            LEFT JOIN drf.tagSelection AS ts
-            LEFT JOIN ts.tag AS t
-
-            LEFT JOIN drf.dataField AS df
-            LEFT JOIN df.dataFieldMeta AS dfm
-            LEFT JOIN dfm.fieldType AS ft
-
-            LEFT JOIN dr.children AS cdr
-            LEFT JOIN cdr.dataType AS cdr_dt
-
-            LEFT JOIN dr.linkedDatarecords AS ldt
-            LEFT JOIN ldt.descendant AS ldr
-            LEFT JOIN ldr.dataType AS ldr_dt
-
-            WHERE
-                dt.masterDataType = :master_datatype_id
-                AND dr.deletedAt IS NULL AND drf.deletedAt IS NULL AND df.deletedAt IS NULL
-                AND (e_i.id IS NULL OR e_i.original = 0)'
-        )->setParameters(array('master_datatype_id' => $master_datatype_id));
-
-        /*
-         *
-         *
-               partial drm.{id, publicDate},
-               partial p_dr.{id},
-               partial gp_dr.{id},
-
-               dt,
-               partial gp_dt.{id},
-               partial mdt.{id, unique_id},
-               partial mf.{id, unique_id},
-               df_dt,
-               dfm_dt,
-               ft_dt,
-
-               dtm,
-               partial dt_eif.{id},
-               partial dt_nf.{id},
-               partial dt_sf.{id},
-
-               drf,
-               partial df.{id, fieldUuid, templateFieldUuid},
-               partial dfm.{id, fieldName, xml_fieldName },
-               partial ft.{id, typeClass, typeName},
-
-               e_f,
-               e_fm,
-
-               e_i,
-               e_im,
-               e_ip,
-               e_ipm,
-               e_is,
-
-               e_b,
-               e_iv,
-               e_dv,
-               e_lt,
-               e_lvc,
-               e_mvc,
-               e_svc,
-               e_dtv,
-               rs,
-               ro,
-               ts,
-               t,
-
-               partial cdr.{id}, partial cdr_dt.{id},
-               ldt, partial ldr.{id}, partial ldr_dt.{id}
-         *
-         *
-        e_f.id IS NOT NULL
-        AND e_fm.id IS NOT NULL
-        AND e_i.id IS NOT NULL
-        AND e_im.id IS NOT NULL
-        AND e_ip.id IS NOT NULL
-        AND e_ipm.id IS NOT NULL
-        AND e_is.id IS NOT NULL
-        AND e_b.id IS NOT NULL
-        AND e_iv.id IS NOT NULL
-        AND e_dv.id IS NOT NULL
-        AND e_lt.id IS NOT NULL
-        AND e_lvc.id IS NOT NULL
-        AND e_mvc.id IS NOT NULL
-        AND e_svc.id IS NOT NULL
-        AND e_dtv.id IS NOT NULL
-        AND rs.id IS NOT NULL
-        AND ro.id IS NOT NULL
-        AND ts.id IS NOT NULL
-        AND t.id IS NOT NULL
-
-        */
-
-        // This should get all of the data for all records in databases derived from the template.
-
-        // How long does this take to run.
-
-        // Need to add list of user permissible field type ids found by permission array for user
-
-        // How do we get linked datatypes? Array of master datatypes and linked datatypes?
-
-        // Add order by limit and offset...
-
-        // Filter by public private for anon users...
-
-        var_export($query->getSQL()); // print the SQL query - you will need to replace the parameters in the query
-        // var_dump($query->getParams());exit();
-        exit();
-        // $datarecord_data = $query->getArrayResult();
-
-        // print_r($master_datatype_id);
->>>>>>> 56aafb12
+
     }
 
     /**
