--- conflicted
+++ resolved
@@ -277,7 +277,6 @@
      */
     public function fullTemplateSearch($datatype, $baseurl, $params) {
 
-<<<<<<< HEAD
         $master_datatype_id = $datatype->getId();
         /* Probably will expand to include all actual datasets as well someday
          *
@@ -570,8 +569,6 @@
         return $records;
     }
 
-=======
->>>>>>> 56aafb12
     /**
      * Runs a cross-template search specified by the given $search_key.  The end result is filtered
      * based on the user's permissions.
