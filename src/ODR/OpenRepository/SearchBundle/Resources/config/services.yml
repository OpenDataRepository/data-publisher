--- conflicted
+++ resolved
@@ -7,8 +7,6 @@
     odr_custom_controller:
         class: ODR\AdminBundle\Controller\ODRCustomController
 
-
-<<<<<<< HEAD
     odr.search_api_service_no_conflict:
         class: ODR\OpenRepository\SearchBundle\Component\Service\SearchAPIServiceNoConflict
         arguments:
@@ -21,14 +19,14 @@
             $search_key_service: "@odr.search_key_service"
             $sort_service: "@odr.sort_service"
             $cache_service: "@odr.cache_service"
-=======
+            $logger: "@logger"
+
     odr.search_sidebar_service:
         class: ODR\OpenRepository\SearchBundle\Component\Service\SearchSidebarService
         arguments:
             $entity_manager: "@doctrine.orm.entity_manager"
             $datatype_info_service: "@odr.datatype_info_service"
             $permissions_service: "@odr.permissions_management_service"
->>>>>>> 56aafb12
             $logger: "@logger"
 
     odr.search_api_service:
