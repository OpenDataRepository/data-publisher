{% spaceless %}

    {% set is_datatype_admin = false %}
    {% if datatype_permissions[target_datatype.id] is defined and datatype_permissions[target_datatype.id]['dt_admin'] is defined %}
        {% set is_datatype_admin = true %}
    {% endif %}

    {% set datatype = datatype_array[target_datatype.id] %}

    <div id="markdown_help_dialog_wrapper">
        {% include 'ODRAdminBundle:Displaytemplate:markdown_help_dialog.html.twig' %}
    </div>

    {# Search sidebar is loaded from ODROpenRepositorySearchBundle:Default:index.html.twig #}
    {#{% include 'ODROpenRepositorySearchBundle:Default:search_sidebar.html.twig' %}#}

<script>
    $(function () {
        if ( window.location.href.indexOf('#') === -1 ) {
            // Ensure the sidebar is visible when on the default search page
            enableSearchSidebar('', true);    {# defined in ODRAdminBundle:Default:common_js.html.twig #}
        }
        else {
            // Everywhere else, just ensure it's up to date
            enableSearchSidebar();
        }

        InitSearchSidebar();

{% if sidebar_reload == false %}
    {% if search_params|length <= 1 %}
        // Close all accordions, then re-open the first one (target datatype)
        $(".ODRAdvSearch_header").trigger('click');
        $(".ODRAdvSearch_default").prev().trigger('click');
        // Default to not-advanced search
        $(".ODRAdvSearch_header").parent().hide();
    {% else %}
        // Close all accordions...those with search params will remain partially open
        $(".ODRAdvSearch_header").trigger('click');
        // Hide the advanced search div...
        $(".ODRAdvSearch_header").parent().hide();
        // ...then switch back to advanced search
        changeSearch();
    {% endif %}
{% endif %}

        // If user is on the base search page for a datatype...
        if (window.location.hash.length === 0) {
            // ...then immediately trigger a search with "default" criteria
            doSearch('{{ path('odr_search_results') }}');

            // Don't immediately return...the search controls need initialization
            // return;
        }
    });

    /**
     * Toggles the search sidebar between "basic" and "advanced" modes.  In "basic" mode, only the
     * general search box can be modified...in "advanced" mode, all datafields and metadata can be
     * modified.
     */
    function changeSearch() {
        if ($("#search_type").val() === 'basic') {
            // Show all advanced search datafields
            $("#search_type").val('advanced');
            $(".ODRSearchHelper").each(function () {
                $(this).html('Close Advanced Search');
            });

            $(".ODRAdvSearch_header").parent().removeAttr('style'); // show() uses display:block..don't want that
            $(".ODRInput").prop("disabled", false);

            $("#search_top").show();
        }
        else {
            // Hide all advanced search datafields
            $("#search_type").val('basic');
            $(".ODRSearchHelper").each(function () {
                $(this).html('Open Advanced Search');
            });

            $(".ODRAdvSearch_header").parent().hide();
            $(".ODRInput").prop("disabled", true);

            $("#search_top").hide();
        }
    }

    /**
     * Reloads the page so the default search is guaranteed to display.
     */
    function doReset() {
        {# Redirect to get rid of anything that would match the route 'odr_search_immediate' #}
        window.location.href = '{{ path('odr_search', {'search_slug': search_slug}) }}';
    }

    /**
     * Serializes the search sidebar and POSTs the data to the given URL.
     *
     * If the given URL is equivalent to the path for the route 'odr_search_results', then a
     * regular search is triggered, and the user is redirected to the search results afterwards.
     *
     * If a callback function is provided, then it will be given whatever the POST returned.
     *
     * @param {String} target_url
     * @param {HTMLElement} context
     * @param {Function} callback
     */
    function doSearch(target_url, context = undefined, callback = undefined) {
        // ----------------------------------------
        var is_actual_search = true;
        if ( target_url != '{{ path('odr_search_results') }}' )
            is_actual_search = false;

        if (context == undefined)
            context = $("#content").children("#ODRSearchSidebar").first();

        if (callback == undefined)
            callback = function() {}


        // ----------------------------------------
        // Values for Radio datafields need to be manually set
        $(context).find(".ODRRadioSearchDiv").each(function () {
            var data = $(this).attr('id').split(/_/);
            var datafield_id = data[1];

            // Reset the input's value since this is rebuilding the search value from scratch
            var datafield = $(this).children("#datafield_" + datafield_id);
            datafield.val('');

            var str = '';
            var first_selection = true;
            var has_selections = false;

            $(this).find('input').each(function () {
                // Grab the radio_option_id
                var value = $(this).val().trim();
                if (value == '')
                    return;

                has_selections = true;
                if ( !first_selection ) {
                    str += ',' + value;
                }
                else {
                    first_selection = false;
                    str += value;
                }
            });

            if (has_selections)
                datafield.val(str);
        });

        // Same for tag datafields
        $(context).find(".ODRTagSearchDiv").each(function () {
            var data = $(this).attr('id').split(/_/);
            var datafield_id = data[1];

            // Reset the input's value since this is rebuilding the search value from scratch
            var datafield = $(this).children("#datafield_" + datafield_id);
            datafield.val('');

            var str = '';
            var first_selection = true;
            var has_selections = false;

            $(this).find('input').each(function () {
                // Grab the tag
                var value = $(this).val().trim();
                if (value == '')
                    return;

                has_selections = true;
                if ( !first_selection ) {
                    str += ',' + value;
                }
                else {
                    first_selection = false;
                    str += value;
                }
            });

            if (has_selections)
                $(datafield).val(str);
        });

        // Ensure the two parts of the search criteria for a file/image match
        $(context).find(".ODRFileDatafieldName").each(function () {
            var df_id_data = $(this).attr('id').split(/_/);
            var df_id = df_id_data[1];

            var value = $(this).val().trim();
            var exist_value = $("#datafield_" + df_id + "_ex option:selected").val();

            if (exist_value == '') {
                $(this).val('');
            }
            else if (exist_value == 0) {
                $(this).val('""');   // If user wanted datarecords that do not have files/images, set this datafield's value to empty string
            }
            else if (exist_value == 1 && value == '') {
                $(this).val('!""');  // If user wanted datarecords that do have files/images, but didn't specify a filename, set this datafield's value to 'not empty'
            }
        });


<<<<<<< HEAD
        // showSearchOverlay( $("#ODRSearchIntent").val() );
=======
        var search_form = $(context).find("#search_form");
        // console.log(search_form);

        var post_data = $(search_form).serialize();
        // var df_values = post_data.split(/&/);
        // var cleaned = [];
        // $.each(df_values, function(index, elem) {
        //     if ( elem.charAt(elem.length-1) !== '=' )
        //         cleaned.push(elem);
        // });
        // console.log( cleaned.join('&') );

        // NOTE: due to advanced search removing all disabled attributes, the resulting post will
        //  typically have a bunch of blank entries...ODR automatically filters these superfluous
        //  entries out when it returns the search key

>>>>>>> a3e5ff13

        // ----------------------------------------
        // TODO - need to communicate which theme to use...

        // Request search results
        if ( is_actual_search )
            showSearchOverlay( $("#ODRSearchIntent").val() );

        $.ajax({
            type: 'POST',
            url: target_url,
            dataType: 'json',
            data: post_data,
            success: function (data, textStatus, jqXHR) {
                // If this wasn't a "regular" search request, then execute the given callback
                if ( !is_actual_search ) {
                    callback(data);
                    return true;
                }

                // ----------------------------------------
                // If this was a "regular" search request, then do required setup before redirecting
                //  the user
                if ( $("#ODRSearchIntent").val() === 'searching' ) {
                    // Overwrite any currently existing tab id, since a new search was performed
                    if (window.sessionStorage.getItem('odr_tab_id')) {
                        // Tell the server to stop storing data for the old tab
                        // TODO - transfer page length?
                        var url = '{{ path('odr_datatables_state_destroy', { 'odr_tab_id': '' } ) }}';
                        url += window.sessionStorage.getItem('odr_tab_id');

                        $.ajax({
                            type: 'GET',
                            url: url,
                            dataType: 'json',
                        });
                    }
                    window.sessionStorage.setItem('odr_tab_id', '{{ odr_tab_id }}');

                    // Now that the search has been performed and cached, render the results
                    var url = '{{ path('odr_search_render', { 'search_theme_id': 0, 'search_key': '', 'offset': '1' } ) }}';
                    url = url.substr(0, url.length - 2);
                    url += $("#selected_theme_id").val() + '/' + data.d.search_key + '/1';

                    // Save the search key so TODO
                    $(context).find("#ODRSidebarSearchKey").val(data.d.search_key);

                    // UpdateURL() will end up forcing a hashchange event one way or another
                    UpdateURL(url);
                    // hideSearchOverlay();    // Don't hide search overlay here, rendering takes longer than searching
                }
                else if ( $(context).find("#ODRSearchIntent").val() === 'linking' ) {
                    var url = '{{ path('odr_search_render', { 'search_theme_id': 0, 'search_key': '', 'offset': '1', 'intent': 'linking' } ) }}';
                    url = url.substr(0, url.length - 10);
                    url += data.d.search_key + '/1/linking';

                    // Render the html into the #ODRSearchBoxContent div on this page
                    $.ajax({
                        type: 'GET',
                        url: url,
                        dataType: 'json',
                        success: function (data, textStatus, jqXHR) {
                            $(context).find("#ODRSidebarSearchKey").val(data.d.search_key);
                            $(context).find("#ODRSearchBoxContent").html(data.d.html);

                            // hideSearchOverlay();
                        }
                    });
                }
            },
            error: function (jqXHR, textStatus, errorThrown) {
                // TODO - should everything get reset on an error?
                // doReset();

                // If an error was encountered and this wasn't a real search, it was most likely
                //  a request from one of ODR's modals...close the modal so the error can be seen
                if ( !is_actual_search )
                    closeODRRemodal();
            },
            complete: function (jqXHR, textStatus) {

                // Get the xdebugToken from response headers
                var xdebugToken = jqXHR.getResponseHeader('X-Debug-Token');

                // If the Sfjs object exists
                if (typeof Sfjs !== "undefined") {
                    // Grab the toolbar element
                    var currentElement = $('.sf-toolbar')[0];

                    // Load the data of the given xdebug token into the current toolbar wrapper
                    Sfjs.load(currentElement.id, '/app_dev.php/_wdt/' + xdebugToken);
                }
            }
        });
    }

    /**
     * When a tag is clicked, it's useful to visually notify the state of the tag's parent too...
     * @param {HTMLElement} source_element
     */
    function applyToTagParents(source_element) {
        var parent_tag = $(source_element).parent().parent().not('div');
        if ( $(parent_tag).length === 0)
            return;

        // $(parent_tag) should be a <li class="ODRTagItem"> element
        var parent_checkbox_icon = $(parent_tag).children('label').children('.ODRTristateCheckbox').first().children('i');
        var selected_count = $(parent_tag).children('ul').find('.fa-check').length;
        var unselected_count = $(parent_tag).children('ul').find('.fa-ban').length;
        // var total_count = $(parent_tag).children('ul').find('.fa').length;
        if (selected_count === 0 && unselected_count === 0) {
            // No children selected, so this one should be unselected too
            $(parent_checkbox_icon).removeClass('fa-check fa-ban partial');
        }
        /*
        else if (selected_count === total_count) {
            // All children selected, so this one should be selected too
            $(parent_checkbox_icon).removeClass('fa-ban partial').addClass('fa-check');
        }
        else if (unselected_count === total_count) {
            // All children selected, so this one should be selected too
            $(parent_checkbox_icon).removeClass('fa-check partial').addClass('fa-ban');
        }
        */
        else if (selected_count > 0) {
            // Some children selected, so this one should be partially selected
            $(parent_checkbox_icon).removeClass('fa-ban').addClass('fa-check partial');
        }
        else if (unselected_count > 0) {
            // No children are selected, but at least one child is unselected...so this one
            //  should be partially unselected
            $(parent_checkbox_icon).removeClass('fa-check').addClass('fa-ban partial');
        }

        // The parent tag should no longer have a selection of its own
        $(parent_tag).children('label').find('input').val('');

        // Need to recursively apply this stuff to the parent tag as well
        applyToTagParents( $(parent_tag) );
    }


    /**
     * When a tag is clicked, all of its children need to have their selections cleared...
     * @param {HTMLElement} source_element
     */
    function applyToTagChildren(source_element) {
        var child_tag_group = $(source_element).children('.ODRTagGroup').first();
        if ( $(child_tag_group).length === 0 )
            return;

        $(child_tag_group).find('i').each(function() {
            $(this).removeClass('fa-check fa-ban partial');
        });
        $(child_tag_group).find('input').each(function() {
            $(this).val('');
        });
    }
</script>

<script>

    var search_content = "";
{#
    $(function() {
        setupBackgroundImage();
    });

    function setupBackgroundImage() {
        {% if background_image_id != null %}
        if (window.location.hash === '') {
            // After the rest of the page is loaded, start loading the bg image
            var url = "{{ path('odr_image_download', {'image_id': 0 }) }}";
            url = url.substring(0, url.length - 1);
            url += "{{ background_image_id }}";
            $("#odr_bg").attr('src', url);
        }
        {% endif %}
    }
#}
</script>

{% endspaceless %}<|MERGE_RESOLUTION|>--- conflicted
+++ resolved
@@ -206,9 +206,6 @@
         });
 
 
-<<<<<<< HEAD
-        // showSearchOverlay( $("#ODRSearchIntent").val() );
-=======
         var search_form = $(context).find("#search_form");
         // console.log(search_form);
 
@@ -224,8 +221,6 @@
         // NOTE: due to advanced search removing all disabled attributes, the resulting post will
         //  typically have a bunch of blank entries...ODR automatically filters these superfluous
         //  entries out when it returns the search key
-
->>>>>>> a3e5ff13
 
         // ----------------------------------------
         // TODO - need to communicate which theme to use...
