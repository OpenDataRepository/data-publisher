--- conflicted
+++ resolved
@@ -452,12 +452,7 @@
         $("#search_form .ODRInput").each(function() {
             var name = $(this).attr('name');
             var type = $(this).attr('type');
-<<<<<<< HEAD
             var value = $(this).attr('value').trim();
-=======
-            var value = $(this).val();
->>>>>>> 242c64aa
-//            var datatype_id = $(this).attr('rel');
 
             if ( $(this).hasClass('ODRFileDatafieldName') ) {
                 var df_id_data = $(this).attr('id').split(/_/);
@@ -502,11 +497,7 @@
 
             $(this).find('input').each(function() {
                 // Grab the radio_option_id
-<<<<<<< HEAD
                 var value = $(this).attr('value').trim();
-=======
-                var value = $(this).val();
->>>>>>> 242c64aa
                 if (value == '')
                     return;
 
