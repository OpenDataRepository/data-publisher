{% extends '::base.html.twig' %}

{# set variables used by the parent template...http://stackoverflow.com/questions/17244162/symfony2-twig-how-can-i-send-parameters-to-the-parent-template #}

{% set site_baseurl = site_baseurl %}
{% set current_user = '' %}
{% if user != 'anon.' %}
    {% set current_user = user.getuserstring %}
{% endif %}

{% if logged_in == false %}
    {% set header_middle_title = 'Search' %}
    {% if search_slug == 'admin' %}
        {% set header_middle_path = path('odr_admin_homepage') %}
    {% else %}
        {% set header_middle_path = path('odr_search', {'search_slug': search_slug} ) %}
    {% endif %}

    {% set header_right_title = 'Login' %}
    {% set header_right_path = '' %}
    {% set header_right_js = 'ODRLogin();' %}
{% else %}
    {% set header_middle_title = 'Search' %}
    {% if search_slug == 'admin' %}
        {% set header_middle_path = path('odr_admin_homepage') %}
    {% else %}
        {% set header_middle_path = path('odr_search', {'search_slug': search_slug} ) %}
    {% endif %}

    {% set header_right_title = 'Logout' %}
    {% set header_right_path = path('odr_logout') %}
    {% set header_right_js = '' %}
{% endif %}

{% block title %}{{ window_title }}{% endblock %}

{% set use_navigation_block = false %}
{% if user != 'anon.' %}
    {% set use_navigation_block = true %}
{% endif %}

{% block navigation_top %}
    {% include 'ODRAdminBundle::navigation.html.twig' with {'user': user, 'user_permissions': datatype_permissions} %}
{% endblock %}

{# Changes made to #ODRSearchSidebar and #ODRSearchContent also need to be made in ODRAdminBundle:Default:index.html.twig #}
{% block body %}
<<<<<<< HEAD
    SG: {{ site_baseurl }}

    {% include 'ODROpenRepositorySearchBundle:Default:search.html.twig' %}
=======
    <div id="ODRSearchSidebar" class="pure-u-1 pure-u-sm-1-3 pure-u-md-1-3 pure-u-xl-1-4 ODRContentWrapper ODRSearchHidden">
        {% include 'ODROpenRepositorySearchBundle:Default:search_sidebar.html.twig' %}
    </div>
    <div id="ODRSearchContent" class="pure-u-1 pure-u-sm-2-3 pure-u-md-2-3 pure-u-xl-3-4 ODRSearchResultsWide">
        {% include 'ODROpenRepositorySearchBundle:Default:search.html.twig' %}
    </div>
>>>>>>> 56aafb12

    {% set logged_in = false %} {# prevent dashboard from loading automatically #}
    {% import "ODRAdminBundle:Default:common_js.html.twig" as js %}
    {{ js.write(logged_in) }}
{% endblock %}<|MERGE_RESOLUTION|>--- conflicted
+++ resolved
@@ -45,19 +45,12 @@
 
 {# Changes made to #ODRSearchSidebar and #ODRSearchContent also need to be made in ODRAdminBundle:Default:index.html.twig #}
 {% block body %}
-<<<<<<< HEAD
-    SG: {{ site_baseurl }}
-
-    {% include 'ODROpenRepositorySearchBundle:Default:search.html.twig' %}
-=======
     <div id="ODRSearchSidebar" class="pure-u-1 pure-u-sm-1-3 pure-u-md-1-3 pure-u-xl-1-4 ODRContentWrapper ODRSearchHidden">
         {% include 'ODROpenRepositorySearchBundle:Default:search_sidebar.html.twig' %}
     </div>
     <div id="ODRSearchContent" class="pure-u-1 pure-u-sm-2-3 pure-u-md-2-3 pure-u-xl-3-4 ODRSearchResultsWide">
         {% include 'ODROpenRepositorySearchBundle:Default:search.html.twig' %}
     </div>
->>>>>>> 56aafb12
-
     {% set logged_in = false %} {# prevent dashboard from loading automatically #}
     {% import "ODRAdminBundle:Default:common_js.html.twig" as js %}
     {{ js.write(logged_in) }}
