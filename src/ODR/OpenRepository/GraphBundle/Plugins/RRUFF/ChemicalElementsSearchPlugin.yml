--- conflicted
+++ resolved
@@ -8,13 +8,10 @@
     override_field_reload: false
     override_child: false
     override_table_fields: false
-<<<<<<< HEAD
     override_export: false
     override_search: true
     override_sort: false
-=======
     suppress_no_fields_note: false
->>>>>>> a5eea8a7
     description: Overrides ODR's search system for this datafield so that search terms are treated as chemical elements.  Without this, searching for certain elements (e.g. "S") will also return results for other elements (e.g. "Si", "Sn", etc).
     registered_events:
 
