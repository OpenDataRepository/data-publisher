--- conflicted
+++ resolved
@@ -8,13 +8,10 @@
     override_field_reload: true
     override_child: false
     override_table_fields: false
-<<<<<<< HEAD
     override_export: false
     override_search: false
     override_sort: false
-=======
     suppress_no_fields_note: false
->>>>>>> a5eea8a7
     description: This plugin enforces various constraints placed on the International Mineralogical Association's (IMA) list of minerals.  The various chemistry fields required by the IMA Plugin should also be using the Chemistry Plugin.
     registered_events:
         DatarecordCreatedEvent: onDatarecordCreate
