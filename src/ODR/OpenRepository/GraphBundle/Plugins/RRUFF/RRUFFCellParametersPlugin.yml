odr_plugins.rruff.cell_parameters:
    name: RRUFF Cell Parameters Plugin
    category: RRUFF
    plugin_type: datatype
    render: odr_plugins.rruff.cell_parameters
    version: 1.0.0
    override_fields: true
    override_field_reload: true
    override_child: false
    override_table_fields: true
<<<<<<< HEAD
    override_export: false
    override_search: false
    override_sort: false
=======
    suppress_no_fields_note: false
>>>>>>> a5eea8a7
    description: This plugin provides a framework for entering crystallographic symmetry data.  In Edit mode, it restricts the available Crystal System, Point Group, Space Group, and Lattice data to ensure none of them conflict with each other.  In Display mode, it also tweaks the Point/Space groups so they're displayed nicer, and calculates volume when a value hasn't been entered by a user.
    registered_events:
        DatarecordCreatedEvent: onDatarecordCreate
        PostUpdateEvent: onPostUpdate
        MassEditTriggerEvent: onMassEditTrigger

    ##### IMPORTANT #####
    # The "name" values defined for each of the required fields are critical  e.g.  name: Mineral ID
    # The php and twig files for this plugin use them to match renderplugin fields to actual datafields
    # ANY CHANGES TO THESE NAME VALUES MUST BE MADE IN THOSE FILES AS WELL
    #####################

    required_fields:
        cellparam_id:
            name: Cell Parameter ID
            description: An external ID used for the data
            type: IntegerValue
            properties:
                - autogenerate_values
                - must_be_unique

        # So for crystal system, point group, and space group...these values need to be restricted
        # Space group is technically the least restrictive, but the plugin needs to be hardcoded
        #  to suggest specific values, so...blame the people doing the refinements if one of them
        #  isn't listed

        # There's a grand total of 6 "official" crystal systems...
        # (technically 8, if you count "amorphous" and "unknown")
        # (additionally, euros tended to use "hexagonal" for point groups starting with 6, and tended
        #   to use "rhombohedral" or "trigonal" for those starting with 3...but RRUFF just uses the
        #   "hexagonal" crystal system for all of them)
        crystal_system:
            name: Crystal System
            description:
            type: ShortVarchar
            properties:
                - no_user_edits
        # ...a grand total of 32 point groups...
        point_group:
            name: Point Group
            description:
            type: ShortVarchar
            properties:
                - no_user_edits
        # ...and a grand total of 230 "official" space groups...though basically all of them allow
        #  multiple values based on the axis/angle ordering selected for the a/b/c/α/β/γ values
        space_group:
            name: Space Group
            description:
            type: ShortVarchar
            properties:
                - no_user_edits

        # The lattice is derived from the first letter of the space group
        lattice:
            name: Lattice
            description:
            type: ShortVarchar
            properties:
                - is_derived
                - no_user_edits

        # RRUFF also had a feature where it made an attempt to calculate volume based on the values
        #  in the a/b/c/alpha/beta/gamma fields...
        a:
            name: a
            description:
            type: ShortVarchar
        b:
            name: b
            description:
            type: ShortVarchar
        c:
            name: c
            description:
            type: ShortVarchar
        alpha:
            name: alpha
            description:
            type: ShortVarchar
        beta:
            name: beta
            description:
            type: ShortVarchar
        gamma:
            name: gamma
            description:
            type: ShortVarchar
        # ...but allowed the user to override the volume, typically used when the reference authors
        #  bothered to actually calculate it
        volume:
            name: Volume
            description:
            type: ShortVarchar

        # ----------------------------------------
        # These fields only exist to make the data easier to import
        chemistry:
            name: Chemistry
            description:
            type: LongVarchar
        pressure:
            name: Pressure
            description:
            type: ShortVarchar
        temperature:
            name: Temperature
            description:
            type: ShortVarchar
        notes:
            name: Notes
            description:
            type: LongText

    config_options:<|MERGE_RESOLUTION|>--- conflicted
+++ resolved
@@ -8,13 +8,10 @@
     override_field_reload: true
     override_child: false
     override_table_fields: true
-<<<<<<< HEAD
     override_export: false
     override_search: false
     override_sort: false
-=======
     suppress_no_fields_note: false
->>>>>>> a5eea8a7
     description: This plugin provides a framework for entering crystallographic symmetry data.  In Edit mode, it restricts the available Crystal System, Point Group, Space Group, and Lattice data to ensure none of them conflict with each other.  In Display mode, it also tweaks the Point/Space groups so they're displayed nicer, and calculates volume when a value hasn't been entered by a user.
     registered_events:
         DatarecordCreatedEvent: onDatarecordCreate
