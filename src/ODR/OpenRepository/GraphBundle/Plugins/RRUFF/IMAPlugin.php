<?php

/**
 * Open Data Repository Data Publisher
 * AMCSD Plugin
 * (C) 2015 by Nathan Stone (nate.stone@opendatarepository.org)
 * (C) 2015 by Alex Pires (ajpires@email.arizona.edu)
 * Released under the GPLv2
 *
 * This plugin enforces peculiarities of the International Mineralogical Association's (IMA) list
 * of approved minerals.
 *
 */

namespace ODR\OpenRepository\GraphBundle\Plugins\RRUFF;

// Entities
use ODR\AdminBundle\Entity\Boolean as ODRBoolean;
use ODR\AdminBundle\Entity\DataFields;
use ODR\AdminBundle\Entity\DataRecord;
use ODR\AdminBundle\Entity\DataType;
use ODR\AdminBundle\Entity\DatetimeValue;
use ODR\AdminBundle\Entity\DecimalValue;
use ODR\AdminBundle\Entity\IntegerValue;
use ODR\AdminBundle\Entity\LongText;
use ODR\AdminBundle\Entity\LongVarchar;
use ODR\AdminBundle\Entity\MediumVarchar;
use ODR\AdminBundle\Entity\RenderPluginInstance;
use ODR\AdminBundle\Entity\ShortVarchar;
use ODR\AdminBundle\Entity\Theme;
use ODR\OpenRepository\UserBundle\Entity\User as ODRUser;
// Events
use ODR\AdminBundle\Component\Event\DatafieldModifiedEvent;
use ODR\AdminBundle\Component\Event\DatarecordCreatedEvent;
use ODR\AdminBundle\Component\Event\DatarecordModifiedEvent;
use ODR\AdminBundle\Component\Event\MassEditTriggerEvent;
use ODR\AdminBundle\Component\Event\PostUpdateEvent;
// Exceptions
use ODR\AdminBundle\Exception\ODRException;
// Services
use ODR\AdminBundle\Component\Service\DatabaseInfoService;
use ODR\AdminBundle\Component\Service\DatarecordInfoService;
use ODR\AdminBundle\Component\Service\EntityCreationService;
use ODR\AdminBundle\Component\Service\EntityMetaModifyService;
use ODR\AdminBundle\Component\Service\LockService;
use ODR\AdminBundle\Component\Service\PermissionsManagementService;
use ODR\AdminBundle\Component\Service\SortService;
use ODR\AdminBundle\Component\Service\ThemeInfoService;
use ODR\OpenRepository\GraphBundle\Plugins\DatafieldDerivationInterface;
use ODR\OpenRepository\GraphBundle\Plugins\DatafieldReloadOverrideInterface;
use ODR\OpenRepository\GraphBundle\Plugins\DatatypePluginInterface;
use ODR\OpenRepository\GraphBundle\Plugins\MassEditTriggerEventInterface;
// Symfony
use Doctrine\ORM\EntityManager;
use Symfony\Bridge\Monolog\Logger;
use Symfony\Bundle\FrameworkBundle\Templating\EngineInterface;
use Symfony\Component\DependencyInjection\ContainerInterface;
use Symfony\Component\EventDispatcher\EventDispatcherInterface;
use Symfony\Component\Security\Csrf\CsrfTokenManager;


class IMAPlugin implements DatatypePluginInterface, DatafieldDerivationInterface, DatafieldReloadOverrideInterface, MassEditTriggerEventInterface
{

    /**
     * @var ContainerInterface
     */
    private $container;

    /**
     * @var EntityManager
     */
    private $em;

    /**
     * @var DatabaseInfoService
     */
    private $database_info_service;

    /**
     * @var DatarecordInfoService
     */
    private $datarecord_info_service;

    /**
     * @var ThemeInfoService
     */
    private $theme_info_service;

    /**
     * @var EntityCreationService
     */
    private $entity_create_service;

    /**
     * @var EntityMetaModifyService
     */
    private $entity_modify_service;

    /**
     * @var PermissionsManagementService
     */
    private $permissions_service;

    /**
     * @var LockService
     */
    private $lock_service;

    /**
     * @var SortService
     */
    private $sort_service;

    /**
     * @var EventDispatcherInterface
     */
    private $event_dispatcher;

    // NOTE - $dispatcher is an instance of \Symfony\Component\Event\EventDispatcher in prod mode,
    //  and an instance of \Symfony\Component\Event\Debug\TraceableEventDispatcher in dev mode

    /**
     * @var CsrfTokenManager
     */
    private $token_manager;

    /**
     * @var EngineInterface
     */
    private $templating;

    /**
     * @var Logger
     */
    private $logger;


    /**
     * IMAPlugin constructor.
     *
     * @param ContainerInterface $container
     * @param EntityManager $entity_manager
     * @param DatabaseInfoService $database_info_service
     * @param DatarecordInfoService $datarecord_info_service
     * @param ThemeInfoService $theme_info_service
     * @param EntityCreationService $entity_create_service
     * @param EntityMetaModifyService $entity_modify_service
     * @param PermissionsManagementService $permissions_service
     * @param LockService $lock_service
     * @param SortService $sort_service
     * @param EventDispatcherInterface $event_dispatcher
     * @param CsrfTokenManager $token_manager
     * @param EngineInterface $templating
     * @param Logger $logger
     */
    public function __construct(
        ContainerInterface $container,
        EntityManager $entity_manager,
        DatabaseInfoService $database_info_service,
        DatarecordInfoService $datarecord_info_service,
        ThemeInfoService $theme_info_service,
        EntityCreationService $entity_create_service,
        EntityMetaModifyService $entity_modify_service,
        PermissionsManagementService $permissions_service,
        LockService $lock_service,
        SortService $sort_service,
        EventDispatcherInterface $event_dispatcher,
        CsrfTokenManager $token_manager,
        EngineInterface $templating,
        Logger $logger
    ) {
        $this->container = $container;
        $this->em = $entity_manager;
        $this->database_info_service = $database_info_service;
        $this->datarecord_info_service = $datarecord_info_service;
        $this->theme_info_service = $theme_info_service;
        $this->entity_create_service = $entity_create_service;
        $this->entity_modify_service = $entity_modify_service;
        $this->permissions_service = $permissions_service;
        $this->lock_service = $lock_service;
        $this->sort_service = $sort_service;
        $this->event_dispatcher = $event_dispatcher;
        $this->token_manager = $token_manager;
        $this->templating = $templating;
        $this->logger = $logger;
    }


    /**
     * Returns whether the plugin can be executed in the current context.
     *
     * @param array $render_plugin_instance
     * @param array $datatype
     * @param array $rendering_options
     *
     * @return bool
     */
    public function canExecutePlugin($render_plugin_instance, $datatype, $rendering_options)
    {
        // The render plugin does 5 things...
        // 1) The "mineral_id" field needs to have autogenerated values (in FakeEdit)
        // 2) TODO - Generates several links that are identical for every mineral (in Display)
        // 3) Automatically derives the values for the chemical/valence element fields (in Edit)
        // 4) Automatically derives the values for the mineral_name/abbrev fields (in Edit)
        // 5) Provides the ability to force derivations without changing the values (in MassEdit)
        if ( isset($rendering_options['context']) ) {
            $context = $rendering_options['context'];

            if ( $context === 'display'
                || $context === 'edit'
                || $context === 'fake_edit'
                || $context === 'mass_edit'
            ) {
                // ...so execute the render plugin when called from these contexts
                return true;
            }
        }

        return false;
    }


    /**
     * Executes the IMA Plugin on the provided datarecords
     *
     * @param array $datarecords
     * @param array $datatype
     * @param array $render_plugin_instance
     * @param array $theme_array
     * @param array $rendering_options
     * @param array $parent_datarecord
     * @param array $datatype_permissions
     * @param array $datafield_permissions
     * @param array $token_list
     *
     * @return string
     * @throws \Exception
     */
    public function execute($datarecords, $datatype, $render_plugin_instance, $theme_array, $rendering_options, $parent_datarecord = array(), $datatype_permissions = array(), $datafield_permissions = array(), $token_list = array())
    {
        try {
            // ----------------------------------------
            // If no rendering context set, then return nothing so ODR's default templating will
            //  do its job
            if ( !isset($rendering_options['context']) )
                return '';


            // ----------------------------------------
            // Need this to determine whether to throw an error or not
            $is_datatype_admin = $rendering_options['is_datatype_admin'];

            // Extract various properties from the render plugin array
            $fields = $render_plugin_instance['renderPluginMap'];
            $options = $render_plugin_instance['renderPluginOptionsMap'];

            // Retrieve mapping between datafields and render plugin fields
            $plugin_fields = array();
            foreach ($fields as $rpf_name => $rpf_df) {
                // Need to find the real datafield entry in the primary datatype array
                $rpf_df_id = $rpf_df['id'];

                $df = null;
                if ( isset($datatype['dataFields']) && isset($datatype['dataFields'][$rpf_df_id]) )
                    $df = $datatype['dataFields'][$rpf_df_id];

                if ($df == null) {
                    // If the datafield doesn't exist in the datatype_array, then either the datafield
                    //  is non-public and the user doesn't have permissions to view it (most likely),
                    //  or the plugin somehow isn't configured correctly

                    // The IMA Plugin doesn't require the existence of any of its fields to execute
                    //  properly...Display and Edit modes are merely warning when certain fields are
                    //  blank when they shouldn't be, and FakeEdit can set Mineral ID regardless.

                    // I can't fathom why you would want to have non-public fields in this datatype...
                    //  but unlike references or cell parameters, it's not objectively wrong to do so.

                    if ( $is_datatype_admin )
                        // If a datatype admin is seeing this, then they need to fix something in
                        //  the plugin's config
                        throw new \Exception('Unable to locate array entry for the field "'.$rpf_name.'", mapped to df_id '.$rpf_df_id.'...check plugin config.');
                }

                // Need to tweak display parameters for several of the fields...
                $plugin_fields[$rpf_df_id] = $rpf_df;
                $plugin_fields[$rpf_df_id]['rpf_name'] = $rpf_name;
            }


            // ----------------------------------------
            // The datatype array shouldn't be wrapped with its ID number here...
            $initial_datatype_id = $datatype['id'];

            // The theme array is stacked, so there should be only one entry to find here...
            $initial_theme_id = '';
            foreach ($theme_array as $t_id => $t)
                $initial_theme_id = $t_id;

            // There *should* only be a single datarecord in $datarecords...
            $datarecord = array();
            foreach ($datarecords as $dr_id => $dr)
                $datarecord = $dr;

            $theme = $theme_array[$initial_theme_id];


            // ----------------------------------------
            // Going to gather and render RRUFF References, and also likely change the contents
            //  of the Status Notes field
            $related_reference_info = array();
            $status_notes_info = array();


            // Need to check the derived fields so that any problems with them can get displayed
            //  to the user
            $relevant_fields = self::getRelevantFields($datatype, $datarecord);

            $problem_fields = array();
            if ( $rendering_options['context'] === 'display' || $rendering_options['context'] === 'edit' ) {
                // Need to check for derivation problems first...
                $derivation_problems = self::findDerivationProblems($relevant_fields);
                $uniqueness_problems = array();

                // Only check for uniqueness problems if the "Mineral Name" field has a value
                $unique_datafield_ids = array();
                if ( $relevant_fields['Mineral Name']['value'] !== '' )
                    $unique_datafield_ids[] = $relevant_fields['Mineral Name']['id'];
                // The "Mineral Abbrev" field can't be unique due to the source data
//                if ( $relevant_fields['Mineral Abbreviation']['value'] !== '' )
//                    $unique_datafield_ids[] = $relevant_fields['Mineral Abbreviation']['id'];

                if ( !empty($unique_datafield_ids) ) {
                    $query = $this->em->createQuery(
                       'SELECT df
                        FROM ODRAdminBundle:DataFields df
                        WHERE df.id IN (:datafield_ids) AND df.deletedAt IS NULL'
                    )->setParameters( array('datafield_ids' => $unique_datafield_ids) );
                    $results = $query->getResult();

                    $datafields_to_check = array();
                    foreach ($results as $df) {
                        /** @var DataFields $df */
                        $datafields_to_check[ $df->getId() ] = $df;
                    }

                    // Also need the hydrated datarecord
                    /** @var DataRecord $dr */
                    $dr = $this->em->getRepository('ODRAdminBundle:DataRecord')->find( $datarecord['id'] );

                    $uniqueness_problems = self::findUniquenessProblems($relevant_fields, $datafields_to_check, $dr);
                }

                // Can't use array_merge() since that destroys the existing keys
                $problem_fields = array();
                foreach ($derivation_problems as $df_id => $problem)
                    $problem_fields[$df_id] = $problem;
                foreach ($uniqueness_problems as $df_id => $problem)
                    $problem_fields[$df_id] = $problem;


                // Locate the info required to run the RRUFF Reference plugin, if possible
                $related_reference_info = self::getRelatedReferenceInfo($datatype, $datarecord, $theme, $relevant_fields, $rendering_options['context']);

                // Now that the reference info has been gathered, it makes more sense to render them
                //  here instead of having twig do it...there's likely going to be overlap between
                //  the Reference A/B and the Status Notes fields
                $reference_rendering_options = array(
                    'is_top_level' => false,
                    'is_link' => true,
                    'is_datatype_admin' => $is_datatype_admin,
                    'context' => 'text'    // don't want the HTML wrappers around each reference
                );

                self::prerenderReferences(
                    $related_reference_info['prerendered_references'],
                    $related_reference_info,
                    $datarecord,
                    $datatype_permissions,
                    $datafield_permissions,
                    $token_list,
                    $reference_rendering_options,
                );

                // Now that the references have been rendered, substitute them into the Status Notes
                //  field...or create warnings specific to this field
                $status_notes_info = self::getStatusNotesInfo($relevant_fields, $related_reference_info);


                // Need to determine whether the status notes field uses the chemistry plugin...
                $status_notes_df_id = $relevant_fields['Status Notes']['id'];
                $status_notes_df = $datatype['dataFields'][$status_notes_df_id];
                foreach ($status_notes_df['renderPluginInstances'] as $rpi_id => $rpi) {
                    $rp_classname = $rpi['renderPlugin']['pluginClassName'];
                    if ( $rp_classname === 'odr_plugins.base.chemistry' ) {
                        // Fortunately, the chemistry plugin is primarily javascript, so it can more
                        //  or less co-exist with a plugin that primarily changes HTML...
                        $status_notes_info['chemistry_plugin_rpi'] = $rpi;
                        break;
                    }
                }
            }


            // Otherwise, output depends on which context the plugin is being executed from
            $output = '';
            if ( $rendering_options['context'] === 'display' ) {
                // Because the Status Notes field needs to run plugins of its own, .modify the
                //  datarecord array so twig thinks the version with the pre-rendered references
                //  is the original value of this field
                $status_notes_df_id = $relevant_fields['Status Notes']['id'];
                $datarecord['dataRecordFields'][$status_notes_df_id]['longText'][0]['value'] = $status_notes_info['value'];

                // TODO - should this also try to take over display mode of Chemistry Plugin?
                $output = $this->templating->render(
                    'ODROpenRepositoryGraphBundle:RRUFF:IMA/ima_display_fieldarea.html.twig',
                    array(
                        'datatype_array' => array($initial_datatype_id => $datatype),
                        'datarecord' => $datarecord,
                        'theme_array' => $theme_array,

                        'target_datatype_id' => $initial_datatype_id,
                        'parent_datarecord' => $parent_datarecord,
                        'target_datarecord_id' => $datarecord['id'],
                        'target_theme_id' => $initial_theme_id,

                        'is_top_level' => $rendering_options['is_top_level'],
                        'is_link' => $rendering_options['is_link'],
                        'display_type' => $rendering_options['display_type'],

                        'is_datatype_admin' => $is_datatype_admin,

                        'plugin_fields' => $plugin_fields,
                        'problem_fields' => $problem_fields,

                        'related_reference_info' => $related_reference_info,
                        'status_notes_info' => $status_notes_info,
                    )
                );
            }
            else if ( $rendering_options['context'] === 'edit' ) {
                // TODO - the Status Notes field can run plugins in Display mode because its HTML doesn't need to be modified there...
                // TODO - ...but Edit mode requires an HTML change, so most datafield plugins wouldn't work
                // TODO - the Chemistry Plugin is the only one that's allowed to run, and only because it's hardcoded in...

                $output = $this->templating->render(
                    'ODROpenRepositoryGraphBundle:RRUFF:IMA/ima_edit_fieldarea.html.twig',
                    array(
                        'datatype_array' => array($initial_datatype_id => $datatype),
                        'datarecord_array' => array($datarecord['id'] => $datarecord),
                        'theme_array' => $theme_array,

                        'target_datatype_id' => $initial_datatype_id,
                        'parent_datarecord' => $parent_datarecord,
                        'target_datarecord_id' => $datarecord['id'],
                        'target_theme_id' => $initial_theme_id,

                        'datatype_permissions' => $datatype_permissions,
                        'datafield_permissions' => $datafield_permissions,

                        'is_top_level' => $rendering_options['is_top_level'],
                        'is_link' => $rendering_options['is_link'],
                        'display_type' => $rendering_options['display_type'],

                        'token_list' => $token_list,

                        'plugin_fields' => $plugin_fields,
                        'problem_fields' => $problem_fields,

                        'related_reference_info' => $related_reference_info,
                        'status_notes_info' => $status_notes_info,
                    )
                );
            }
            else if ( $rendering_options['context'] === 'fake_edit' ) {
                // Also need to provide a special token so the "mineral_id" field won't get ignored
                //  by FakeEdit because it prevents user edits...
                $mineralid_field_id = $fields['Mineral ID']['id'];
                $token_id = 'FakeEdit_'.$datarecord['id'].'_'.$mineralid_field_id.'_autogenerated';
                $token = $this->token_manager->getToken($token_id)->getValue();
                $special_tokens[$mineralid_field_id] = $token;

                $output = $this->templating->render(
                    'ODROpenRepositoryGraphBundle:RRUFF:IMA/ima_fakeedit_fieldarea.html.twig',
                    array(
                        'datatype_array' => array($initial_datatype_id => $datatype),
                        'datarecord_array' => array($datarecord['id'] => $datarecord),
                        'theme_array' => $theme_array,

                        'target_datatype_id' => $initial_datatype_id,
                        'parent_datarecord' => $parent_datarecord,
                        'target_datarecord_id' => $datarecord['id'],
                        'target_theme_id' => $initial_theme_id,

                        'datatype_permissions' => $datatype_permissions,
                        'datafield_permissions' => $datafield_permissions,

                        'is_top_level' => $rendering_options['is_top_level'],
                        'is_link' => $rendering_options['is_link'],
                        'display_type' => $rendering_options['display_type'],

                        'token_list' => $token_list,
                        'special_tokens' => $special_tokens,

                        'plugin_fields' => $plugin_fields,
                    )
                );
            }

            return $output;
        }
        catch (\Exception $e) {
            // Just rethrow the exception
            throw $e;
        }
    }


    /**
     * Due to needing to detect two types of problems with the values of the fields in this plugin,
     * it's easier to collect the relevant data separately.
     *
     * @param array $datatype
     * @param array $datarecord
     *
     * @return array
     */
    private function getRelevantFields($datatype, $datarecord)
    {
        $relevant_datafields = array(
            'Mineral Name' => array(),
            'Mineral Display Name' => array(),
            'Mineral Abbreviation' => array(),
            'Mineral Display Abbreviation' => array(),
            'Chemistry Elements' => array(),
            'IMA Formula' => array(),
            'Valence Elements' => array(),
            'RRUFF Formula' => array(),

            'Reference A' => array(),
            'Reference B' => array(),
            'Status Notes' => array(),
        );

        // Locate the relevant render plugin instance
        $rpm_entries = null;
        foreach ($datatype['renderPluginInstances'] as $rpi_id => $rpi) {
            if ( $rpi['renderPlugin']['pluginClassName'] === 'odr_plugins.rruff.ima' ) {
                $rpm_entries = $rpi['renderPluginMap'];
                break;
            }
        }

        // Determine the datafield ids of the relevant rpf entries
        foreach ($relevant_datafields as $rpf_name => $tmp) {
            // If any of the rpf entries are missing, that's a problem...
            if ( !isset($rpm_entries[$rpf_name]) )
                throw new ODRException('The renderPluginField "'.$rpf_name.'" is not mapped to the current database');

            // Otherwise, store the datafield id...
            $df_id = $rpm_entries[$rpf_name]['id'];
            $relevant_datafields[$rpf_name]['id'] = $df_id;

            // ...and locate the datafield's value from the datarecord array if it exists
            if ( !isset($datarecord['dataRecordFields'][$df_id]) ) {
                $relevant_datafields[$rpf_name]['value'] = '';
            }
            else {
                $drf = $datarecord['dataRecordFields'][$df_id];

                // Don't know the typeclass, so brute force it
                unset( $drf['id'] );
                unset( $drf['created'] );
                unset( $drf['file'] );
                unset( $drf['image'] );
                unset( $drf['dataField'] );

                // Should only be one entry left at this point
                foreach ($drf as $typeclass => $data) {
                    $relevant_datafields[$rpf_name]['typeclass'] = $typeclass;

                    if ( !isset($data[0]) || !isset($data[0]['value']) )
                        $relevant_datafields[$rpf_name]['value'] = '';
                    else
                        $relevant_datafields[$rpf_name]['value'] = $data[0]['value'];
                }
            }
        }

        return $relevant_datafields;
    }


    /**
     * Need to check for and warn if a derived field is blank when the source field is not.
     *
     * @param array $relevant_datafields @see self::getRelevantFields()
     *
     * @return array
     */
    private function findDerivationProblems($relevant_datafields)
    {
        // Only interested in the contents of datafields mapped to these rpf entries
        $derivations = array(
            'Mineral Display Name' => 'Mineral Name',
            'Mineral Display Abbreviation' => 'Mineral Abbreviation',
            'IMA Formula' => 'Chemistry Elements',
            'RRUFF Formula' => 'Valence Elements',
//            'End Member Formula' => 'End Member Elements',
        );

        $problems = array();

        foreach ($derivations as $source_rpf => $dest_rpf) {
            if ( $relevant_datafields[$source_rpf]['value'] !== ''
                && $relevant_datafields[$dest_rpf]['value'] === ''
            ) {
                $dest_df_id = $relevant_datafields[$dest_rpf]['id'];
                $problems[$dest_df_id] = 'There seems to be a problem with the contents of the "'.$source_rpf.'" field.';
            }
        }

        // Return a list of any problems found
        return $problems;
    }


    /**
     * Returns whether any of the datafields in $datafields_to_check that have a value are violating
     * uniqueness constraints.  This is needed because the process of deriving values can't really
     * abort and notify the user prior to the actual save...so it has to be done afterwards.
     *
     * @param array $relevant_fields @see self::getRelevantFields()
     * @param DataFields[] $datafields_to_check
     * @param DataRecord $datarecord
     *
     * @return array
     */
    private function findUniquenessProblems($relevant_fields, $datafields_to_check, $datarecord)
    {
        $problems = array();

        foreach ($relevant_fields as $rpf_name => $data) {
            $df_id = $data['id'];
            $value = $data['value'];

            if ( $value !== '' && isset($datafields_to_check[$df_id]) ) {
                if ( $this->sort_service->valueAlreadyExists($datafields_to_check[$df_id], $value, $datarecord) ) {
                    $problems[$df_id] = 'This field is supposed to be unique, but this value is a duplicate.';
                }
            }
        }

        return $problems;
    }


    /**
     * Handles when a datarecord is created.
     *
     * @param DatarecordCreatedEvent $event
     */
    public function onDatarecordCreate(DatarecordCreatedEvent $event)
    {
        // Pull some required data from the event
        $user = $event->getUser();
        $datarecord = $event->getDatarecord();
        $datatype = $datarecord->getDataType();

        // Need to locate the "mineral_id" field for this render plugin...
        $query = $this->em->createQuery(
           'SELECT df
            FROM ODRAdminBundle:RenderPlugin rp
            JOIN ODRAdminBundle:RenderPluginInstance rpi WITH rpi.renderPlugin = rp
            JOIN ODRAdminBundle:RenderPluginMap rpm WITH rpm.renderPluginInstance = rpi
            JOIN ODRAdminBundle:DataFields df WITH rpm.dataField = df
            JOIN ODRAdminBundle:RenderPluginFields rpf WITH rpm.renderPluginFields = rpf
            WHERE rp.pluginClassName = :plugin_classname AND rpi.dataType = :datatype
            AND rpf.fieldName = :field_name
            AND rp.deletedAt IS NULL AND rpi.deletedAt IS NULL AND rpm.deletedAt IS NULL
            AND df.deletedAt IS NULL'
        )->setParameters(
            array(
                'plugin_classname' => 'odr_plugins.rruff.ima',
                'datatype' => $datatype->getId(),
                'field_name' => 'Mineral ID'
            )
        );
        $results = $query->getResult();
        if ( count($results) !== 1 )
            throw new ODRException('Unable to find the "Mineral ID" field for the RenderPlugin "IMA", attached to Datatype '.$datatype->getId());

        // Will only be one result, at this point
        $datafield = $results[0];
        /** @var DataFields $datafield */


        // ----------------------------------------
        // Need to acquire a lock to ensure that there are no duplicate values
        $lockHandler = $this->lock_service->createLock('datatype_'.$datatype->getId().'_autogenerate_id'.'.lock', 15);    // 15 second ttl
        if ( !$lockHandler->acquire() ) {
            // Another process is in the mix...block until it finishes
            $lockHandler->acquire(true);
        }

        // Now that a lock is acquired, need to find the "most recent" value for the field that is
        //  getting incremented...
        $old_value = self::findCurrentValue($datafield->getId());

        // Since the "most recent" mineral id is already an integer, just add 1 to it
        $new_value = $old_value + 1;

        // Create a new storage entity with the new value
        $this->entity_create_service->createStorageEntity($user, $datarecord, $datafield, $new_value, false);    // guaranteed to not need a PostUpdate event
        $this->logger->debug('Setting df '.$datafield->getId().' "Mineral ID" of new dr '.$datarecord->getId().' to "'.$new_value.'"...', array(self::class, 'onDatarecordCreate()'));

        // No longer need the lock
        $lockHandler->release();


        // ----------------------------------------
        // Fire off an event notifying that the modification of the datafield is done
        try {
            $event = new DatafieldModifiedEvent($datafield, $user);
            $this->event_dispatcher->dispatch(DatafieldModifiedEvent::NAME, $event);
        }
        catch (\Exception $e) {
            // ...don't want to rethrow the error since it'll interrupt everything after this
            //  event
//            if ( $this->container->getParameter('kernel.environment') === 'dev' )
//                throw $e;
        }
    }


    /**
     * For this database, the mineral_id needs to be autogenerated.
     *
     * Don't particularly like random render plugins finding random stuff from the database, but
     * there's no other way to satisfy the design requirements.
     *
     * @param int $datafield_id
     *
     * @return int
     *
     * @throws \Doctrine\DBAL\DBALException
     */
    private function findCurrentValue($datafield_id)
    {
        // Going to use native SQL...DQL can't use limit without using querybuilder...
        // NOTE - deleting a record doesn't delete the related storage entities, so deleted minerals
        //  are still considered in this query
        $query =
           'SELECT e.value
            FROM odr_integer_value e
            WHERE e.data_field_id = :datafield AND e.deletedAt IS NULL
            ORDER BY e.value DESC
            LIMIT 0,1';
        $params = array(
            'datafield' => $datafield_id,
        );
        $conn = $this->em->getConnection();
        $results = $conn->executeQuery($query, $params);

        // Should only be one value in the result...
        $current_value = null;
        foreach ($results as $result)
            $current_value = intval( $result['value'] );

        // ...but if there's not for some reason, return zero as the "current".  onDatarecordCreate()
        //  will increment it so that the value one is what will actually get saved.
        // NOTE - this shouldn't happen for the existing IMA list
        if ( is_null($current_value) )
            $current_value = 0;

        return $current_value;
    }


    /**
     * Determines whether the user changed the fields on the left below...and if so, then updates
     * the corresponding field to the right:
     *  - "Mineral Display Name" => "Mineral Name"
     *  - "Mineral Display Abbreviation" => "Mineral Abbreviation"
     *  - "IMA Formula" => "Chemical Elements"
     *  - "RRUFF Formula" => "Valence Elements"
     *
     * @param PostUpdateEvent $event
     *
     * @throws \Exception
     */
    public function onPostUpdate(PostUpdateEvent $event)
    {
        // Need these variables defined out here so that the catch block can use them in case
        //  of an error
        $datarecord = null;
        $datafield = null;
        $datatype = null;
        $destination_entity = null;
        $user = null;

        try {
            // Get entities related to the file
            $source_entity = $event->getStorageEntity();
            $datarecord = $source_entity->getDataRecord();
            $datafield = $source_entity->getDataField();
            $typeclass = $datafield->getFieldType()->getTypeClass();
            $datatype = $datafield->getDataType();
            $user = $event->getUser();

            // Only care about a change to specific fields of a datatype using the IMA render plugin...
            $rpf_name = self::isEventRelevant($datafield);
            if ( !is_null($rpf_name) ) {
                // ----------------------------------------
                // One of the relevant datafields got changed
                $source_value = $source_entity->getValue();
                if ($typeclass === 'DatetimeValue')
                    $source_value = $source_value->format('Y-m-d H:i:s');
                $this->logger->debug('Attempting to derive a value from dt '.$datatype->getId().', dr '.$datarecord->getId().', df '.$datafield->getId().' ('.$rpf_name.'): "'.$source_value.'"...', array(self::class, 'onPostUpdate()'));

                // Store the renderpluginfield name that will be modified
                $dest_rpf_name = null;
                if ($rpf_name === 'Mineral Display Name')
                    $dest_rpf_name = 'Mineral Name';
                else if ($rpf_name === 'Mineral Display Abbreviation')
                    $dest_rpf_name = 'Mineral Abbreviation';
                else if ($rpf_name === 'IMA Formula')
                    $dest_rpf_name = 'Chemistry Elements';
                else if ($rpf_name === 'RRUFF Formula')
                    $dest_rpf_name = 'Valence Elements';
//                else if ($rpf_name === 'End Member Formula')    // TODO - rruff.info derives end member elements from the RRUFF formula
//                    $dest_rpf_name = 'End Member Elements';

                // Locate the destination entity for the relevant source datafield
                $destination_entity = self::findDestinationEntity($user, $datatype, $datarecord, $dest_rpf_name);

                // Derive the new value for the destination entity
                $derived_value = null;
                if ($rpf_name === 'Mineral Display Name')
                    $derived_value = self::convertToAscii($source_value);
                else if ($rpf_name === 'Mineral Display Abbreviation')
                    $derived_value = self::convertToAscii($source_value);
                else if ($rpf_name === 'IMA Formula')
                    $derived_value = self::convertIMAFormula($source_value);
                else if ($rpf_name === 'RRUFF Formula')
                    $derived_value = self::convertRRUFFFormula($source_value);

                // ...which is saved in the storage entity for the datafield
                $this->entity_modify_service->updateStorageEntity(
                    $user,
                    $destination_entity,
                    array('value' => $derived_value),
                    false,    // no sense trying to delay flush
                    false    // don't fire PostUpdate event...nothing depends on these fields
                );
                $this->logger->debug(' -- updating datafield '.$destination_entity->getDataField()->getId().' ('.$dest_rpf_name.'), '.$typeclass.' '.$destination_entity->getId().' with the value "'.$derived_value.'"...', array(self::class, 'onPostUpdate()'));

                // This only works because the datafields getting updated aren't files/images or
                //  radio/tag fields
            }
        }
        catch (\Exception $e) {
            // Can't really display the error to the user yet, but can log it...
            $this->logger->debug('-- (ERROR) '.$e->getMessage(), array(self::class, 'onPostUpdate()', 'user '.$user->getId(), 'dr '.$datarecord->getId(), 'df '.$datafield->getId()));

            if ( !is_null($destination_entity) ) {
                // If an error was thrown, attempt to ensure any derived fields are blank
                self::saveOnError($user, $destination_entity);
            }

            // DO NOT want to rethrow the error here...if this subscriber "exits with error", then
            //  any additional subscribers won't run either
        }
        finally {
            // Would prefer if these happened regardless of success/failure...
            if ( !is_null($destination_entity) ) {
                $this->logger->debug('All changes saved', array(self::class, 'onPostUpdate()', 'dt '.$datatype->getId(), 'dr '.$datarecord->getId(), 'df '.$datafield->getId()));
                self::clearCacheEntries($datarecord, $user, $destination_entity);

                // Provide a reference to the entity that got changed
                $event->setDerivedEntity($destination_entity);
                // At the moment, this is effectively only available to the API callers, since the
                //  event kind of vanishes after getting called by the EntityMetaModifyService or
                //  the EntityCreationService...
            }
        }
    }


    /**
     * Determines whether the user changed the fields on the left below via MassEdit...and if so,
     * then updates the corresponding field to the right:
     *  - "Mineral Display Name" => "Mineral Name"
     *  - "Mineral Display Abbreviation" => "Mineral Abbreviation"
     *  - "IMA Formula" => "Chemical Elements"
     *  - "RRUFF Formula" => "Valence Elements"
     *
     * @param MassEditTriggerEvent $event
     *
     * @throws \Exception
     */
    public function onMassEditTrigger(MassEditTriggerEvent $event)
    {
        // Need these variables defined out here so that the catch block can use them in case
        //  of an error
        $datarecord = null;
        $datafield = null;
        $datatype = null;
        $destination_entity = null;
        $user = null;

        try {
            // Get entities related to the file
            $drf = $event->getDataRecordFields();
            $datarecord = $drf->getDataRecord();
            $datafield = $drf->getDataField();
            $typeclass = $datafield->getFieldType()->getTypeClass();
            $datatype = $datafield->getDataType();
            $user = $event->getUser();

            // Only care about a change to specific fields of a datatype using the IMA render plugin...
            $rpf_name = self::isEventRelevant($datafield);
            if ( !is_null($rpf_name) ) {
                // ----------------------------------------
                // One of the relevant datafields got changed
                $source_entity = null;
                if ( $typeclass === 'ShortVarchar' )
                    $source_entity = $drf->getShortVarchar();
                else if ( $typeclass === 'MediumVarchar' )
                    $source_entity = $drf->getMediumVarchar();
                else if ( $typeclass === 'LongVarchar' )
                    $source_entity = $drf->getLongVarchar();
                else if ( $typeclass === 'LongText' )
                    $source_entity = $drf->getLongText();
                else if ( $typeclass === 'IntegerValue' )
                    $source_entity = $drf->getIntegerValue();
                else if ( $typeclass === 'DecimalValue' )
                    $source_entity = $drf->getDecimalValue();
                else if ( $typeclass === 'DatetimeValue' )
                    $source_entity = $drf->getDatetimeValue();

                // Only continue when stuff isn't null
                if ( !is_null($source_entity) ) {
                    $source_value = $source_entity->getValue();
                    if ($typeclass === 'DatetimeValue')
                        $source_value = $source_value->format('Y-m-d H:i:s');
                    $this->logger->debug('Attempting to derive a value from dt '.$datatype->getId().', dr '.$datarecord->getId().', df '.$datafield->getId().' ('.$rpf_name.'): "'.$source_value.'"...', array(self::class, 'onMassEditTrigger()'));

                    // Store the renderpluginfield name that will be modified
                    $dest_rpf_name = null;
                    if ($rpf_name === 'Mineral Display Name')
                        $dest_rpf_name = 'Mineral Name';
                    else if ($rpf_name === 'Mineral Display Abbreviation')
                        $dest_rpf_name = 'Mineral Abbreviation';
                    else if ($rpf_name === 'IMA Formula')
                        $dest_rpf_name = 'Chemistry Elements';
                    else if ($rpf_name === 'RRUFF Formula')
                        $dest_rpf_name = 'Valence Elements';
//                else if ($rpf_name === 'End Member Formula')    // TODO - rruff.info derives end member elements from the RRUFF formula
//                    $dest_rpf_name = 'End Member Elements';

                    // Locate the destination entity for the relevant source datafield
                    $destination_entity = self::findDestinationEntity($user, $datatype, $datarecord, $dest_rpf_name);

                    // Derive the new value for the destination entity
                    $derived_value = null;
                    if ($rpf_name === 'Mineral Display Name')
                        $derived_value = self::convertToAscii($source_value);
                    else if ($rpf_name === 'Mineral Display Abbreviation')
                        $derived_value = self::convertToAscii($source_value);
                    else if ($rpf_name === 'IMA Formula')
                        $derived_value = self::convertIMAFormula($source_value);
                    else if ($rpf_name === 'RRUFF Formula')
                        $derived_value = self::convertRRUFFFormula($source_value);

                    // ...which is saved in the storage entity for the datafield
                    $this->entity_modify_service->updateStorageEntity(
                        $user,
                        $destination_entity,
                        array('value' => $derived_value),
                        false,    // no sense trying to delay flush
                        false    // don't fire PostUpdate event...nothing depends on these fields
                    );
                    $this->logger->debug(' -- updating datafield '.$destination_entity->getDataField()->getId().' ('.$dest_rpf_name.'), '.$typeclass.' '.$destination_entity->getId().' with the value "'.$derived_value.'"...', array(self::class, 'onMassEditTrigger()'));

                    // This only works because the datafields getting updated aren't files/images or
                    //  radio/tag fields
                }
            }
        }
        catch (\Exception $e) {
            // Can't really display the error to the user yet, but can log it...
            $this->logger->debug('-- (ERROR) '.$e->getMessage(), array(self::class, 'onMassEditTrigger()', 'user '.$user->getId(), 'dr '.$datarecord->getId(), 'df '.$datafield->getId()));

            if ( !is_null($destination_entity) ) {
                // If an error was thrown, attempt to ensure any derived fields are blank
                self::saveOnError($user, $destination_entity);
            }

            // DO NOT want to rethrow the error here...if this subscriber "exits with error", then
            //  any additional subscribers won't run either
        }
        finally {
            // Would prefer if these happened regardless of success/failure...
            if ( !is_null($destination_entity) ) {
                $this->logger->debug('All changes saved', array(self::class, 'onMassEditTrigger()', 'dt '.$datatype->getId(), 'dr '.$datarecord->getId(), 'df '.$datafield->getId()));
                self::clearCacheEntries($datarecord, $user, $destination_entity);
            }
        }
    }


    /**
     * Returns the given datafield's renderpluginfield name if it should respond to the PostUpdate
     * or MassEditTrigger events, or null if it shouldn't.
     *
     * @param DataFields $datafield
     *
     * @return null|string
     */
    private function isEventRelevant($datafield)
    {
        // Going to use the cached datatype array to locate the correct datafield...
        $datatype = $datafield->getDataType();
        $dt_array = $this->database_info_service->getDatatypeArray($datatype->getGrandparent()->getId(), false);    // don't want links
        if ( !isset($dt_array[$datatype->getId()]['renderPluginInstances']) )
            return null;

        // Only interested in changes made to the datafields mapped to these rpf entries
        $relevant_datafields = array(
            'Mineral Display Name' => 'Mineral Name',
            'Mineral Display Abbreviation' => 'Mineral Abbreviation',
            'IMA Formula' => 'Chemistry Elements',
            'RRUFF Formula' => 'Valence Elements',
//            'End Member Formula' => 'End Member Elements',
        );

        foreach ($dt_array[$datatype->getId()]['renderPluginInstances'] as $rpi_id => $rpi) {
            if ( $rpi['renderPlugin']['pluginClassName'] === 'odr_plugins.rruff.ima' ) {
                foreach ($rpi['renderPluginMap'] as $rpf_name => $rpf) {
                    if ( isset($relevant_datafields[$rpf_name]) && $rpf['id'] === $datafield->getId() ) {
                        // The datafield that triggered the event is one of the relevant fields
                        //  ...ensure the destination field exists while we're here
                        $dest_rpf_name = $relevant_datafields[$rpf_name];
                        if ( !isset($rpi['renderPluginMap'][$dest_rpf_name]) ) {
                            // The destination field doesn't exist for some reason
                            return null;
                        }
                        else {
                            // The destination field exists, so the rest of the plugin will work
                            return $rpf_name;
                        }
                    }
                }
            }
        }

        // ...otherwise, this is not a relevant field, or the fields aren't mapped for some reason
        return null;
    }


    /**
     * Returns the storage entity that the PostUpdate or MassEditTrigger events will overwrite.
     *
     * @param ODRUser $user
     * @param DataType $datatype
     * @param DataRecord $datarecord
     * @param string $destination_rpf_name
     *
     * @return ODRBoolean|DatetimeValue|DecimalValue|IntegerValue|LongText|LongVarchar|MediumVarchar|ShortVarchar
     */
    private function findDestinationEntity($user, $datatype, $datarecord, $destination_rpf_name)
    {
        // Going to use the cached datatype array to locate the correct datafield...
        $dt_array = $this->database_info_service->getDatatypeArray($datatype->getGrandparent()->getId(), false);    // don't want links
        foreach ($dt_array[$datatype->getId()]['renderPluginInstances'] as $rpi_id => $rpi) {
            if ( $rpi['renderPlugin']['pluginClassName'] === 'odr_plugins.rruff.ima' ) {
                $df_id = $rpi['renderPluginMap'][$destination_rpf_name]['id'];
                break;
            }
        }

        // Hydrate the destination datafield...it's guaranteed to exist
        /** @var DataFields $datafield */
        $datafield = $this->em->getRepository('ODRAdminBundle:DataFields')->find($df_id);

        // Return the storage entity for this datarecord/datafield pair
        return $this->entity_create_service->createStorageEntity($user, $datarecord, $datafield);
    }


    /**
     * Converts the given string into an ascii format
     *
     * @param string $source
     *
     * @return string
     */
    private function convertToAscii($source)
    {
        // Need to replace these characters "manually", since iconv() won't
        $source = str_replace(array("α", "β", "γ", "_", "'"), array("alpha", "beta", "gamma", "", ""), $source);

        setlocale(LC_ALL, 'en_US.utf8');
        $translated = iconv('UTF-8', 'ASCII//TRANSLIT', $source);

        return $translated;
    }


    /**
     * Extracts the chemical elements from the official IMA chemical formula.
     *
     * For example, the IMA formula for Gypsum is Ca(SO_4_)·2H_2_O
     * The individual elements in this formula are "Ca", "S", "O", and "H"
     *
     * @param string $ima_formula
     *
     * @return string
     */
    private function convertIMAFormula($ima_formula)
    {
        // Locate the elements in the IMA formula
        $ima_pattern = '/(REE|[A-Z][a-z]?)/';    // Attempt to locate 'REE' first, then fallback to a capital letter followed by an optional lowercase letter
        $ima_matches = array();
        preg_match_all($ima_pattern, $ima_formula, $ima_matches);

        // Create a unique list of tokens from the array of elements
        $ima_elements = array();
        foreach ($ima_matches[1] as $num => $elem)
            $ima_elements[$elem] = 1;
        $ima_elements = array_keys($ima_elements);

        $chemistry_elements = implode(" ", $ima_elements);
        return $chemistry_elements;
    }


    /**
     * Extracts the chemical elements (and associated valence states) from the RRUFF chemical formula.
     *
     * For example, the RRUFF formula for Gypsum is Ca(S^6+^O_4_)·2H_2_O
     * The valence elements from this formula are "Ca", "S^6+", "O", and "H"
     *
     * NOTE - The valence indicator is only valid when immediately preceeded by an element.
     * For example, the RRUFF formula for Alloclasite is Co^3+^(AsS)^3-^
     * The correct valence elements from this formula are "Co^3+", "As", and "S".  Since the "^3-^"
     *  affects a grouping of elements in the formula, it gets ignored.
     *
     * @param string $rruff_formula
     *
     * @return string
     */
    private function convertRRUFFFormula($rruff_formula)
    {
        // Locate the elements and the valences in the RRUFF formula...valences look like "^6+^" or "^2-^"
        $rruff_pattern = '/(REE|[A-Z][a-z]?|\^\d[\+\-]\^)/';    // Attempt to locate 'REE' first, then fallback to a capital letter followed by an optional lowercase letter, then fallback to a valence indicator
        $rruff_matches = array();
        preg_match_all($rruff_pattern, $rruff_formula, $rruff_matches, PREG_OFFSET_CAPTURE);

        // There are mineral formulas that have stuff like  (AsS)^3-^  or  (C_2_)^6+^O_4_)_2_
        // Valence state tokens should be
        foreach ($rruff_matches[1] as $num => $elem_pos) {
            $elem = $elem_pos[0];
            $pos = $elem_pos[1];

            if ( strpos($elem, '^') !== false ) {
                $previous_char = $rruff_formula[$pos-1];

                // Recombine valence states with the immediately preceeding element, if it exists
                if ( preg_match('/[a-zA-Z]/', $previous_char) === 1 ) {
                    $previous_elem = $rruff_matches[1][$num-1][0];
                    $new_elem = $previous_elem.'^'.substr($elem, 1, 2);

                    // Overwrite the preceeding element
                    $rruff_matches[1][$num-1][0] = $new_elem;
                }

                // Regardless of whether it matched an element or not, never save the valence token
                unset( $rruff_matches[1][$num] );
            }
        }

        // Create a unique list of tokens from the modified array
        $rruff_elements = array();
        foreach ($rruff_matches[1] as $num => $elem_pos) {
            $elem = $elem_pos[0];
            $rruff_elements[$elem] = 1;
        }
        $rruff_elements = array_keys($rruff_elements);

        $valence_elements = implode(" ", $rruff_elements);
        return $valence_elements;
    }


    /**
     * If some sort of error/exception was thrown, then attempt to blank out the given derived
     * field...this doesn't fix the underlying problem, but at least the renderplugin can recognize
     * and display that something is wrong with the source field.
     *
     * @param ODRUser $user
     * @param ODRBoolean|DatetimeValue|DecimalValue|IntegerValue|LongText|LongVarchar|MediumVarchar|ShortVarchar $destination_storage_entity
     */
    private function saveOnError($user, $destination_storage_entity)
    {
        $dr = $destination_storage_entity->getDataRecord();
        $df = $destination_storage_entity->getDataField();

        try {
<<<<<<< HEAD
            $this->emm_service->updateStorageEntity(
                $user,
                $destination_storage_entity,
                array('value' => ''),
                false,    // no point delaying flush
                false    // don't fire PostUpdate event...nothing depends on these fields
            );
            $this->logger->debug('-- -- updating dr '.$dr->getId().', df '.$df->getId().' to have the value ""...', array(self::class, 'saveOnError()'));
=======
            if ( !is_null($destination_storage_entity) ) {
                $this->entity_modify_service->updateStorageEntity(
                    $user,
                    $destination_storage_entity,
                    array('value' => ''),
                    false,    // no point delaying flush
                    false    // don't fire PostUpdate event...nothing depends on these fields
                );
                $this->logger->debug('-- -- updating dr '.$dr->getId().', df '.$df->getId().' to have the value ""...', array(self::class, 'saveOnError()'));
            }
>>>>>>> 0f3a3ff3
        }
        catch (\Exception $e) {
            // Some other error...no way to recover from it
            $this->logger->debug('-- (ERROR) '.$e->getMessage(), array(self::class, 'saveOnError()', 'user '.$user->getId(), 'dr '.$dr->getId(), 'df '.$df->getId()));
        }
    }


    /**
     * Wipes or updates relevant cache entries once everything is completed.
     *
     * @param DataRecord $datarecord
     * @param ODRUser $user
     * @param ODRBoolean|DatetimeValue|DecimalValue|IntegerValue|LongText|LongVarchar|MediumVarchar|ShortVarchar $destination_storage_entity
     */
    private function clearCacheEntries($datarecord, $user, $destination_storage_entity)
    {
        // Fire off an event notifying that the modification of the datafield is done
        try {
            $event = new DatafieldModifiedEvent($destination_storage_entity->getDataField(), $user);
            $this->event_dispatcher->dispatch(DatafieldModifiedEvent::NAME, $event);
        }
        catch (\Exception $e) {
            // ...don't want to rethrow the error since it'll interrupt everything after this
            //  event
//            if ( $this->container->getParameter('kernel.environment') === 'dev' )
//                throw $e;
        }

        // The datarecord needs to be marked as updated
        try {
            $event = new DatarecordModifiedEvent($datarecord, $user);
            $this->event_dispatcher->dispatch(DatarecordModifiedEvent::NAME, $event);
        }
        catch (\Exception $e) {
            // ...don't want to rethrow the error since it'll interrupt everything after this
            //  event
//            if ( $this->container->getParameter('kernel.environment') === 'dev' )
//                throw $e;
        }
    }


    /**
     * The derived fields for the IMA plugin (mineral name, mineral abbreviation, chemical elements,
     * and valence elements) need to use a different template when they're reloaded in edit mode.
     *
     * @param string $rendering_context
     * @param RenderPluginInstance $render_plugin_instance
     * @param DataFields $datafield
     * @param DataRecord $datarecord
     * @param Theme $theme
     * @param ODRUser $user
     *
     * @return array
     */
    public function getOverrideParameters($rendering_context, $render_plugin_instance, $datafield, $datarecord, $theme, $user)
    {
        // Only override when called from the 'display' or 'edit' contexts...though at the moment,
        //  ODR only calls this via the 'edit' context
        if ( $rendering_context !== 'edit' && $rendering_context !== 'display' )
            return array();

        // Sanity checks
        if ( $render_plugin_instance->getRenderPlugin()->getPluginClassName() !== 'odr_plugins.rruff.ima' )
            return array();
        $datatype = $datafield->getDataType();
        if ( $datatype->getId() !== $datarecord->getDataType()->getId() )
            return array();
        if ( $render_plugin_instance->getDataType()->getId() !== $datatype->getId() )
            return array();


        // Want the derived fields in IMA to complain if they're blank, but their source field isn't
        $dt_array = $this->database_info_service->getDatatypeArray($datatype->getGrandparent()->getId());    // need links for Reference A/B
        $dr_array = $this->datarecord_info_service->getDatarecordArray($datarecord->getGrandparent()->getId());

        // Locate any problems with the values
        $relevant_fields = self::getRelevantFields($dt_array[$datatype->getId()], $dr_array[$datarecord->getId()]);

        $relevant_rpf = null;
        foreach ($relevant_fields as $rpf_name => $data) {
            if ( $data['id'] === $datafield->getId() ) {
                $relevant_rpf = $rpf_name;
                break;
            }
        }

        // Only need to check for derivation/uniqueness problems when reloading in edit mode
        if ( $rendering_context === 'edit' ) {
            // Can't have uniqueness problems if there are derivation problems...
            $derivation_problems = self::findDerivationProblems($relevant_fields);
            if ( isset($derivation_problems[$datafield->getId()]) ) {
                // The derived field does not have a value, but the source field does...render the
                //  plugin's template instead of the default
                return array(
                    'token_list' => array(),    // so ODRRenderService generates CSRF tokens
                    'template_name' => 'ODROpenRepositoryGraphBundle:RRUFF:IMA/ima_edit_datafield_reload.html.twig',
                    'problem_fields' => $derivation_problems,
                );
            }
            else if ( $relevant_rpf === 'Mineral Name' /*|| $relevant_rpf === 'Mineral Abbreviation'*/ ) {
                // No derivation problems, so check for uniqueness problems if the "Mineral Name" field
                //  is getting reloaded...the Mineral Abbrev field is not unique due to the source data
                $uniqueness_problems = self::findUniquenessProblems($relevant_fields, array($datafield->getId() => $datafield), $datarecord);
                if ( isset($uniqueness_problems[$datafield->getId()]) ) {
                    // The derived field violates uniqueness constraints
                    return array(
                        'token_list' => array(),    // so ODRRenderService generates CSRF tokens
                        'template_name' => 'ODROpenRepositoryGraphBundle:RRUFF:IMA/ima_edit_datafield_reload.html.twig',
                        'problem_fields' => $uniqueness_problems,
                    );
                }
            }
        }

        if ( $relevant_rpf === 'Reference A' || $relevant_rpf === 'Reference B' ) {
            // Unlike the derived/unique fields, any reloads of the Reference A/B fields need to
            //  get overridden

            // Going to also need the theme array so the RRUFF Reference plugin can get rendered
            $theme_array = $this->theme_info_service->getThemeArray($theme->getParentTheme()->getId());

            // Need to filter the cached arrays so the plugin doesn't reveal non-public references
            $user_permissions = $this->permissions_service->getUserPermissionsArray($user);
            $this->permissions_service->filterByGroupPermissions($dt_array, $dr_array, $user_permissions);
            // Then need to stack the cached arrays so getRelatedReferenceInfo() can determine whether
            //  the database with the IMA plugin links to the database with the RRUFF Reference plugin
            $dt_array = $this->database_info_service->stackDatatypeArray($dt_array, $datatype->getId());
            $dr_array = $this->datarecord_info_service->stackDatarecordArray($dr_array, $datarecord->getId());
            $theme_array = $this->theme_info_service->stackThemeArray($theme_array, $theme->getId());

            $related_reference_info = self::getRelatedReferenceInfo($dt_array, $dr_array, $theme_array, $relevant_fields, $rendering_context);

            $template_name = 'ODROpenRepositoryGraphBundle:RRUFF:IMA/ima_edit_reference_datafield.html.twig';
            if ( $rendering_context === 'display' )
                $template_name = 'ODROpenRepositoryGraphBundle:RRUFF:IMA/ima_display_reference_datafield.html.twig';

            return array(
                'token_list' => array(),    // so ODRRenderService generates CSRF tokens
                'template_name' => $template_name,

                'datatype' => $dt_array,
                'rpf_name' => $relevant_rpf,
                'related_reference_info' => $related_reference_info,
            );
        }

        // Otherwise, don't want to override the default reloading for this field
        return array();
    }


    /**
     * Returns an array of which datafields are derived from which source datafields, with everything
     * identified by datafield id.
     *
     * @param array $render_plugin_instance
     *
     * @return array
     */
    public function getDerivationMap($render_plugin_instance)
    {
        // Don't execute on instances of other render plugins
        if ( $render_plugin_instance['renderPlugin']['pluginClassName'] !== 'odr_plugins.rruff.ima' )
            return array();
        $render_plugin_map = $render_plugin_instance['renderPluginMap'];

        // The IMA plugin has four derived fields...
        //  - "Mineral Name" is derived from "Mineral Display Name"
        $mineral_name_df_id = $render_plugin_map['Mineral Name']['id'];
        $mineral_display_name_df_id = $render_plugin_map['Mineral Display Name']['id'];

        //  - "Mineral Abbrev" is derived from "Mineral Display Abbrev"
        $mineral_abbrev_df_id = $render_plugin_map['Mineral Abbreviation']['id'];
        $mineral_display_abbrev_df_id = $render_plugin_map['Mineral Display Abbreviation']['id'];

        //  - "Chemistry Elements" is derived from "IMA Formula"
        $chemistry_elements_df_id = $render_plugin_map['Chemistry Elements']['id'];
        $ima_formula_df_id = $render_plugin_map['IMA Formula']['id'];

        //  - "Valence Elements" is derived from "RRUFF Formula"
        $valence_elements_df_id = $render_plugin_map['Valence Elements']['id'];
        $rruff_formula_df_id = $render_plugin_map['RRUFF Formula']['id'];

        // Since a datafield could be derived from multiple datafields, the source datafields need
        //  to be in an array (even though that's not the case for the IMA Plugin)
        return array(
            $mineral_name_df_id => array($mineral_display_name_df_id),
            $mineral_abbrev_df_id => array($mineral_display_abbrev_df_id),
            $chemistry_elements_df_id => array($ima_formula_df_id),
            $valence_elements_df_id => array($rruff_formula_df_id),
        );
    }


    /**
     * Given the cached datatype/datarecord/theme arrays for a datarecord using the IMA Plugin, this
     * function attempts to locate the datarecords pointed to by the Reference A/B datafields in a
     * linked RRUFF Reference database.
     *
     * The arrays are expected to already be filtered by user permissions.
     *
     * @param array $datatype_array
     * @param array $datarecord_array
     * @param array $theme_array
     * @param array $relevant_fields
     * @param string $context
     *
     * @return array
     */
    private function getRelatedReferenceInfo($datatype_array, $datarecord_array, $theme_array, $relevant_fields, $context)
    {
        // Need to determine whether the database using this IMA plugin links to a database that
        //  uses the RRUFF Reference plugin...
        $rruff_reference_dt = null;
        $rruff_reference_dt_id = null;
        $rruff_reference_rpi = null;
        $rruff_reference_id_field = null;
        $rruff_reference_theme = null;

        if ( isset($datatype_array['descendants']) ) {
            foreach ($datatype_array['descendants'] as $dt_id => $tmp) {
                $dt = $tmp['datatype'][$dt_id];
                foreach ($dt['renderPluginInstances'] as $rpi_id => $rpi) {
                    $rp = $rpi['renderPlugin'];
                    if ( $rp['pluginClassName'] === 'odr_plugins.rruff.rruff_references' ) {
                        // ...it does, so save some useful pieces of data
                        $rruff_reference_dt = $dt;
                        $rruff_reference_dt_id = $dt['id'];
                        $rruff_reference_rpi = $rpi;
                        $rruff_reference_id_field = $rruff_reference_rpi['renderPluginMap']['Reference ID']['id'];
                    }
                }
            }
        }

        // Since this database is properly linked to a RRUFF Reference database, the values in the
        //  'Reference A', 'Reference B', and 'Status Notes' fields of the IMA database hopefully
        //  point to specific records from the RRUFF Reference database
        $reference_mapping = array();

        // However, it's not guaranteed the the references have been linked to...
        $invalid_references = array();
        // ...or if they have been linked to, it's not guaranteed the user can see them
        $can_view_references = array();

        // If the reference exists and can be seen, then this plugin should execute the RRUFF
        //  References plugin itself, so that twig doesn't have to render the same reference more
        //  than once
        $prerendered_references = array();


        if ( !is_null($rruff_reference_rpi) ) {
            // In order to allow the plugin to tell users that "you can't see this related reference",
            //  it needs to look for the related reference in an unfiltered version of the datarecord
            $ima_dr_id = $datarecord_array['id'];
            $unfiltered_datarecord_array = $this->datarecord_info_service->getDatarecordArray($ima_dr_id);    // do want links here

            // If the IMA record links to at least one RRUFF Reference...
            if ( isset($unfiltered_datarecord_array[$ima_dr_id]['children'][$rruff_reference_dt_id]) ) {
                // ...then stack the unfiltered datarecord array to make it easier to use
                $unfiltered_datarecord_array = $this->datarecord_info_service->stackDatarecordArray($unfiltered_datarecord_array, $ima_dr_id);

                foreach ($unfiltered_datarecord_array['children'][$rruff_reference_dt_id] as $dr_id => $dr) {
                    // Each of these RRUFF Reference records should have a Reference ID field...
                    if ( isset($dr['dataRecordFields'][$rruff_reference_id_field]) ) {
                        // ...so extract the Reference ID value from the relevant field...
                        $df_ref_id = $dr['dataRecordFields'][$rruff_reference_id_field];
                        $ref_id = $df_ref_id['integerValue'][0]['value'];

                        // ...and save it for later processing
                        $reference_mapping[$ref_id] = $dr_id;
                        $can_view_references[$ref_id] = false;
                    }
                }
            }

            // Determine which references the IMA record refers to...the Reference A/B fields are
            //  supposed to point to references...
            $reference_a_value = $relevant_fields['Reference A']['value'];
            $reference_b_value = $relevant_fields['Reference B']['value'];

            if ( !is_null($reference_a_value) && $reference_a_value !== 0 )
                $prerendered_references[$reference_a_value] = 0;
            if ( !is_null($reference_b_value) && $reference_b_value !== 0 )
                $prerendered_references[$reference_b_value] = 0;

            // ...and the Status Notes field is supposed to be able to support them as well
            $status_notes_value = $relevant_fields['Status Notes']['value'];
            $status_notes_references = self::parseStatusNotesFieldValue($status_notes_value);
            foreach ($status_notes_references as $ref_id => $num)
                $prerendered_references[$ref_id] = 0;

            // Determine whether the desired RRUFF References are in $unfiltered_datarecord_array...
            foreach ($prerendered_references as $ref_id => $num) {
                if ( !isset($reference_mapping[$ref_id]) ) {
                    // ...if not, then the user should be notified of this problem...
                    $invalid_references[$ref_id] = true;
                    // ...and the IMA Plugin shouldn't attempt to render it
                    unset( $prerendered_references[$ref_id] );
                }
            }


            // The RRUFF References are supposed to be in the 'children' section of the IMA record,
            //  but the Linked Descendent Merger plugin might have "moved" them somewhere else...
            //  if so, then it will have left a copy behind under 'original_children'
            $key = 'children';
            if ( isset($datarecord_array['original_children']) )
                $key = 'original_children';

            // Determine which RRUFF References the user is allowed to view by cross-referencing
            //  the unfiltered and filtered datarecord lists...a reference they're not allowed to
            //  view will be in the unfiltered datarecord list, but not the filtered list
            if ( isset($datarecord_array[$key][$rruff_reference_dt_id]) ) {
                foreach ($datarecord_array[$key][$rruff_reference_dt_id] as $dr_id => $dr) {
                    // Each of these RRUFF Reference records should have a Reference ID field...
                    if ( isset($dr['dataRecordFields'][$rruff_reference_id_field]) ) {
                        // ...so extract the Reference ID value from the relevant field
                        $df_ref_id = $dr['dataRecordFields'][$rruff_reference_id_field];
                        $ref_id = $df_ref_id['integerValue'][0]['value'];

                        // Since the reference exists in the already-filtered $datarecord_array, the
                        //  user can see this record
                        $can_view_references[$ref_id] = true;

                        // If the IMA plugin is being called from the Edit context, then the plugin
                        //  should also render all the references this IMA record links to
                        if ( $context === 'edit' )
                            $prerendered_references[$ref_id] = 0;
                    }
                }
            }

            // Also need to extract the theme for the RRUFF Reference datatype so that the render
            //  plugin for that datatype can be executed correctly
            foreach ($theme_array['themeElements'] as $num => $te) {
                if ( isset($te['themeDataType']) ) {
                    $tdt = $te['themeDataType'][0];
                    if ( $tdt['dataType']['id'] === $rruff_reference_dt_id )
                        $rruff_reference_theme = $tdt['childTheme']['theme'];
                }
            }
        }

        return array(
            'datatype' => $rruff_reference_dt,
            'id_field' => $rruff_reference_id_field,
            'theme' => $rruff_reference_theme,
            'renderPluginInstance' => $rruff_reference_rpi,

            'reference_mapping' => $reference_mapping,
            'invalid_references' => $invalid_references,
            'can_view_references' => $can_view_references,
            'prerendered_references' => $prerendered_references,
        );
    }


    /**
     * Extracts reference IDs from the value of the Status Notes field.
     *
     * @param string $value
     * @return array reference_ids are keys
     */
    private function parseStatusNotesFieldValue($value)
    {
        $reference_ids = array();

        // TODO - turn the placeholder '?:' into a renderPluginOption?
        $pattern = '/\?:([\d]+)/';
        $matches = array();
        if ( preg_match_all($pattern, $value, $matches) !== false ) {
            foreach ($matches[1] as $num => $reference_id)
                $reference_ids[$reference_id] = 0;
        }

        return $reference_ids;
    }


    /**
     * Renders a subset of the RRUFF Reference records that the given IMA datarecord links to, so
     * that twig doesn't have to potentially render the same reference more than once.
     *
     * @param array $prerendered_references
     * @param array $related_reference_info @see self::getRelatedReferenceInfo()
     * @param array $ima_datarecord
     * @param array $datatype_permissions
     * @param array $datafield_permissions
     * @param array $token_list
     * @param array $rendering_options
     */
    private function prerenderReferences(&$prerendered_references, $related_reference_info, $ima_datarecord, $datatype_permissions, $datafield_permissions, $token_list, $rendering_options)
    {
        // The RRUFF References are supposed to be in the 'children' section of the IMA record,
        //  but the Linked Descendent Merger plugin might have "moved" them somewhere else...
        //  if so, then it will have left a copy behind under 'original_children'
        $key = 'children';
        if ( isset($ima_datarecord['original_children']) )
            $key = 'original_children';

        // The IMA record may not link to any RRUFF References...
        $rruff_reference_dt_id = $related_reference_info['datatype']['id'];
        if ( !isset($ima_datarecord[$key][$rruff_reference_dt_id]) ) {
            // ...if it doesn't, then there's nothing to pre-render
            return;
        }

        // ...but if it does, then going to attempt to pre-render the references
        $can_view_references = $related_reference_info['can_view_references'];
        $rruff_reference_records = $ima_datarecord[$key][$rruff_reference_dt_id];

        foreach ($prerendered_references as $ref_id => $num) {
            // Determine which ODR record this reference ID is referring to
            $reference_dr_id = $related_reference_info['reference_mapping'][$ref_id];

            // If the user can view the requested reference...
            if ( $can_view_references[$ref_id] ) {
                // ...then render it...
                $reference_dr = $rruff_reference_records[$reference_dr_id];

                /** @var DatatypePluginInterface $rruff_reference_plugin */
                $rruff_reference_plugin = $this->container->get('odr_plugins.rruff.rruff_references');
                $content = $rruff_reference_plugin->execute(
                    array($reference_dr_id => $reference_dr),
                    $related_reference_info['datatype'],
                    $related_reference_info['renderPluginInstance'],
                    $related_reference_info['theme'],
                    $rendering_options,
                    $ima_datarecord,
                    $datatype_permissions,
                    $datafield_permissions,
                    $token_list
                );

                // ...and store it for later use
                $prerendered_references[$ref_id] = $content;
            }
            else {
                // ...if the user can't view the requested reference, then get rid of the array entry
                //  so twig can inform the user of their lack of permissions
                unset( $prerendered_references[$ref_id] );
            }
        }
    }


    /**
     * Attempts to substitute any reference placeholders in the Status Notes value with the
     * rendered form of the RRUFF Reference, and creates warning blurbs if it can't.
     *
     * @param array $relevant_fields @see self::getRelevantFields()
     * @param array $related_reference_info @see self::getRelatedReferenceInfo()
     *
     * @return array
     */
    private function getStatusNotesInfo($relevant_fields, $related_reference_info)
    {
        // The value of the status notes field has already been found...
        $status_notes = $relevant_fields['Status Notes'];
        $status_notes_value = $status_notes['value'];
        $status_notes_warnings = array();

        // Locate any reference ids in the status notes
        $reference_ids = self::parseStatusNotesFieldValue($status_notes_value);

        // The field may not have any references in it
        if ( !empty($reference_ids) ) {
            // ...but if it does, then they need to be replaced with the pre-rendered reference text
            $prerendered_references = $related_reference_info['prerendered_references'];

            // Sort the reference ids in descending order to ensure a placeholder like '?:1' doesn't
            //  clobber a placeholder like '?:100'
            krsort($reference_ids);
            foreach ($reference_ids as $ref_id => $num) {
                // The pre-rendered references aren't guaranteed to have this reference...the user
                //  might not be able to see this reference, or they could've entered an id for a
                //  reference that the IMA record doesn't link to
                if ( isset($prerendered_references[$ref_id]) ) {
                    // If they can see the reference, then replace the placeholder in the Status
                    //  Notes field with the pre-rendered reference
                    // TODO - turn the placeholder '?:' into a renderPluginOption?
                    $placeholder = '?:'.$ref_id;
                    $status_notes_value = str_replace($placeholder, $prerendered_references[$ref_id], $status_notes_value);
                }
                else {
                    // ...otherwise, generate a warning depending on whether the reference is missing
                    //  due to not being linked, or "missing" because they can't see it
                    if ( isset($related_reference_info['invalid_references'][$ref_id]) )
                        $status_notes_warnings[] = 'The RRUFF Reference with the ID '.$ref_id.' is not linked to this IMA Record.';
                    else
                        $status_notes_warnings[] = 'You are not permitted to view the RRUFF Reference with the ID '.$ref_id.'.';
                }
            }
        }

        return array(
            'value' => $status_notes_value,
            'warnings' => $status_notes_warnings,
        );
    }


    /**
     * Returns an array of datafields where MassEdit should enable the abiilty to run a background
     * job without actually changing their values.
     *
     * @param array $render_plugin_instance
     * @return array An array where the values are datafield ids
     */
    public function getMassEditOverrideFields($render_plugin_instance)
    {
        if ( !isset($render_plugin_instance['renderPluginMap']) )
            throw new ODRException('Invalid plugin config');

        // Only interested in overriding datafields mapped to these rpf entries
        $relevant_datafields = array(
            'Mineral Display Name' => 'Mineral Name',
            'Mineral Display Abbreviation' => 'Mineral Abbreviation',
            'IMA Formula' => 'Chemistry Elements',
            'RRUFF Formula' => 'Valence Elements',
//            'End Member Formula' => 'End Member Elements',
        );

        $ret = array();
        foreach ($render_plugin_instance['renderPluginMap'] as $rpf_name => $rpf) {
            if ( isset($relevant_datafields[$rpf_name]) )
                $ret[] = $rpf['id'];
        }

        return $ret;
    }


    /**
     * The MassEdit system generates a checkbox for each RenderPlugin that returns something from
     * self::getMassEditOverrideFields()...if the user selects the checkbox, then certain RenderPlugins
     * may not want to activate if the user has also entered a value in the relevant field.
     *
     * For each datafield affected by this RenderPlugin, this function returns true if the plugin
     * should always be activated, or false if it should only be activated when the user didn't
     * also enter a value into the field.
     *
     * @param array $render_plugin_instance
     * @return array
     */
    public function getMassEditTriggerFields($render_plugin_instance)
    {
        // Only interested in overriding datafields mapped to these rpf entries
        $relevant_datafields = array(
            'Mineral Display Name' => 'Mineral Name',
            'Mineral Display Abbreviation' => 'Mineral Abbreviation',
            'IMA Formula' => 'Chemistry Elements',
            'RRUFF Formula' => 'Valence Elements',
//            'End Member Formula' => 'End Member Elements',
        );

        $trigger_fields = array();
        foreach ($render_plugin_instance['renderPluginMap'] as $rpf_name => $rpf) {
            if ( isset($relevant_datafields[$rpf_name]) ) {
                // The relevant fields should only have the MassEditTrigger event activated when the
                //  user didn't also specify a new value
                $trigger_fields[ $rpf['id'] ] = false;
            }
        }

        return $trigger_fields;
    }
}<|MERGE_RESOLUTION|>--- conflicted
+++ resolved
@@ -1210,16 +1210,6 @@
         $df = $destination_storage_entity->getDataField();
 
         try {
-<<<<<<< HEAD
-            $this->emm_service->updateStorageEntity(
-                $user,
-                $destination_storage_entity,
-                array('value' => ''),
-                false,    // no point delaying flush
-                false    // don't fire PostUpdate event...nothing depends on these fields
-            );
-            $this->logger->debug('-- -- updating dr '.$dr->getId().', df '.$df->getId().' to have the value ""...', array(self::class, 'saveOnError()'));
-=======
             if ( !is_null($destination_storage_entity) ) {
                 $this->entity_modify_service->updateStorageEntity(
                     $user,
@@ -1230,7 +1220,6 @@
                 );
                 $this->logger->debug('-- -- updating dr '.$dr->getId().', df '.$df->getId().' to have the value ""...', array(self::class, 'saveOnError()'));
             }
->>>>>>> 0f3a3ff3
         }
         catch (\Exception $e) {
             // Some other error...no way to recover from it
