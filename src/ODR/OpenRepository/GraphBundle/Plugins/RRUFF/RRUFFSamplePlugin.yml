--- conflicted
+++ resolved
@@ -8,13 +8,10 @@
     override_field_reload: false
     override_child: false
     override_table_fields: false
-<<<<<<< HEAD
     override_export: false
     override_search: false
     override_sort: false
-=======
     suppress_no_fields_note: false
->>>>>>> a5eea8a7
     description: This plugin attempts to automatically increment the Sample ID field for the RRUFF Sample database.
     registered_events:
         DatarecordCreatedEvent: onDatarecordCreate
