<?php

/**
 * Open Data Repository Data Publisher
 * ODR Graph Plugin
 * (C) 2015 by Nathan Stone (nate.stone@opendatarepository.org)
 * (C) 2015 by Alex Pires (ajpires@email.arizona.edu)
 * Released under the GPLv2
 *
 * This abstract class contains the code so PhantomJS can properly pre-render graphs, among other
 * assorted things that all graph plugins should have.
 */

namespace ODR\OpenRepository\GraphBundle\Plugins;

// Entities
use ODR\AdminBundle\Entity\DataFields;
// Symfony
use Pheanstalk\Pheanstalk;
use Ramsey\Uuid\Uuid;
use Symfony\Bundle\FrameworkBundle\Templating\EngineInterface;
use Symfony\Bridge\Monolog\Logger;
<<<<<<< HEAD
use Pheanstalk\Pheanstalk;
=======
>>>>>>> a3e5ff13


abstract class ODRGraphPlugin
{
    /**
     * @var EngineInterface
     */
    private $templating;

    /** @var Pheanstalk */
    private $pheanstalk;

    /**
     * @var Pheanstalk
     */
    private $pheanstalk;

    /**
     * @var string
     */
    private $odr_tmp_directory;

    /**
     * @var string
     */
    private $odr_web_directory;

    /**
<<<<<<< HEAD
     * @var string
=======
     * @var Logger
>>>>>>> a3e5ff13
     */
    private $logger;

    /**
     * GraphPlugin constructor.
     *
     * @param EngineInterface $templating
     * @param string $odr_tmp_directory
     * @param string $odr_web_directory
     * @param Logger $logger
     */
    public function __construct(
        EngineInterface $templating,
        Pheanstalk $pheanstalk,
        string $odr_tmp_directory,
        string $odr_web_directory,
        Logger $logger
    ) {
        $this->templating = $templating;
        $this->pheanstalk = $pheanstalk;
        $this->odr_tmp_directory = $odr_tmp_directory;
        $this->odr_web_directory = $odr_web_directory;
        $this->logger = $logger;
    }

    /**
     * Gets phantomJS to build a static graph, and moves the resulting SVG into the proper directory.
     *
     * @param array $page_data A Map holding all the data that is needed for creating the graph
     *                          html, and for the phantomjs js server to render it.
     * @param string $filename The name that the svg file should have.
     *
     *
     * @throws \Exception
     *
     * @return string
     */
    protected function buildGraph($page_data, $filename)
    {
        // Going to use Symfony to write files
        $fs = new \Symfony\Component\Filesystem\Filesystem();

        // Files written by this function must be in web folder, otherwise phantomJS can't find them
        $output_path = $this->odr_web_directory.'/uploads/files/';

        // Prepare other variables needed for the graph file's name
        $datatype_folder = 'datatype_'.$page_data['target_datatype_id'].'/';
        $file_id_list = implode('_', $page_data['odr_chart_file_ids']);

        // The HTML file that generates the svg graph that will be saved to the server by Phantomjs.
        $output1 = $this->templating->render(
            $page_data['template_name'], $page_data
        );
        $fs->dumpFile($output_path."Chart__".$file_id_list.'.html', $output1);
        // Note that this will save graphs with data from non-public files in the web-accessible space
        // TODO - is there a way of keeping them outside of web-accessible space?


        // phantomJS's temporary output needs to be in ODR's tmp directory, otherwise ODR isn't
        //  guaranteed to be able to move it to the web-accessible directory
        $output_tmp_svg = $this->odr_tmp_directory."/graph_" . Uuid::uuid4()->toString();
        // The final svg needs to be in a web-accessible directory
        $output_svg = $output_path.'graphs/'.$datatype_folder.$filename;

        // Create node call
        $this->logger->debug('ODRGraphPlugin:: IN THE GRAPH RENDERER');
        $this->logger->debug('ODRGraphPlugin:: ' . "Chart__".$file_id_list.'.html');
        $this->logger->debug('ODRGraphPlugin:: ' . $page_data['odr_chart_id']);
        $this->logger->debug('ODRGraphPlugin:: ' . $output_tmp_svg);
        $this->logger->debug('ODRGraphPlugin:: ' . __DIR__);

        // JSON data to be passed to the phantom js server
        $json_data = array(
            'input_html' => "Chart__".$file_id_list.'.html',
            'output_svg' => $output_tmp_svg,
            'selector' => $page_data['odr_chart_id']
        );
        $this->logger->debug('ODRGraphPlugin:: JSON Encode');
        $payload = json_encode($json_data);
        $this->logger->debug('ODRGraphPlugin:: Get Pheanstalk');
        $this->logger->debug('ODRGraphPlugin:: Pheanstalk Put');
<<<<<<< HEAD
        $this->pheanstalk->useTube('create_graph_preview')->put($payload, 1, 0); // , $priority, $delay);

        $this->logger->debug('ODRGraphPlugin:: Start waiting.');
        // Wait for JobID for 2 seconds
        $wait_time = 0;
        for($i = 0; $i < 50; $i++) {
=======
        $this->pheanstalk->useTube('create_graph_preview')->put($payload, Pheanstalk::DEFAULT_PRIORITY, 0); // , $priority, $delay);

        $this->logger->debug('ODRGraphPlugin:: Start waiting.');
        // Wait for JobID for 20 seconds
        $wait_time = 0;
        for($i = 0; $i < 500; $i++) {
>>>>>>> a3e5ff13
            usleep(40000);
            if ( file_exists($output_tmp_svg) ) {
                // go on to processing if file exists.
                $wait_time = $i;
                break;
            }
        }
        $this->logger->debug('ODRGraphPlugin:: Done waiting: ' . $wait_time * 40 . "ms");

        // Parse output to fix CamelCase in SVG element
        if ( file_exists($output_tmp_svg) ) {
            $this->logger->debug('ODRGraphPlugin:: Output File Exists');
            $created_file = file_get_contents($output_tmp_svg);
            $fixed_file = str_replace('viewbox', 'viewBox', $created_file);
            $fixed_file = str_replace('preserveaspectratio', 'preserveAspectRatio', $fixed_file);
            file_put_contents($output_svg, $fixed_file);

            // Remove the svg file in the temporary directory
            unlink($output_tmp_svg);

            // Remove the HTML file
            unlink($output_path."Chart__".$file_id_list.'.html');
            // Return the relative path to the final svg file so the browser can download it
            return '/uploads/files/graphs/'.$datatype_folder.$filename;
        }
        else {
            $this->logger->debug('ODRGraphPlugin:: Output File Does Not Exist');
            if ( strlen($output_svg) > 40 ) {
                $output_svg = "..." . substr($output_svg,(strlen($output_svg) - 40), strlen($output_svg));
            }

            throw new \Exception('The file "'. $output_svg .'" does not exist');
        }
    }


    /**
     * Locates and deletes all static graphs that are built from a given file.
     *
     * @param int $file_id
     * @param DataFields $datafield
     */
    protected function deleteCachedGraphs($file_id, $datafield)
    {
        // Need to try to locate the filenames on the server
        $filename_fragment = '';
        if ($file_id !== 0) {
            // If a file_id was passed in, then attempt to find graphs that use just that file
            $filename_fragment = '_'.$file_id.'_';
        }
        else {
            // If a file_id wasn't passed in, then attempt to find all graphs for the given datafield
            $filename_fragment = '__'.$datafield->getId().'.svg';
        }

        // Graphs are organized into subdirectories by datatype id
        $datatype_id = $datafield->getDataType()->getId();
        $graph_filepath = $this->odr_web_directory.'/uploads/files/graphs/datatype_'.$datatype_id.'/';
        if ( file_exists($graph_filepath) ) {
            $files = scandir($graph_filepath);
            foreach ($files as $filename) {
                // TODO - assumes linux?
                if ($filename === '.' || $filename === '..')
                    continue;

                // If this cached graph used this file, unlink it to force a rebuild later on
                if ( strpos($filename, $filename_fragment) !== false )
                    unlink($graph_filepath.'/'.$filename);
            }
        }
    }

    // TODO - is this even useful to have anymore?  it was in DatabaseInfoService, under the function resetDatatypeSortOrder()
//    public static function deleteCachedGraphsByDatatype($datatype_id)
//    {
//        $graph_filepath = $this->odr_web_directory.'/uploads/files/graphs/datatype_'.$datatype_id.'/';
//        if ( file_exists($graph_filepath) ) {
//            $files = scandir($graph_filepath);
//            foreach ($files as $filename) {
//                // TODO - assumes linux?
//                if ($filename === '.' || $filename === '..')
//                    continue;
//
//                unlink($graph_filepath.'/'.$filename);
//            }
//        }
//    }
}<|MERGE_RESOLUTION|>--- conflicted
+++ resolved
@@ -20,11 +20,7 @@
 use Ramsey\Uuid\Uuid;
 use Symfony\Bundle\FrameworkBundle\Templating\EngineInterface;
 use Symfony\Bridge\Monolog\Logger;
-<<<<<<< HEAD
 use Pheanstalk\Pheanstalk;
-=======
->>>>>>> a3e5ff13
-
 
 abstract class ODRGraphPlugin
 {
@@ -52,11 +48,7 @@
     private $odr_web_directory;
 
     /**
-<<<<<<< HEAD
-     * @var string
-=======
      * @var Logger
->>>>>>> a3e5ff13
      */
     private $logger;
 
@@ -138,21 +130,12 @@
         $payload = json_encode($json_data);
         $this->logger->debug('ODRGraphPlugin:: Get Pheanstalk');
         $this->logger->debug('ODRGraphPlugin:: Pheanstalk Put');
-<<<<<<< HEAD
         $this->pheanstalk->useTube('create_graph_preview')->put($payload, 1, 0); // , $priority, $delay);
 
         $this->logger->debug('ODRGraphPlugin:: Start waiting.');
         // Wait for JobID for 2 seconds
         $wait_time = 0;
         for($i = 0; $i < 50; $i++) {
-=======
-        $this->pheanstalk->useTube('create_graph_preview')->put($payload, Pheanstalk::DEFAULT_PRIORITY, 0); // , $priority, $delay);
-
-        $this->logger->debug('ODRGraphPlugin:: Start waiting.');
-        // Wait for JobID for 20 seconds
-        $wait_time = 0;
-        for($i = 0; $i < 500; $i++) {
->>>>>>> a3e5ff13
             usleep(40000);
             if ( file_exists($output_tmp_svg) ) {
                 // go on to processing if file exists.
