--- conflicted
+++ resolved
@@ -8,13 +8,10 @@
     override_field_reload: false
     override_child: true
     override_table_fields: false
-<<<<<<< HEAD
     override_export: false
     override_search: false
     override_sort: false
-=======
     suppress_no_fields_note: false
->>>>>>> a5eea8a7
     description: TODO
     registered_events:
     required_fields:
