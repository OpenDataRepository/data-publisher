odr_plugins.base.references:
    name: References Plugin
    category: Base
    plugin_type: datatype
    render: odr_plugins.base.references
    version: 1.3.0
    override_fields: true
    override_field_reload: false
    override_child: false
    override_table_fields: false
<<<<<<< HEAD
    override_export: false
    override_search: false
    override_sort: false
=======
    suppress_no_fields_note: false
>>>>>>> a5eea8a7
    description: The References Plugin parses multiple linked DataRecords and returns HTML that looks like something you would expect to see for multiple references...
    registered_events:
    required_fields:
        authors:
            name: Authors
            description: The authors of this article.
            type: LongText
        title:
            name: Article Title
            description: The title of this article.
            type: LongText
        journal:
            name: Journal
            description: The name of the journal in which this article was published.
            type: LongText
        year:
            name: Year
            description: What year the article was published.
            type: ShortVarchar
        month:
            name: Month
            description: What month the article was published.
            type: ShortVarchar
        volume:
            name: Volume
            description: The volume number of the journal the article was published in.
            type: ShortVarchar
        issue:
            name: Issue
            description: The issue number of the journal the article was published in.
            type: ShortVarchar
        booktitle:
            name: Book Title
            description: The title of this book.
            type: LongVarchar
        publisher:
            name: Publisher
            description: The publisher of this book.
            type: LongVarchar
        publisher_location:
            name: Publisher Location
            description: Where the publisher of this book is located.
            type: LongVarchar
        annotation:
            name: Annotation
            description: ?
            type: LongVarchar
        pages:
            name: Pages
            description: The pages the article takes up in the journal.
            type: ShortVarchar
        file:
            name: File
            description: A file containing a scan of the physical reference.
            type: File
        url:
            name: URL
            description: A URL that points to an online copy of the reference.
            type: LongVarchar
    config_options:
#        graph_type:
#            name: Graph Type
#            type: string
#            default: xy 
#            choices: xy||XY Scatter, line||Line, hbar||Horizontal Bar, vbar||Vertical Bar
#            description: Choose the graph type XY (scatter), Line, Horizontal Bar, or Vertical Bar.
#        graph_width: 
#            name: Graph Width
#            type: string
#            default: 900 
#            description: Enter a width in pixels for the graph. <|MERGE_RESOLUTION|>--- conflicted
+++ resolved
@@ -8,15 +8,13 @@
     override_field_reload: false
     override_child: false
     override_table_fields: false
-<<<<<<< HEAD
     override_export: false
     override_search: false
     override_sort: false
-=======
     suppress_no_fields_note: false
->>>>>>> a5eea8a7
     description: The References Plugin parses multiple linked DataRecords and returns HTML that looks like something you would expect to see for multiple references...
     registered_events:
+
     required_fields:
         authors:
             name: Authors
