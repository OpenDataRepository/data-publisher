--- conflicted
+++ resolved
@@ -8,18 +8,17 @@
     override_field_reload: false
     override_child: true
     override_table_fields: false
-<<<<<<< HEAD
     override_export: false
     override_search: false
     override_sort: false
-=======
     suppress_no_fields_note: false
->>>>>>> a5eea8a7
     description: This RenderPlugin turns all records of a child Datatype into a table, displaying the contents of the Comment field, who entered it, and when.  Ideally existing comment records would not be editable, but there's no way to enforce that at the moment.
     registered_events:
+
     required_fields:
         comment:
             name: Comment
             description: Enter comments here.
             type: LongText|ShortVarchar|MediumVarchar|LongVarchar
+
     config_options: