--- conflicted
+++ resolved
@@ -8,15 +8,13 @@
     override_field_reload: false
     override_child: true
     override_table_fields: false
-<<<<<<< HEAD
     override_export: false
     override_search: false
     override_sort: false
-=======
     suppress_no_fields_note: false
->>>>>>> a5eea8a7
     description: Provides the basic ability to plot one or more GPS points onto a map using data from OpenStreetMap.
     registered_events:
+
     required_fields:
         latitude:
             name: Latitude
@@ -26,6 +24,7 @@
             name: Longitude
             description: Longitude in Decimal Degree format
             type: DecimalValue
+
     config_options:
         map_height:
             name: Map Height
