--- conflicted
+++ resolved
@@ -8,23 +8,22 @@
     override_field_reload: false
     override_child: false
     override_table_fields: true
-<<<<<<< HEAD
     override_export: false
     override_search: false
     override_sort: false
-=======
     suppress_no_fields_note: false
->>>>>>> a5eea8a7
     description: Renders a datafield containing a chemical formula.
     registered_events:
         PluginAttachEvent: onPluginAttach
         PluginOptionsChangedEvent: onPluginOptionsChanged
         PluginPreRemoveEvent: onPluginPreRemove
+
     required_fields:
         chemistry_field:
             name: Chemistry Field
             description: A datafield containing a chemical formula.
             type: ShortVarchar|MediumVarchar|LongVarchar|LongText
+
     config_options:
         subscript_delimiter:
             name: Subscript Delimiter
