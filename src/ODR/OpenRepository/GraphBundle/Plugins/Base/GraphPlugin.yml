--- conflicted
+++ resolved
@@ -8,13 +8,10 @@
     override_field_reload: false
     override_child: true
     override_table_fields: false
-<<<<<<< HEAD
     override_export: false
     override_search: false
     override_sort: false
-=======
     suppress_no_fields_note: false
->>>>>>> a5eea8a7
     description: The Graph Plugin plots XY data from uploaded files, labelling them with an associated pivot field value if possible.  If the "Use Rollup Graph" option is enabled and the plugin is attached to a child Database, then the plugin will attempt to plot data from all of the child Records onto a single graph.
     registered_events:
         PluginOptionsChangedEvent: onPluginOptionsChanged
