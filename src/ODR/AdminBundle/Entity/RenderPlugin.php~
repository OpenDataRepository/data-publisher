--- conflicted
+++ resolved
@@ -111,7 +111,6 @@
     /**
      * @var bool
      */
-<<<<<<< HEAD
     private $overrideExport;
 
     /**
@@ -123,9 +122,11 @@
      * @var bool
      */
     private $overrideSort;
-=======
+
+    /**
+     * @var bool
+     */
     private $suppressNoFieldsNote;
->>>>>>> a5eea8a7
 
     /**
      * @var integer
@@ -438,7 +439,6 @@
     }
 
     /**
-<<<<<<< HEAD
      * Set overrideExport.
      *
      * @param bool $overrideExport
@@ -448,7 +448,69 @@
     public function setOverrideExport($overrideExport)
     {
         $this->overrideExport = $overrideExport;
-=======
+
+        return $this;
+    }
+
+    /**
+     * Get overrideExport.
+     *
+     * @return bool
+     */
+    public function getOverrideExport()
+    {
+        return $this->overrideExport;
+    }
+
+    /**
+     * Set overrideSearch.
+     *
+     * @param bool $overrideSearch
+     *
+     * @return RenderPlugin
+     */
+    public function setOverrideSearch($overrideSearch)
+    {
+        $this->overrideSearch = $overrideSearch;
+
+        return $this;
+    }
+
+    /**
+     * Get overrideSearch.
+     *
+     * @return bool
+     */
+    public function getOverrideSearch()
+    {
+        return $this->overrideSearch;
+    }
+
+    /**
+     * Set overrideSort.
+     *
+     * @param bool $overrideSort
+     *
+     * @return RenderPlugin
+     */
+    public function setOverrideSort($overrideSort)
+    {
+        $this->overrideSort = $overrideSort;
+
+        return $this;
+    }
+
+    /**
+     * Get overrideSort.
+     *
+     * @return bool
+     */
+    public function getOverrideSort()
+    {
+        return $this->overrideSort;
+    }
+
+    /**
      * Set suppressNoFieldsNote.
      *
      * @param bool $suppressNoFieldsNote
@@ -458,77 +520,18 @@
     public function setSuppressNoFieldsNote($suppressNoFieldsNote)
     {
         $this->suppressNoFieldsNote = $suppressNoFieldsNote;
->>>>>>> a5eea8a7
-
-        return $this;
-    }
-
-    /**
-<<<<<<< HEAD
-     * Get overrideExport.
+
+        return $this;
+    }
+
+    /**
+     * Get suppressNoFieldsNote.
      *
      * @return bool
      */
-    public function getOverrideExport()
-    {
-        return $this->overrideExport;
-    }
-
-    /**
-     * Set overrideSearch.
-     *
-     * @param bool $overrideSearch
-     *
-     * @return RenderPlugin
-     */
-    public function setOverrideSearch($overrideSearch)
-    {
-        $this->overrideSearch = $overrideSearch;
-
-        return $this;
-    }
-
-    /**
-     * Get overrideSearch.
-     *
-     * @return bool
-     */
-    public function getOverrideSearch()
-    {
-        return $this->overrideSearch;
-    }
-
-    /**
-     * Set overrideSort.
-     *
-     * @param bool $overrideSort
-     *
-     * @return RenderPlugin
-     */
-    public function setOverrideSort($overrideSort)
-    {
-        $this->overrideSort = $overrideSort;
-
-        return $this;
-    }
-
-    /**
-     * Get overrideSort.
-     *
-     * @return bool
-     */
-    public function getOverrideSort()
-    {
-        return $this->overrideSort;
-=======
-     * Get suppressNoFieldsNote.
-     *
-     * @return bool
-     */
     public function getSuppressNoFieldsNote()
     {
         return $this->suppressNoFieldsNote;
->>>>>>> a5eea8a7
     }
 
     /**
