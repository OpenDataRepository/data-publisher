--- conflicted
+++ resolved
@@ -414,14 +414,12 @@
     {% endif %}
     </form>
 
-<<<<<<< HEAD
-
+
+{# Only output save javascript when a plugin was not run #}
+{% if not can_execute_plugin or content|length == 0 %}
     {# Markdown fields can't be changed...File/Image fields are handled by flow.js #}
     {# Radio/Tag/XYZData fields have their own controller actions #}
-=======
-{# Only output save javascript when a plugin was not run #}
-{% if not can_execute_plugin or content|length == 0 %}
->>>>>>> ce50217b
+
     {% if field_typename == "Boolean" %}
     <script>
         var {{ field_typeclass }}Interval_{{ unique_id }} = null;
