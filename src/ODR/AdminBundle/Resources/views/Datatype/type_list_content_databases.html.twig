{% spaceless %}

    {% set level = 0 %}
    {% for role in user.getroles %}
        {% if role == 'ROLE_SUPER_ADMIN' %}
            {% set level = level + 4 %}
        {% elseif role == 'ROLE_ADMIN' %}
            {% set level = level + 2 %}
        {% elseif role == 'ROLE_USER' %}
            {% set level = level + 1 %}
        {% endif %}
    {% endfor %}

    <div class="tabletools">
        {% if level > 1 %}
            <div>
                <a id="ODRDatatypeList_createDatatype" class="pure-button pure-button-primary ODRCreateDatatype"
                   href="#{{ path('odr_create_type', {'create_master': 0}) }}"><i class="fa fa-lg fa-plus"></i> New
                    Database</a>
            </div>
        {% endif %}
    </div>

    <div id="ODRDatatypeToggleDiv">
        <label for="all_datatypes_toggle" class="pure-button">
            <input type="checkbox" id="all_datatypes_toggle" style="margin-right: 5px;"/>
            Show all public Databases
        </label>
    </div>

    <div id="ODRDataTypeListWrapper">
        <table id="ODRDatatypeList" class="display dataTable">
            <thead>
            <tr>
                <th></th>
                <th></th>
                <th>Database Name</th>
                <th>Records</th>

                <th>Search</th>
                <th>Info</th>
                <th><span class="pure-visible-xl">Add </span>Record</th>
                <th>CSV <span class="pure-visible-xl">Import</span></th>

                <th>Layout</th>
                <th>Metadata</th>
                <th>Groups</th>
                <th>Delete</th>
            </tr>
            </thead>
            <tbody>
            {% set hidden_datatype_count = 0 %}
            {% for datatype in datatypes %}
                {#
                    Only show databases that are not "properties" databases.  Hide databases
                    that were created as part of a template group.
                #}
                {% if
                    (datatype.metadata_for is defined and datatype.metadata_for is null)
                    and
                    (datatype.unique_id is null or datatype.unique_id == datatype.template_group)
                %}

                    {% set datatype_meta = datatype.dataTypeMeta %}

                    {% set datatype_baseurl = path('odr_search', { 'search_slug': datatype_meta.searchSlug } ) %}
                    {% if datatype_meta.searchSlug == '' %}
                        {# this shouldn't be an issue anymore, but keep around just in case #}
                        {% set datatype_baseurl = path('odr_admin_homepage') %}
                    {% endif %}

                    {# Pre-determine which permissions user has for this datatype... #}
                    {% set can_view_datatype = false %}
                    {% set can_view_datarecord = false %}
                    {% set can_edit_datarecord = false %}
                    {% set can_add_datarecord = false %}
                    {% set can_delete_datarecord = false %}
                    {% set is_datatype_admin = false %}

                    {% if datatype_permissions[ datatype.id ] is defined %}

                        {% if datatype_permissions[ datatype.id ][ 'dt_view' ] is defined %}
                            {% set can_view_datatype = true %}
                        {% endif %}
                        {% if datatype_permissions[ datatype.id ][ 'dr_view' ] is defined %}
                            {% set can_view_datarecord = true %}
                        {% endif %}
                        {% if datatype_permissions[ datatype.id ][ 'dr_edit' ] is defined %}
                            {% set can_edit_datarecord = true %}
                        {% endif %}
                        {% if datatype_permissions[ datatype.id ][ 'dr_add' ] is defined %}
                            {% set can_add_datarecord = true %}
                        {% endif %}
                        {% if datatype_permissions[ datatype.id ][ 'dr_delete' ] is defined %}
                            {% set can_delete_datarecord = true %}
                        {% endif %}
                        {% if datatype_permissions[ datatype.id ][ 'dt_admin' ] is defined %}
                            {% set is_datatype_admin = true %}
                        {% endif %}
                    {% endif %}

                    {% set hidden_datatype = false %}
                    {% if not (can_view_datatype or can_view_datarecord or can_edit_datarecord or can_add_datarecord or can_delete_datarecord or is_datatype_admin) %}
                        {% set hidden_datatype = true %}
                        {% set hidden_datatype_count = hidden_datatype_count + 1 %}
                    {% endif %}

                    {% if can_view_datatype or datatype_meta.publicDate|is_public == true %}
                        <tr id="RowDataType_{{ datatype.id }}" {% if hidden_datatype %}class="ODRPublicDatatype ODRHidden"{% endif %}>
                            <td>{{ datatype.id }}</td>
                            <td>
                <span class="ODRDatatypeInfoDiv">
                    <i class="fa fa-lg fa-info-circle"></i>
                    <span class="ODRDatatypeInfo">
                        <div>
                            <b>Created By: </b>{{ datatype.createdBy|user_string }}
                            <b> on </b>{{ datatype.created|date('Y-m-d') }}
                        </div>
                        <div>
                            <b>Description: </b>{{ datatype_meta.description }}
                        </div>
                    </span>
                </span>
                            </td>
                            <td id="ODRDatarecordList_{{ datatype.id }}_name">{{ datatype_meta.longName }}</td>


                            {# number of datarecords for this datatype #}
                            {% set datarecord_count = 0 %}
                            {% if metadata[ datatype.id ] is defined %}
                                {% set datarecord_count = metadata[ datatype.id ] %}
                            {% endif %}
                            <td id="ODRDatarecordList_{{ datatype.id }}_count">{{ datarecord_count }}</td>


                            {# link to search this datatype #}
                            <td>
                                {% if datarecord_count == 0 %}
                                    {# don't display link, nothing to view #}
                                {% elseif datatype.setup_step == 'operational' %}
                                    <a id="ODRDatarecordList_{{ datatype.id }}_search"
                                       href="{{ datatype_baseurl }}"
                                       title="Search {{ datatype_meta.shortName }} DataRecords"
                                    >
                                        <i class="fa fa-lg fa-search"></i>
                                        <span class="pure-visible-xl">&nbsp;Search</span>
                                    </a>
                                {% elseif is_datatype_admin %}
                                    <a id="ODRDatarecordList_{{ datatype.id }}_search"
                                       class="ODRMissingSearchTheme" rel="{{ datatype.id }}"
                                       title="Search {{ datatype_meta.shortName }} DataRecords"
                                    >
                                        <i class="fa fa-lg fa-search"></i>
                                        <span class="pure-visible-xl">&nbsp:Search</span>
                                    </a>
                                {% else %}
                                    {# missing templates to display search results, and user doesn't have permission to make any...do nothing #}
                                {% endif %}
                            </td>

                            {# Link to database landing page #}
                            <td>
                                <a id="ODRDatarecordList_{{ datatype.id }}_landing"
                                   href="{{ datatype_baseurl }}#{{ path('odr_datatype_landing', { 'datatype_id': datatype.id }) }}"
                                   title="{{ datatype_meta.shortName }} Info Page"
                                >
                                    <i class="fa fa-lg fa-info-circle"></i>
                                    <span class="pure-visible-xl">&nbsp;Info</span>
                                </a>
                            </td>

                            {# add/import links for this datatype #}
                            <td>
                                {% if can_add_datarecord %}
                                    <a id="ODRDatarecordList_{{ datatype.id }}_add"
                                       class="Pointer"
                                       onclick="addDataRecord('{{ datatype_baseurl }}',{{ datatype.id }});"
                                    >
                                        <i class="fa fa-lg fa-plus-circle"></i>
                                        <span class="pure-visible-xl">&nbsp;Add New</span>
                                    </a>
                                {% endif %}
                            </td>

                            {# CSV import link for this datatype #}
                            <td>
                                {% if is_datatype_admin %}
                                    <a class="address"
                                       href="{{ datatype_baseurl }}#{{ path('odr_csv_import', { 'datatype_id': datatype.id }) }}"
                                    >
                                        <i class="fa fa-lg fa-upload"></i>
                                        <span class="pure-visible-xl">&nbsp;Import</span>
                                    </a>
                                {% endif %}
                            </td>

                            {# master layout designer link #}
                            <td>
                                {% if is_datatype_admin %}
                                    <a id="ODRDatatypeList_{{ datatype.id }}_master_layout"
                                       class="address"
                                       href="{{ datatype_baseurl }}#{{ path('odr_design_master_theme', { 'datatype_id': datatype.id }) }}"
                                       title="Edit {{ datatype_meta.shortName }} Master Layout"
                                    >
                                        <i class="fa fa-lg fa-pencil"></i>
                                        <span class="pure-visible-xl">&nbsp;Edit</span>
                                    </a>
                                {% endif %}
                            </td>

                            {# metadata layout designer link #}
                            <td>
                                {% if is_datatype_admin %}
                                    {% if datatype.metadata_datatype is defined and datatype.metadata_datatype is not null %}
                                    <a id="ODRDatatypeList_{{ datatype.id }}_master_layout"
                                       class="address"
                                       href="{{ datatype_baseurl }}#{{ path('odr_design_master_theme', { 'datatype_id': datatype.metadata_datatype.id }) }}"
                                       title="Edit {{ datatype_meta.shortName }} Master Layout"
                                    >
                                        <i class="fa fa-lg fa-pencil"></i>
                                        <span class="pure-visible-xl">&nbsp;Edit</span>
                                    </a>
                                    {%  else %}
                                        n/a
                                    {% endif %}
                                {% endif %}
                            </td>

                            {# Group management link for this datatype #}
                            <td>
                                {% if is_datatype_admin %}
                                    <a id="ODRDatatypeList_{{ datatype.id }}_manage_groups"
                                       class="address"
                                       href="{{ datatype_baseurl }}#{{ path('odr_manage_groups', { 'datatype_id': datatype.id }) }}"
                                    >
                                        <i class="fa fa-lg fa-cog"></i>
                                        <span class="pure-visible-xl">&nbsp;Manage</span>
                                    </a>
                                {% endif %}
                            </td>

                            {# deletion link for this datatype #}
                            <td>
                                {% if is_datatype_admin %}
                                    <a id="ODRDatatypeList_{{ datatype.id }}_delete"
                                       class="Pointer"
                                       onclick="deleteDataType({{ datatype.id }});"
                                    >
                                        <i class="fa fa-lg fa-trash-o"></i>
                                        <span class="pure-visible-xl">&nbsp;Delete</span>
                                    </a>
                                {% endif %}
                            </td>

                        </tr>
                    {% endif %}
                {% endif %}
            {% endfor %}
            </tbody>
        </table>
    </div>

    <script>
        $(function () {
            $("#ODRDatatypeList").dataTable({
                "columnDefs": [
                    {
                        "targets": [0],
                        "visible": false
                    },
                    {
                        "targets": [1, 4, 5, 6, 7, 8, 9],
                        "orderable": false,
                        "searchable": false
                    }
                ],
                "order": [[2, "asc"]],
                "autoWidth": true,
                "paging": false,
                "fixedHeader": {
                    /* headerOffset: 42 */
                },
                "info": false,
                "language": {
                    "emptyTable": "No Databases found"
                }
            });

            $("#ODRDatatypeList").removeAttr('style');

            {% if hidden_datatype_count == 0 %}
            $("#ODRDatatypeToggleDiv").remove();
            {% else %}
            $("#all_datatypes_toggle").unbind('change').change(function () {
                if ($(this).is(":checked")) {
                    $(".ODRPublicDatatype").each(function () {
                        $(this).removeClass('ODRHidden');
                    });
                }
                else {
                    $(".ODRPublicDatatype").each(function () {
                        $(this).addClass('ODRHidden');
                    });
                }

                redoRowClasses();
            });

            // Due to rows already being hidden, redo the row classes
            redoRowClasses();
            {% endif %}

            $(".ODRMissingSearchTheme").unbind('click').click(function (event) {
                // These shouldn't be needed, but making sure...
                event.preventDefault();
                event.stopImmediatePropagation();

                var datatype_id = $(this).attr('rel');

                var url = '{{ path('odr_design_derivative_themes', { 'datatype_id': 0 }) }}';
                url = url.substring(0, (url.length - 1));
                url += datatype_id;

                $.ajax({
                    cache: false,
                    type: 'GET',
                    url: url,
                    dataType: "json",
                    success: function (data, textStatus, jqXHR) {
                        // Redirect to the datatype's search page
                        window.location = data.d.url;
                    },
                    error: function (jqXHR, textStatus, errorThrown) {
                        // Don't need to do anything specific on an error
                    },
                    complete: function (jqXHR, textStatus) {
                        // Get the xdebugToken from response headers
                        var xdebugToken = jqXHR.getResponseHeader('X-Debug-Token');

                        // If the Sfjs object exists
                        if (typeof Sfjs !== "undefined") {
                            // Grab the toolbar element
                            var currentElement = $('.sf-toolbar')[0];

                            // Load the data of the given xdebug token into the current toolbar wrapper
                            Sfjs.load(currentElement.id, '/app_dev.php/_wdt/' + xdebugToken);
                        }
                    }
                });
            });
        });

        function addDataRecord(urlpath, datatype_id) {
            if (confirm('Are you sure you want to create a new Datarecord?')) {
                var url = '{{ path('odr_record_add', { 'datatype_id': 0 }) }}';
                url = url.substring(0, (url.length - 1));
                url += datatype_id;

                $.ajax({
                    cache: false,
                    type: 'GET',
                    url: url,
                    dataType: "json",
                    success: function (data, textStatus, jqXHR) {
                        // Reload this area of the page
                        var datarecord_id = data.d.datarecord_id;

                        var url = urlpath + '#{{ path('odr_record_edit', { 'datarecord_id': 0 }) }}';
                        url = url.substring(0, (url.length - 1));
                        url += datarecord_id;

                        window.location = url;
                    },
                    error: function (jqXHR, textStatus, errorThrown) {
                        // Don't need to do anything specific on an error
                    },
                    complete: function (jqXHR, textStatus) {
                        // Get the xdebugToken from response headers
                        var xdebugToken = jqXHR.getResponseHeader('X-Debug-Token');

                        // If the Sfjs object exists
                        if (typeof Sfjs !== "undefined") {
                            // Grab the toolbar element
                            var currentElement = $('.sf-toolbar')[0];

                            // Load the data of the given xdebug token into the current toolbar wrapper
                            Sfjs.load(currentElement.id, '/app_dev.php/_wdt/' + xdebugToken);
                        }
                    }
                });
            }
        }

        function deleteDataType(datatype_id) {
            // TODO This function needs to check for dependent databases via link tree.
            var datatype_name = $("#ODRDatarecordList_" + datatype_id + "_name").html();

            if (confirm("Are you sure you want to delete the \"" + datatype_name + "\" datatype and all associated datarecords?")) {
                // Delete the datatype selected
                var url = '{{ path('odr_design_delete_datatype', { 'datatype_id': 0 }) }}';
                url = url.substring(0, (url.length - 1));
                url += datatype_id;

                $.ajax({
                    cache: false,
                    type: 'GET',
                    url: url,
                    dataType: "json",
                    success: function (data, textStatus, jqXHR) {
                        // Delete the proper row from the page...
                        var row = $( '#RowDataType_' + datatype_id );
                        row.fadeOut('slow', () => {
                            row.remove();
                        });
                    },
                    error: function (jqXHR, textStatus, errorThrown) {
                        // Don't need to do anything specific on an error
                    },
                    complete: function (jqXHR, textStatus) {
                        // Get the xdebugToken from response headers
                        var xdebugToken = jqXHR.getResponseHeader('X-Debug-Token');

                        // If the Sfjs object exists
                        if (typeof Sfjs !== "undefined") {
                            // Grab the toolbar element
                            var currentElement = $('.sf-toolbar')[0];

                            // Load the data of the given xdebug token into the current toolbar wrapper
                            Sfjs.load(currentElement.id, '/app_dev.php/_wdt/' + xdebugToken);
                        }
                    }
                });
            }
        }

        {% if hidden_datatype_count != 0 %}
        function redoRowClasses() {
            var count = 0;
            $("#ODRDatatypeList tr").each(function () {
                if (!$(this).hasClass('ODRHidden')) {
                    count++;
                    if (count % 2 == 0)
                        $(this).removeClass('odd').addClass('even');
                    else
                        $(this).removeClass('even').addClass('odd');
                }
            });
        }
<<<<<<< HEAD
        {% endif %}
    </script>
=======
    }

{% if hidden_datatype_count != 0 %}
    function redoRowClasses() {
        var count = 0;
        $("#ODRDatatypeList tr").each(function() {
            if ( !$(this).hasClass('ODRHidden') ) {
                count++;
                if ( count % 2 === 1 )
                    $(this).removeClass('odd').addClass('even');
                else
                    $(this).removeClass('even').addClass('odd');
            }
        });
    }
{% endif %}
</script>
>>>>>>> 4ac9412c

{% endspaceless %}<|MERGE_RESOLUTION|>--- conflicted
+++ resolved
@@ -446,27 +446,6 @@
                 }
             });
         }
-<<<<<<< HEAD
         {% endif %}
     </script>
-=======
-    }
-
-{% if hidden_datatype_count != 0 %}
-    function redoRowClasses() {
-        var count = 0;
-        $("#ODRDatatypeList tr").each(function() {
-            if ( !$(this).hasClass('ODRHidden') ) {
-                count++;
-                if ( count % 2 === 1 )
-                    $(this).removeClass('odd').addClass('even');
-                else
-                    $(this).removeClass('even').addClass('odd');
-            }
-        });
-    }
-{% endif %}
-</script>
->>>>>>> 4ac9412c
-
 {% endspaceless %}