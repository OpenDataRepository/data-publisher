--- conflicted
+++ resolved
@@ -53,11 +53,8 @@
             'theme_array': theme_array,
 
             'initial_datatype_id': initial_datatype_id,
-<<<<<<< HEAD
             'initial_theme_id': initial_theme_id,
-=======
             'editable_datarecord_list': editable_datarecord_list,
->>>>>>> da4db06a
 
             'offset': offset,
             'page_length': page_length,
