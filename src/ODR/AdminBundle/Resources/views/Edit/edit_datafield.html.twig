{% spaceless %}

{% set field_typename = datafield.dataFieldMeta.fieldType.typeName %}
{% set field_typeclass = datafield.dataFieldMeta.fieldType.typeClass %}

{% set valuefield = '' %}
{% set valuefield_value = '' %}
{% if datarecord.dataRecordFields[ datafield.id ] is defined %}
    {% set datarecordfield = datarecord.dataRecordFields[ datafield.id ] %}

    {% if field_typename == "Boolean" %}
        {% set valuefield = datarecordfield.boolean[0] %}
        {% set valuefield_value = valuefield.value %}
    {% elseif field_typename == "File" %}
        {% set valuefield = datarecordfield.file %}
    {% elseif field_typename == "Image" %}
        {% set valuefield = datarecordfield.image %}
    {% elseif field_typename == "Decimal" %}
        {% set valuefield = datarecordfield.decimalValue[0] %}
        {% set valuefield_value = valuefield.value %}
    {% elseif field_typename == "Integer" %}
        {% set valuefield = datarecordfield.integerValue[0] %}
        {% set valuefield_value = valuefield.value %}
    {% elseif field_typename == "Paragraph Text" %}
        {% set valuefield = datarecordfield.longText[0] %}
        {% set valuefield_value = valuefield.value %}
    {% elseif field_typename == "Long Text" %}
        {% set valuefield = datarecordfield.longVarchar[0] %}
        {% set valuefield_value = valuefield.value %}
    {% elseif field_typename == "Medium Text" %}
        {% set valuefield = datarecordfield.mediumVarchar[0] %}
        {% set valuefield_value = valuefield.value %}
    {% elseif field_typeclass == "Radio" %}
        {% set valuefield = datarecordfield.radioSelection %}
    {% elseif field_typename == "Short Text" %}
        {% set valuefield = datarecordfield.shortVarchar[0] %}
        {% set valuefield_value = valuefield.value %}
    {% elseif field_typename == "DateTime" %}
        {% set valuefield = datarecordfield.datetimeValue[0] %}
        {% set valuefield_value = valuefield.value %}
    {% elseif field_typename == "Markdown" %}
        {% set valuefield = '' %}
    {% endif %}

{% endif %}

{% if valuefield == '' and (field_typename == 'File' or field_typename == 'Image' or field_typeclass == 'Radio') %}
    {% set valuefield = [] %}
{% endif %}

{% set max_length = '' %}
{% if field_typename == "Long Text" %}
    {% set max_length = 255 %}
{% elseif field_typename == "Medium Text" %}
    {% set max_length = 64 %}
{% elseif field_typename == "Short Text" %}
    {% set max_length = 32 %}
{% endif %}

{% set unique_id = datarecord.id ~ '_' ~ datafield.id %}
{% set input_id = field_typeclass ~ 'Form_' ~ unique_id %}
{% set input_name = field_typeclass ~ 'Form[value]' %}


    <form action="{{ path('odr_record_save', { 'datarecord_id': datarecord.id, 'datafield_id': datafield.id }) }}" class="pure-u-1" id="EditForm_{{ unique_id }}" method="POST">

        <input type="hidden" id="{{ field_typeclass }}Form__token" name="{{ field_typeclass }}Form[_token]" value="{{ token_list[ datarecord.id ][ datafield.id ] }}" />
{#
        <input type="hidden" name="{{ field_typeclass }}Form_datarecord" value="{{ datarecord.id }}" />
        <input type="hidden" name="{{ field_typeclass }}Form_datafield" value="{{ datafield.id }}" />
#}

    {% if field_typename == "Boolean" %}
        <fieldset>
            <label for="{{ input_id }}" class="ODRFieldLabel pure-u-1" style="margin:0.5em 0;" title="{{ datafield.dataFieldMeta.description }}">
                <div class="ODRFieldWrapper" id="Input_{{ unique_id }}">
                    <input id="{{ input_id }}" type="checkbox" name="{{ input_name }}" value="1" {% if valuefield_value == 1 %}checked{% endif %} />
                    <span class="ODRDatafieldHistory">{{ datafield.dataFieldMeta.fieldName }}</span>
                </div>
            </label>
        </fieldset>

    {% elseif field_typename == "File" %}
        {% set has_file = false %}
        {% if valuefield|length > 0 %}
            {% set has_file = true %}
        {% endif %}

        {#<fieldset>#}
        <div class="ODRFileDatafield">
            {% include "ODRAdminBundle:Edit:edit_file_datafield.html.twig" with {'files': valuefield, 'datafield': datafield, 'datarecord': datarecord} %}
        </div>

        <div class="pure-u-1" {% if datafield.dataFieldMeta.allow_multiple_uploads == 0 and has_file == true %}style="display: none;"{% endif %}>
            {# show upload area only if multiples are allowed or nothing has been uploaded yet #}
            {% set target = 'drf_' ~ datarecord.id ~ '_' ~ datafield.id %}
            {% set single_file = true %}
            {% if datafield.dataFieldMeta.allow_multiple_uploads == 1 %}
                {% set single_file = false %}
            {% endif %}
            {% set callback = 'ReloadFileDatafield(' ~ datarecord.id ~ ',' ~ datafield.id ~ ');' %}

            {% include 'ODRAdminBundle:Flow:flow_upload.html.twig' with {'target': target, 'single_file': single_file, 'upload_type': 'file', 'datatype_id': datatype.id, 'datarecord_id': datarecord.id, 'datafield_id': datafield.id, 'callback': callback} %}
        </div>
        {#</fieldset>#}

    {% elseif field_typename == "Image" %}
        {% set has_image = false %}
        {#<fieldset>#}
            <label id="Label_{{ datafield.id }}" class="ODRFieldLabel pure-u-1" title="{{ datafield.dataFieldMeta.description }}" style="text-align: center;">{{ datafield.dataFieldMeta.fieldName }}</label>
            <div class="ODRSortableImage pure-u-1">

                {% for image in valuefield %}
                    {% set oimage = image.parent %}
                    {% set image_ext = oimage.ext %}
                    {% set image_caption = oimage.imageMeta.caption %}
                    {% set image_filename = oimage.imageMeta.originalFileName %}

                    {% set has_image = true %}

                    <div id="Image_{{ oimage.id }}" class="pure-u-1 pure-u-md-1-{{ datafield.dataFieldMeta.children_per_row }}" rel="{{ image.id }}">    {# rel is the id of the thumbnail, id attr is the id of the full-size image #}
                        <div class="pure-u-1">
                            &nbsp;<i class="Cursor tooltip fa fa-calendar fa-lg" title="Uploaded {{ oimage.created|date('Y-m-d') }} by {{ oimage.createdBy|user_string }}"></i>
                            &nbsp;<i class="ODRDeleteImage tooltip Pointer fa fa-lg fa-trash-o" title="Delete Image" rel="{{ oimage.id }}"></i>
                            &nbsp;<i class="ODRPublicImage tooltip Pointer fa fa-lg fa-globe {% if not oimage.imageMeta.publicDate|is_public %}IconRed{% endif %}" title="{% if not oimage.imageMeta.publicDate|is_public %}Image is not public{% else %}Public since {{ oimage.imageMeta.publicDate|date('Y-m-d') }}{% endif %}" rel="{{ oimage.id }}"></i>
                            &nbsp;<i class="ODRRotateImage tooltip Pointer fa fa-lg fa-rotate-left" title="Rotate Image 90 degrees counter-clockwise" rel="{{ oimage.id }}"></i>
                            &nbsp;<i class="ODRRotateImage tooltip Pointer fa fa-lg fa-rotate-right" title="Rotate Image 90 degrees clockwise" rel="{{ oimage.id }}"></i>
                            &nbsp;
                        </div>
                        <div class="pure-u-23-24">
                            <a target="_blank" href="{{ path('odr_image_download', {'image_id': oimage.id}) }}" title="{{ image_caption }}">
                                <img class="pure-img" src="{{ path('odr_image_download', {'image_id': image.id}) }}{% if force_image_reload %}?{{ date().timestamp }}{% endif %}" title="{% if image_filename != null %}{{ image_filename }}{% else %}Image_{{ image.id }}.{{ image_ext }}{% endif %}" />
                            </a>
                        </div>
                    </div>
                {% endfor %}

            </div>
            <div class="pure-u-1">
            {% if datafield.dataFieldMeta.allow_multiple_uploads == 1 or has_image == false %}
                {# show upload area only if multiples are allowed or nothing has been uploaded yet #}
                {% set target = 'drf_' ~ datarecord.id ~ '_' ~ datafield.id %}
                {% set single_file = true %}
                {% if datafield.dataFieldMeta.allow_multiple_uploads == 1 %}
                    {% set single_file = false %}
                {% endif %}
                {% set callback = 'ReloadDatafield(' ~ datarecord.id ~ ',' ~ datafield.id ~ ');' %}

                {% include 'ODRAdminBundle:Flow:flow_upload.html.twig' with {'target': target, 'single_file': single_file, 'upload_type': 'image', 'datatype_id': datatype.id, 'datarecord_id': datarecord.id, 'datafield_id': datafield.id, 'callback': callback} %}
            {% endif %}
            </div>
        {#</fieldset>#}

    {% elseif field_typename == "Paragraph Text" %}
        <fieldset>
            <label for="{{ input_id }}" class="ODRFieldLabel ODRDatafieldHistory" title="{{ datafield.dataFieldMeta.description }}">{{ datafield.dataFieldMeta.fieldName }}</label>
            <div class="ODRFieldWrapper" id="Input_{{ unique_id }}">
                <textarea id="{{ input_id }}" class="pure-u-1" name="{{ input_name }}" {% if datafield.dataFieldMeta.required == 1 %}required="required"{% endif %} data-error-type="inline">{{ valuefield_value }}</textarea>
            </div>
        </fieldset>

    {% elseif field_typename == "Integer" or field_typename == "Decimal" or field_typename == "Long Text" or field_typename == "Medium Text" or field_typename == "Short Text" %}
        <fieldset>
            <label for="{{ input_id }}" class="ODRFieldLabel ODRDatafieldHistory" title="{{ datafield.dataFieldMeta.description }}">{{ datafield.dataFieldMeta.fieldName }}</label>
            <div class="ODRFieldWrapper" id="Input_{{ unique_id }}">
                <input type="text" id="{{ input_id }}" class="pure-u-1" name="{{ input_name }}" value="{{ valuefield_value }}" data-error-type="inline" />
            </div>
        </fieldset>

    {#{% elseif field_typename == "Single Radio" or field_typename == "Multiple Radio" %}#}
    {% elseif field_typename == "Single Radio" or field_typename == "Multiple Radio" or field_typename == "Multiple Select" %}
        <fieldset>
            <label class="ODRFieldLabel {#ODRDatafieldHistory#} pure-u-1" title="{{ datafield.dataFieldMeta.description }}">{{ datafield.dataFieldMeta.fieldName }}</label>

            {% set print_null_option = false %}
            {% set has_selection = false %}
            {% if field_typename == "Single Radio" %}
                {% set print_null_option = true %}
    
                {% for radio_selection in valuefield %}
                    {% if radio_selection.selected == 1 %}
                        {% set has_selection = true %}
                    {% endif %}
                {% endfor %}
            {% endif %}

            {% if datafield.radioOptions is defined %}
                {% for radio_option in datafield.radioOptions %}
                    {% set is_selected = 0 %}
                    {% if datarecordfield.radioSelection[ radio_option.id ] is defined %}
                        {% set is_selected = datarecordfield.radioSelection[ radio_option.id ].selected %}
                    {% endif %}

                    {% if print_null_option == true %}
                        {% set print_null_option = false %}
                        <label for="{{ input_id }}_0" class="pure-u-1 pure-u-md-1-{{ datafield.dataFieldMeta.children_per_row }}" style="margin: 0.5em 0;">
                            <input id="{{ input_id }}_0" type="radio" name="RadioGroup_{{ unique_id }}" {% if has_selection == false %}checked{% endif %} class="SingleRadioGroup {% if has_selection == false %}ODRRadioOptionChecked{% endif %}" />
                            No Option Selected
                        </label>
                    {% endif %}

                    <label for="{{ input_id }}_{{ radio_option.id }}" class="pure-u-1 pure-u-md-1-{{ datafield.dataFieldMeta.children_per_row }}" style="margin: 0.5em 0;">

                    {% if field_typename == "Single Radio" %}
                        <input id="{{ input_id }}_{{ radio_option.id }}" type="radio" name="RadioGroup_{{ unique_id }}" {% if is_selected == 1 %}checked{% endif %} class="SingleRadioGroup {% if is_selected == 1 %}ODRRadioOptionChecked{%endif %}" />
                    {% else %}
                        <input id="{{ input_id }}_{{ radio_option.id }}" type="checkbox" name="RadioGroup_{{ unique_id }}" {% if is_selected == 1 %}checked{% endif %} class="MultipleRadioGroup" />
                    {% endif %}

                    {{ radio_option.radioOptionMeta.optionName }}
                    </label>
                {% endfor %}
            {% endif %}

        <fieldset>

    {#{% elseif field_typename == "Single Select" or field_typename == "Multiple Select" %}#}
    {% elseif field_typename == "Single Select" %}
        <fieldset>
            <label for="{{ input_id }}" class="ODRFieldLabel {#ODRDatafieldHistory#} pure-u-1" title="{{ datafield.dataFieldMeta.description }}">{{ datafield.dataFieldMeta.fieldName }}</label>

            <select id="{{ input_id }}" class="pure-u-23-24 {% if field_typename == "Multiple Select" %}MultipleSelectGroup{% else %}SingleSelectGroup{% endif %}" {% if field_typename == "Multiple Select" %}multiple{% endif %}>

            {% if datafield.radioOptions is defined %}
                {% if field_typename == "Single Select" %}
                    <option id="Option_0" value="0">No Option Selected</option>
                {% endif %}

                {% for radio_option in datafield.radioOptions %}
                    {% set is_selected = 0 %}
                    {% if datarecordfield.radioSelection[ radio_option.id ] is defined %}
                        {% set is_selected = datarecordfield.radioSelection[ radio_option.id ].selected %}
                    {% endif %}

                    <option id="Option_{{ radio_option.id }}" value="{{ radio_option.id}}" {% if is_selected == 1 %}selected {% if field_typename == "Multiple Select" %}class="MultipleSelect_prev"{% endif %}{% endif %}>{{ radio_option.radioOptionMeta.optionName }}</option>
                {% endfor %}
            {% endif %}
            </select>

        </fieldset>

    {% elseif field_typename == "DateTime" %}
        {% set new_id = 'DatetimeValueForm_value_' ~ datafield.id %}
        <fieldset>
            <label for="{{ new_id }}" class="ODRFieldLabel ODRDatafieldHistory" title="{{ datafield.dataFieldMeta.description }}">{{ datafield.dataFieldMeta.fieldName }}</label>
            <div class="ODRFieldWrapper" id="Input_{{ unique_id }}">
                <input type="text" id="{{ new_id }}" class="Pointer pure-u-1 ODRDatePicker" name="{{ input_name }}" readonly="readonly" value="{% if valuefield_value != '' and valuefield_value|date('Y-m-d') != "9999-12-31" %}{{ valuefield_value|date('Y-m-d') }}{% endif %}" data-error-type="inline" />
            </div>
            <div style="margin-bottom:5px;"><label class="Pointer ODRDatePicker_clear"><u>Clear Date</u></label></div>
        </fieldset>

    {% endif %}
    </form>

{% if field_typename == "Boolean" %}
    <script type="text/javascript">
        window.{{ field_typeclass }}Interval_{{ unique_id }} = null;
        $("#EditForm_{{ unique_id }}").find("input[name='{{ input_name }}']").unbind('change').change(function() {
            window.{{ field_typeclass }}Interval_{{ unique_id }} = window.clearInterval( window.{{ field_typeclass }}Interval_{{ unique_id }} );
            window.{{ field_typeclass }}Interval_{{ unique_id }} = window.setInterval( "$('#EditForm_{{ unique_id }}').submit()", SaveTimeout );
        });

        $("#EditForm_{{ unique_id }}").validate({
            submitHandler: function(form) {
                SaveRecordData(
                    '#EditForm_{{ unique_id }}',
                    window.{{ field_typeclass }}Interval_{{ unique_id }}
                )
            }
        });
    </script>
{% elseif field_typename == "File" or field_typename == "Image" %}
    {# handled elsewhere by flow.js #}
{% elseif field_typename == "Integer" or field_typename == "Decimal" or field_typename == "Paragraph Text" or field_typename == "Long Text" or field_typename == "Medium Text" or field_typename == "Short Text" %}
    <script type="text/javascript">

        window.{{ field_typeclass }}Interval_{{ unique_id }} = null;
<<<<<<< HEAD
=======

>>>>>>> 242c64aa
        $("#EditForm_{{ unique_id }}").find("{% if field_typename == 'Paragraph Text' %}textarea{% else %}input{% endif %}[name='{{ input_name }}']").unbind('change').unbind('keyup').unbind('paste').on('keyup paste', function() {
            window.{{ field_typeclass }}Interval_{{ unique_id }} = window.clearInterval( window.{{ field_typeclass }}Interval_{{ unique_id }} );
            window.{{ field_typeclass }}Interval_{{ unique_id }} = window.setInterval( "$('#EditForm_{{ unique_id }}').submit()", SaveTimeout );
        });

        $("#EditForm_{{ unique_id }}").validate({
    {% if field_typename == "Integer" %}
            rules: {
                "{{ input_name }}": {
                    ODRInteger: {}  {# 'ODRInteger' rule defined in app.js...the default 'digits' rule apparently doesn't allow negative numbers #}
                }
            },
    {% elseif field_typename == "Decimal" %}
            rules: {
                "{{ input_name }}": {
                    number: true
                }
            },
    {% elseif field_typename == "Long Text" or field_typename == "Medium Text" or field_typename == "Short Text" %}
            rules: {
                "{{ input_name }}": {
                    maxlength: {{ max_length }}
                }
            },
            messages: {
                "{{ input_name }}": {
                    maxlength: "{{ max_length }} characters max"
                }
            },
    {% endif %}
            submitHandler: function(form) {
                SaveRecordData(
                    '#EditForm_{{ unique_id }}',
                    window.{{ field_typeclass }}Interval_{{ unique_id }}
                )
            }
        });
    </script>
{% endif %}


{% endspaceless %}<|MERGE_RESOLUTION|>--- conflicted
+++ resolved
@@ -275,10 +275,6 @@
     <script type="text/javascript">
 
         window.{{ field_typeclass }}Interval_{{ unique_id }} = null;
-<<<<<<< HEAD
-=======
-
->>>>>>> 242c64aa
         $("#EditForm_{{ unique_id }}").find("{% if field_typename == 'Paragraph Text' %}textarea{% else %}input{% endif %}[name='{{ input_name }}']").unbind('change').unbind('keyup').unbind('paste').on('keyup paste', function() {
             window.{{ field_typeclass }}Interval_{{ unique_id }} = window.clearInterval( window.{{ field_typeclass }}Interval_{{ unique_id }} );
             window.{{ field_typeclass }}Interval_{{ unique_id }} = window.setInterval( "$('#EditForm_{{ unique_id }}').submit()", SaveTimeout );
