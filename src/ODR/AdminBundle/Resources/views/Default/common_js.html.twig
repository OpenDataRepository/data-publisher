--- conflicted
+++ resolved
@@ -481,47 +481,6 @@
         };
     })();
 
-<<<<<<< HEAD
-{#
-    var scrollTop = '';
-    var newHeight = '100';
-    function initODRDialog(elem) {
-        /*
-        $(window).bind('scroll', function() {
-            scrollTop = $( window ).scrollTop();
-            newHeight = scrollTop + 100;
-        });
-
-        if($(window).width() < 767) {
-            $(elem).show().addClass('odr-popup-mobile').css('top', 0);
-            $('html, body').animate({
-                scrollTop: $(elem).offset().top
-            }, 500);
-        } else {
-            $(elem).hide();
-            $(elem).removeClass('odr-popup-mobile').css('top', newHeight).toggle();
-        };
-
-        $(elem).append('<span class="odr-popup-btn-close">close</span>');
-
-        $('html').unbind('click')
-        .click(function() {
-            $('.odr-popup').hide();
-        });
-
-        $('.odr-popup-btn-close').unbind('click')
-        .click(function(e){
-            $(this).parent().hide();
-        });
-
-        $('.odr-popup').unbind('click')
-        .click(function(e){
-            e.stopPropagation();
-        });
-     }
-#}
-
-
     $.fn.alternateNestedBgColor = function(subselect, colors) {
         var l = colors.length;
 
@@ -545,8 +504,6 @@
         });
     };
 
-=======
->>>>>>> eec63541
 </script>
 
 {% include 'ODRAdminBundle:Default:file_handling.html.twig' %}
