--- conflicted
+++ resolved
@@ -42,12 +42,7 @@
                     break;
 
                 default:    /* 400, 403, 404, 405, 500, etc */
-<<<<<<< HEAD
                     // Apparently there are situations where jqxhr.responseText is undefined
-=======
-                    // This specific response should never actually be seen...the goal is for createJGrowlError() to never break
-                    var response = { 'error': {"code": 418, "status_text": "Unknown error", "exception_source": "0xffffffff", "message": "ajaxError() Unknown Error"} };
->>>>>>> 5acbff1c
                     if ( jqxhr.responseText !== undefined ) {
                         try {
                             // Errors typically result from Symfony/ODR, and should already be JSON
@@ -62,22 +57,6 @@
                             {% endif %}
                         }
                     }
-<<<<<<< HEAD
-=======
-
-                    // TODO - Remove this - possibly leaks debug info
-                    if(
-                        response.error !== undefined
-                        && response.error.code !== undefined
-                        && response.error.code === 418
-                    ) {
-                        // Log 418s only to console
-                        console.log('Error response ', response);
-                    }
-                    else {
-                        createJGrowlError(response);
-                    }
->>>>>>> 5acbff1c
                     break;
             }
         });
@@ -178,8 +157,8 @@
      * @param {object} response
      */
     function createJGrowlError(response) {
-        // var error_text = '<div class="ODRNotificationHeader">' + response.error.code + ' ' + response.error.status_text + ' -- ' + response.error.exception_source + "</div>";
-        var error_text = '<div class="ODRNotificationText">' + response.error.message + '</div>';
+        var error_text = '<div class="ODRNotificationHeader">' + response.error.code + ' ' + response.error.status_text + ' -- ' + response.error.exception_source + "</div>";
+        error_text += '<div class="ODRNotificationText">' + response.error.message + '</div>';
 
         $.jGrowl(
             error_text,
