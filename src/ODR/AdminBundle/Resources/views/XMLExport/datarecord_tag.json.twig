{% set tag_meta = tag.tagMeta %}

{# Store whether this tag has any child tags #}
{% set has_children = false %}
{% if tag.children is defined and tag.children is not empty %}
    {% set has_children = true %}
{% endif %}

{# Store whether this tag is selected #}
{% set is_selected = 0 %}
{% if tag_selections[ tag.id ] is defined %}
    {% set is_selected = tag_selections[ tag.id ].selected %}
{% endif %}

{# Store whether any children of this tag are selected #}
{% set child_is_selected = 0 %}
{% if child_tag_selections[ tag.id ] is defined %}
    {% set child_is_selected = 1 %}
{% endif %}

{% if is_selected == 1 %}
    {
        "id": {{ tag.id }},
<<<<<<< HEAD
    {% if not has_children %}
        "selected": "1",
    {% endif %}
    {% if tag.userCreated %}
        "user_created": 1,
    {% endif %}
        "name": "{{ tag_meta.tagName }}",
=======
>>>>>>> 56aafb12
        "template_tag_uuid": {{ tag.tagUuid|json_encode|raw }},

        {% if parent_tags_prefix == '' %}
        "name": "{{ tag.tagName }}",
        {% else %}
        "name": "{{ parent_tags_prefix }} &gt; {{ tag.tagName }}",
        {% endif %}

        "created_at": "{{ tag.created|date('Y-m-d H:i:s') }}",
        "updated_at": "{{ tag_meta.updated|date('Y-m-d H:i:s') }}",
        "selected": 1,
    },
{% elseif has_children and child_is_selected == 1 %}
    {% if parent_tags_prefix == '' %}
        {% set parent_tags_prefix = tag.tagName %}
    {% else %}
        {% set parent_tags_prefix = parent_tags_prefix ~ ' > ' ~ tag.tagName %}
        {# Twig will convert the '>' into '&gt;' on the next template include #}
    {% endif %}

    {% for child_tag_id, child_tag in tag.children %}
        {% include 'ODRAdminBundle:XMLExport:datarecord_tag.json.twig' with {
            'tag_selections': tag_selections,
            'child_tag_selections': child_tag_selections,
            'tag': child_tag,

            'parent_tags_prefix': parent_tags_prefix
        } %}
    {% endfor %}
{% endif %}<|MERGE_RESOLUTION|>--- conflicted
+++ resolved
@@ -21,22 +21,20 @@
 {% if is_selected == 1 %}
     {
         "id": {{ tag.id }},
-<<<<<<< HEAD
-    {% if not has_children %}
-        "selected": "1",
-    {% endif %}
-    {% if tag.userCreated %}
-        "user_created": 1,
-    {% endif %}
+        {% if not has_children %}
+            "selected": "1",
+        {% endif %}
+        {% if tag.userCreated %}
+            "user_created": 1,
+        {% endif %}
         "name": "{{ tag_meta.tagName }}",
-=======
->>>>>>> 56aafb12
         "template_tag_uuid": {{ tag.tagUuid|json_encode|raw }},
 
+        {# Need to check which is vald in AHED system #}
         {% if parent_tags_prefix == '' %}
-        "name": "{{ tag.tagName }}",
+            "name": "{{ tag.tagName }}",
         {% else %}
-        "name": "{{ parent_tags_prefix }} &gt; {{ tag.tagName }}",
+            "name": "{{ parent_tags_prefix }} &gt; {{ tag.tagName }}",
         {% endif %}
 
         "created_at": "{{ tag.created|date('Y-m-d H:i:s') }}",
