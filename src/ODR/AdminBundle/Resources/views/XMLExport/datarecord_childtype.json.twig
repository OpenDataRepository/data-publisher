--- conflicted
+++ resolved
@@ -1,56 +1,82 @@
 {% macro input(
+    datarecord_array,
     datatype_array,
-    datarecord_array,
-    target_datatype_id,
-    parent_datarecord_id,
     is_top_level,
     using_metadata,
     baseurl,
     version,
-    show_records)
-%}
+    show_records
+    ) %}
 
-{% set datatype = datatype_array[target_datatype_id] %}
-
+{# all lists of datarecords are wrapped in an array structure #}
 {% for dr_id, datarecord in datarecord_array %}
-
-    {# each datarecord is its own JSON object #}
-    {
-    {# ---------- #}
-
-        "database_uuid": "{{ datatype.unique_id }}",
-        "database_name": "{{ datatype.dataTypeMeta.shortName }}",
-    {% if datatype.masterDataType is not null %}
-        "template_uuid": "{{ datatype.masterDataType.unique_id }}",
+    {% if not datarecord.id is defined and dr_id is not null %}
+        {# Check for Children #}
+        {% import "ODRAdminBundle:XMLExport:datarecord_childtype.json.twig" as mychildform %}
+        {% set show_records = 1 %}
+        {{ mychildform.input(
+            datarecord,
+            datatype_array,
+            is_top_level,
+            using_metadata,
+            baseurl,
+            version,
+            show_records
+        ) }}
     {% else %}
-        "template_uuid": "",
-    {% endif %}
-{#
-    {% if datatype.metadata_datatype is not null %}
-        "metadata_uuid": "{{ datatype.metadata_datatype.unique_id }}",
-    {% else %}
-        "metadata_uuid": "",
-    {% endif %}
-#}
-    {% if datatype.metadata_for is not null %}
-        "metadata_for_uuid": "{{ datatype.metadata_for.unique_id }}",
-    {% else %}
-        "metadata_for_uuid": "",
-    {% endif %}
-
-<<<<<<< HEAD
+        {
+            "output_block": "1",
+            {#"database_name": {{ datatype.dataTypeMeta.shortName|json_encode|raw }}, #}
+            "database_uuid": "{{ datarecord.dataType.unique_id }}",
+            "internal_id": {{ datarecord.id }},
+            "record_name": {{ datarecord.nameField_value|json_encode|raw }},   {# lack of surrounding quotation marks necessary #}
+            "record_uuid": "{{ datarecord.unique_id }}",
+            {% if datarecord.dataType.masterDataType %}
+                "template_uuid": "{{ datarecord.dataType.masterDataType.unique_id }}",
+            {% else %}
+                "template_uuid": "",
+            {% endif %}
+            {% if datarecord.dataType.metadata_for %}
+                "metadata_for_uuid": "{{ datarecord.dataType.metadata_for.unique_id }}",
+            {% else %}
+                "metadata_for_uuid": "",
+            {% endif %}
+            {% if using_metadata == true %}
+                {# display metadata and datafields for top-level and child datarecords #}
+                "_record_metadata": {
+                    {% if datarecord.created is defined and datarecord.created %}
+                        "_create_date": "{{ datarecord.created|date('Y-m-d H:i:s') }}",
+                    {% else %}
+                        "_create_date": "",
+                    {% endif %}
+                    {% if datarecord.updated is defined and datarecord.updated %}
+                        "_updated_date": "{{ datarecord.updated|date('Y-m-d H:i:s') }}",
+                    {% elseif datarecord.dataRecordMeta is defined and datarecord.dataRecordMeta.created is defined and datarecord.dataRecordMeta.created %}
+                        "_updated_date": "{{ datarecord.dataRecordMeta.created|date('Y-m-d H:i:s') }}",
+                    {% else %}
+                        "_updated_date": "",
+                    {% endif %}
+                    {% if datarecord.createdBy is defined and datarecord.createdBy %}
+                        "_create_auth": "{% if datarecord.createdBy != '' %}{{ datarecord.createdBy|user_string|xml }}{% endif %}",
+                    {% else %}
+                        "_create_auth": "",
+                    {% endif %}
+                    {% if datarecord.dataRecordMeta is defined and datarecord.dataRecordMeta.publicDate is defined and datarecord.dataRecordMeta.publicDate %}
+                        "_public_date": "{{ datarecord.dataRecordMeta.publicDate|date('Y-m-d H:i:s') }}"
+                    {% else %}
+                        "_public_date": ""
+                    {% endif %}
+                },
+            {% endif %}
             {# Fields #}
             "fields": [
-                {% for dt_datafield in datarecord.dataType.dataFields %}
+                {% set field_block %}
+                {% for dt_datafield in datatype_array[datarecord.dataType.id].dataFields %}
                     {% set comma = true %}
                     {% set found = false %}
                     {% for datafield in datarecord.dataRecordFields %}
-                        {# TODO Determine why one of these variables is not set sometimes #}
-                        {% if dt_datafield.id is defined
-                            and datafield.dataField.id is defined
-                            and datafield.dataField.id == dt_datafield.id
-                            %}
-                            {% if datafield.dataField.dataFieldMeta.fieldType.typeName != "Markdown" %}
+                        {% if datafield.id == dt_datafield.id  %}
+                            {% if datafield.dataFieldMeta.fieldType.typeName != "Markdown" %}
                                 {% include 'ODRAdminBundle:XMLExport:datarecord_datafield.json.twig' with {
                                     'datarecord': datarecord,
                                     'datafield': datafield,
@@ -65,7 +91,7 @@
                         {% endif %}
                     {% endfor %}
                     {% if not found %}
-                        {% if dt_datafield.dataFieldMeta[0].fieldType.typeName != "Markdown" %}
+                        {% if dt_datafield.dataFieldMeta.fieldType.typeName != "Markdown" %}
                             {% include 'ODRAdminBundle:XMLExport:datarecord_datafield.json.twig' with {
                                 'datarecord': datarecord,
                                 'datafield': dt_datafield,
@@ -73,7 +99,6 @@
                                 'baseurl': baseurl,
                                 'version': version,
                             } %}
-                        {% elseif dt_datafield.dataFieldMeta[0].fieldType.typeName != "Tags" %}
                         {% else %}
                             {% set comma = false %}
                         {% endif %}
@@ -82,6 +107,8 @@
                         {% if not loop.last %},{% endif %}
                     {% endif %}
                 {% endfor %}
+                {% endset %}
+                {{ field_block|comma|raw }}
             ],
             "records": [
                 {# Check for Children #}
@@ -89,6 +116,7 @@
                 {% set show_records = 1 %}
                 {{ mychildform.input(
                     datarecord.children,
+                    datatype_array,
                     is_top_level,
                     using_metadata,
                     baseurl,
@@ -97,67 +125,7 @@
                 ) }}
             ]
         }
-=======
-        "internal_id": {{ datarecord.id }},
-        "record_uuid": "{{ datarecord.unique_id }}",
-        "external_id": {{ datarecord.externalIdField_value|json_encode|raw }},   {# lack of surrounding quotation marks necessary #}
-        "record_name": {{ datarecord.nameField_value|json_encode|raw }},   {# lack of surrounding quotation marks necessary #}
-
-    {% if using_metadata == true %}
-        "_record_metadata": {
-            "_create_date": "{{ datarecord.created|date('Y-m-d H:i:s') }}",
-            "_create_auth": "{% if datarecord.createdBy != '' %}{{ datarecord.createdBy|user_string|xml }}{% endif %}",
-            "_update_date": "{{ datarecord.updated|date('Y-m-d H:i:s') }}",
-            "_update_auth": "{% if datarecord.updatedBy != '' %}{{ datarecord.updatedBy|user_string|xml }}{% endif %}",
-            "_public_date": "{{ datarecord.dataRecordMeta.publicDate|date('Y-m-d H:i:s') }}"
-        },
->>>>>>> 56aafb12
     {% endif %}
-
-        "fields": [
-        {% for df_id, df in datatype.dataFields %}
-            {% if df.dataFieldMeta.fieldType.typeName != "Markdown" %}
-            {
-                {% include 'ODRAdminBundle:XMLExport:datarecord_datafield.json.twig' with {
-                    'datarecord': datarecord,
-                    'datafield': df,
-                    'using_metadata': using_metadata,
-                    'baseurl': baseurl,
-                    'version': version,
-                } %}
-            }{% if not loop.last %},{% endif %}
-            {% endif %}
-        {% endfor %}
-        ],
-
-        "records": [
-            {% import "ODRAdminBundle:XMLExport:datarecord_childtype.json.twig" as mychildform %}
-            {% for child_datatype_id, child_records in datarecord.children %}
-                {% set datatype_array_subset = datatype['descendants'][child_datatype_id]['datatype'] %}
-
-                {% if datatype_array_subset[child_datatype_id] is defined %}
-                    {% set is_top_level = 0 %}
-                    {#{% set is_link = datatype['descendants'][child_datatype_id]['is_link'] %}#}
-
-                    {{ mychildform.input(
-                        datatype_array_subset,
-                        child_records,
-                        child_datatype_id,
-                        dr_id,
-                        is_top_level,
-                        using_metadata,
-                        baseurl,
-                        version,
-                        show_records)
-                    }}
-                {% endif %}
-            {% endfor %}
-        ]
-
-    {# each datarecord is its own JSON object #}
-    },    {# have to always put a comma because of the possibility of multiple child datatypes #}
-    {# ---------- #}
-
+    {% if not loop.last %},{% endif %}
 {% endfor %}
-
-{% endmacro %}+{% endmacro %}
