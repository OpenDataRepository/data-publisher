{% spaceless %}

{% set datatype = datatype_array[target_datatype_id] %}
{% set theme = datatype.themes[theme_id] %}

{% if is_top_level == 0 and (display_type == 1 or display_type == 2) %}
    {# tabbed or dropdown display_type #}
    <div id="DataTypeTools_{{ datarecord.id }}" class="ResultsDataTypeTools">
        <span style="float: right;">
            <i class="tooltip fa fa-globe {% if not datarecord.dataRecordMeta.publicDate|is_public %}IconRed{% endif %}" title="{% if is_link == 1 %}Linked{% else %}Child{% endif %} Record is {% if not datarecord.dataRecordMeta.publicDate|is_public %}not {% endif %}Public" style="cursor:default;"></i>
        </span>
    </div>
{% endif %}


{% for theme_element in theme.themeElements %}

    {% set childtype_hidden = false %}
    {% if theme_element.themeDataType is defined %}
        {% if theme_element.themeDataType[0].hidden == 1 %}
            {% set childtype_hidden = true %}
        {% endif %}
    {% endif %}

<<<<<<< HEAD
                        'image_thumbnails_only': false,
                        'is_short_form': false,
                    } %}
=======
    {% if childtype_hidden == false %}
        {% set display_theme_element = false %}
        {% if theme_element.themeDataFields is defined %}
            {% for theme_datafield in theme_element.themeDataFields if not display_theme_element %}
                {% if theme_datafield.dataField is defined %}
                    {% set datafield = theme_datafield.dataField %}
                    {% if theme_datafield.hidden == 0 %}
                        {% set display_theme_element = true %}
                    {% endif %}
>>>>>>> 242c64aa
                {% endif %}
            {% endfor %}
        {% endif %}

        {% if display_theme_element or theme_element.themeDataType is defined %}
            <div rel="{{ theme_element.id }}" class="ODRThemeElement pure-u-1 pure-u-md-{{ theme_element.themeElementMeta.cssWidthMed }} pure-u-xl-{{ theme_element.themeElementMeta.cssWidthXL }}">
                <div class="ODRInnerBox">

                    {% if theme_element.themeDataFields is defined %}
                        {% for theme_datafield in theme_element.themeDataFields %}
                            {% if theme_datafield.dataField is not defined %}
                                <div class="pure-u-1 pure-u-md-{{ theme_datafield.cssWidthMed }} pure-u-xl-{{ theme_datafield.cssWidthXL }}"></div>
                                {# user doesn't have permissions to see this datafield #}
                            {% else %}
                                {% set datafield = theme_datafield.dataField %}

                                {% if theme_datafield.hidden == 0 %}
                                    <div class="ODRDataField pure-u-1 pure-u-md-{{ theme_datafield.cssWidthMed }} pure-u-xl-{{ theme_datafield.cssWidthXL }}" id="Field_{{ datarecord.id }}_{{ datafield.id }}" rel="{{ theme.id }}">
                                        {% if datafield.dataFieldMeta.fieldType.typeName == "Markdown" %}
                                            {% include 'ODRAdminBundle:Display:display_markdown.html.twig' with {'datafield': datafield} %}
                                        {% else %}
                                            {% include 'ODRAdminBundle:Display:display_datafield.html.twig' with {
                                            'datarecord': datarecord,
                                            'datafield': datafield,
                                            'image_thumbnails_only': false,
                                            } %}
                                        {% endif %}
                                    </div><!-- End of #Field_{{ datarecord.id }}_{{ datafield.id }} -->
                                {% endif %}
                            {% endif %}
                        {% endfor %}
                    {% elseif theme_element.themeDataType is defined %}
                        {% for theme_datatype in theme_element.themeDataType %}
                            {# only ever going to be one, for right now... #}
                            {# TODO Then why the loop? #}
                            {% set child_datatype = theme_datatype.dataType %}

                            {# locate the child datatype's id #}
                            {% set child_datatype_id = '' %}
                            {% for c_dt_id, c_dt in child_datatype %}
                                {% set child_datatype_id = c_dt_id %}
                            {% endfor %}

                            {% if child_datatype_id != '' %}
                                {# locate the master theme id for this child datatype #}
                                {% set child_theme_id = '' %}
                                {% for t_id, t in child_datatype[ child_datatype_id ]['themes'] %}
                                    {# Match the parent theme passed to this system #}
                                    {% if theme.parentTheme != null and theme.parentTheme.id > 0 %}
                                        {% if t.parentTheme != null and t.parentTheme.id == theme.parentTheme.id %}
                                            {% set child_theme_id = t['id'] %}
                                        {% endif %}
                                        {# Or just use master #}
                                    {% else %}
                                        {% if t['themeType'] == 'master' %}
                                            {% set child_theme_id = t['id'] %}
                                        {% endif %}
                                    {% endif %}
                                {% endfor %}

                                {# pass all child datarecords of this child datatype to display_childtype.html.twig at once #}
                                {% if datarecord['children'][ child_datatype_id ] is defined %}
                                    {% set datarecord_array = datarecord['children'][ child_datatype_id ] %}

                                    {% include 'ODRAdminBundle:Display:display_childtype.html.twig' with {
                                    'datatype_array': child_datatype,
                                    'datarecord_array': datarecord_array,
                                    'theme_id': child_theme_id,

                                    'target_datatype_id': child_datatype_id,
                                    'parent_datarecord_id': datarecord.id,

                                    'is_top_level': 0,
                                    'is_link': theme_datatype.is_link,
                                    'display_type': theme_datatype.display_type
                                    } %}
                                {% endif %}

                            {% endif %}

                        {% endfor %}

                    {% endif %}

                </div><!-- End of .ODRInnerBox -->
            </div><!-- End of .ThemeElement -->

        {% endif %}
    {% endif %}


{% endfor %}

{% endspaceless %}<|MERGE_RESOLUTION|>--- conflicted
+++ resolved
@@ -22,11 +22,6 @@
         {% endif %}
     {% endif %}
 
-<<<<<<< HEAD
-                        'image_thumbnails_only': false,
-                        'is_short_form': false,
-                    } %}
-=======
     {% if childtype_hidden == false %}
         {% set display_theme_element = false %}
         {% if theme_element.themeDataFields is defined %}
@@ -36,7 +31,6 @@
                     {% if theme_datafield.hidden == 0 %}
                         {% set display_theme_element = true %}
                     {% endif %}
->>>>>>> 242c64aa
                 {% endif %}
             {% endfor %}
         {% endif %}
