<?php

/**
 * Open Data Repository Data Publisher
 * ODRCustom Controller
 * (C) 2015 by Nathan Stone (nate.stone@opendatarepository.org)
 * (C) 2015 by Alex Pires (ajpires@email.arizona.edu)
 * Released under the GPLv2
 *
 * This controller attempts to store a single copy of mostly
 * utility and rendering functions that would otherwise be
 * effectively duplicated across multiple controllers.
 *
 */

namespace ODR\AdminBundle\Controller;

use Symfony\Bundle\FrameworkBundle\Controller\Controller;

// Controllers/Classes
use ODR\OpenRepository\SearchBundle\Controller\DefaultController as SearchController;
// Entities
use ODR\AdminBundle\Entity\Boolean AS ODRBoolean;
use ODR\AdminBundle\Entity\DataFields;
use ODR\AdminBundle\Entity\DataFieldsMeta;
use ODR\AdminBundle\Entity\DataRecord;
use ODR\AdminBundle\Entity\DataRecordFields;
use ODR\AdminBundle\Entity\DataRecordMeta;
use ODR\AdminBundle\Entity\DataTree;
use ODR\AdminBundle\Entity\DataTreeMeta;
use ODR\AdminBundle\Entity\DataType;
use ODR\AdminBundle\Entity\DataTypeMeta;
use ODR\AdminBundle\Entity\DatetimeValue;
use ODR\AdminBundle\Entity\DecimalValue;
use ODR\AdminBundle\Entity\FieldType;
use ODR\AdminBundle\Entity\File;
use ODR\AdminBundle\Entity\FileChecksum;
use ODR\AdminBundle\Entity\FileMeta;
use ODR\AdminBundle\Entity\Group;
use ODR\AdminBundle\Entity\GroupDatafieldPermissions;
use ODR\AdminBundle\Entity\GroupDatatypePermissions;
use ODR\AdminBundle\Entity\GroupMeta;
use ODR\AdminBundle\Entity\Image;
use ODR\AdminBundle\Entity\ImageChecksum;
use ODR\AdminBundle\Entity\ImageMeta;
use ODR\AdminBundle\Entity\ImageSizes;
use ODR\AdminBundle\Entity\IntegerValue;
use ODR\AdminBundle\Entity\LinkedDataTree;
use ODR\AdminBundle\Entity\LongText;
use ODR\AdminBundle\Entity\LongVarchar;
use ODR\AdminBundle\Entity\MediumVarchar;
use ODR\AdminBundle\Entity\RadioOptions;
use ODR\AdminBundle\Entity\RadioOptionsMeta;
use ODR\AdminBundle\Entity\RadioSelection;
use ODR\AdminBundle\Entity\RenderPlugin;
use ODR\AdminBundle\Entity\RenderPluginFields;
use ODR\AdminBundle\Entity\RenderPluginInstance;
use ODR\AdminBundle\Entity\RenderPluginMap;
use ODR\AdminBundle\Entity\RenderPluginOptions;
use ODR\AdminBundle\Entity\ShortVarchar;
use ODR\AdminBundle\Entity\TrackedJob;
use ODR\AdminBundle\Entity\Theme;
use ODR\AdminBundle\Entity\ThemeDataField;
use ODR\AdminBundle\Entity\ThemeDataType;
use ODR\AdminBundle\Entity\ThemeElement;
use ODR\AdminBundle\Entity\ThemeElementMeta;
use ODR\AdminBundle\Entity\ThemeMeta;
use ODR\AdminBundle\Entity\TrackedError;
use ODR\OpenRepository\UserBundle\Entity\User;
// Exceptions
use ODR\AdminBundle\Exception\ODRBadRequestException;
use ODR\AdminBundle\Exception\ODRException;
use ODR\AdminBundle\Exception\ODRForbiddenException;
use ODR\AdminBundle\Exception\ODRNotFoundException;
// Services
use ODR\AdminBundle\Component\Service\CacheService;
use ODR\AdminBundle\Component\Service\DatarecordInfoService;
use ODR\AdminBundle\Component\Service\DatatypeInfoService;
use ODR\AdminBundle\Component\Service\ODRTabHelperService;
use ODR\AdminBundle\Component\Service\PermissionsManagementService;
use ODR\AdminBundle\Component\Service\TableThemeHelperService;
use ODR\AdminBundle\Component\Service\ThemeInfoService;
use ODR\OpenRepository\SearchBundle\Component\Service\SearchCacheService;
// Symfony
use Symfony\Component\HttpFoundation\Request;
use Symfony\Component\HttpFoundation\Response;
use Symfony\Component\HttpFoundation\File\File as SymfonyFile;


class ODRCustomController extends Controller
{

    /**
     * Returns true if caller should create a new meta entry, or false otherwise.
     * Currently, this decision is based on when the last change was made, and who made the change
     * ...if change was made by a different person, or within the past hour, don't create a new entry
     *
     * @param User $user
     * @param mixed $meta_entry
     *
     * @return boolean
     */
    private function createNewMetaEntry($user, $meta_entry)
    {
        $current_datetime = new \DateTime();

        /** @var \DateTime $last_updated */
        /** @var User $last_updated_by */
        $last_updated = $meta_entry->getUpdated();
        $last_updated_by = $meta_entry->getUpdatedBy();

        // If this change is being made by a different user, create a new meta entry
        if ( $last_updated == null || $last_updated_by == null || $last_updated_by->getId() !== $user->getId() )
            return true;

        // If change was made over an hour ago, create a new meta entry
        $interval = $last_updated->diff($current_datetime);
        if ( $interval->y > 0 || $interval->m > 0 || $interval->d > 0 || $interval->h > 1 )
            return true;

        // Otherwise, update the existing meta entry
        return false;
    }


    /**
     * Utility function that renders a list of datarecords inside a wrapper template (shortresutlslist.html.twig or textresultslist.html.twig).
     * This is to allow various functions to only worry about what needs to be rendered, instead of having to do it all themselves.
     *
     * @param array $datarecords  The unfiltered list of datarecord ids that need rendered...this should contain EVERYTHING
     * @param DataType $datatype  Which datatype the datarecords belong to
     * @param Theme $theme        Which theme to use for rendering this datatype
     * @param User $user          Which user is requesting this list
     * @param string $path_str
     *
     * @param string $intent      "searching" if searching from frontpage, or "linking" if searching for datarecords to link
     * @param string $search_key  Used for search header, an optional string describing which search result list $datarecord_id is a part of
     * @param integer $offset     Used for search header, an optional integer indicating which page of the search result list $datarecord_id is on
     *
     * @param Request $request
     *
     * @return string
     */
    public function renderList($datarecords, $datatype, $theme, $user, $path_str, $intent, $search_key, $offset, Request $request)
    {
        // -----------------------------------
        // Grab necessary objects
        $templating = $this->get('templating');
        $session = $this->get('session');

        $use_jupyterhub = false;
        $jupyterhub_config = $this->getParameter('jupyterhub_config');
        if ( isset($jupyterhub_config['use_jupyterhub']) && $jupyterhub_config['use_jupyterhub'] == true )
            $use_jupyterhub = true;


        /** @var \Doctrine\ORM\EntityManager $em */
        $em = $this->getDoctrine()->getManager();
        $repo_datarecord = $em->getRepository('ODRAdminBundle:DataRecord');

        /** @var DatatypeInfoService $dti_service */
        $dti_service = $this->container->get('odr.datatype_info_service');
        /** @var DatarecordInfoService $dri_service */
        $dri_service = $this->container->get('odr.datarecord_info_service');
        /** @var PermissionsManagementService $pm_service */
        $pm_service = $this->container->get('odr.permissions_management_service');
        /** @var ThemeInfoService $theme_service */
        $theme_service = $this->container->get('odr.theme_info_service');
        /** @var ODRTabHelperService $odr_tab_service */
        $odr_tab_service = $this->container->get('odr.tab_helper_service');


        $logged_in = false;
        if ($user !== 'anon.')
            $logged_in = true;

        $user_permissions = $pm_service->getUserPermissionsArray($user);
        $datatype_permissions = $pm_service->getDatatypePermissions($user);
        $datafield_permissions = $pm_service->getDatafieldPermissions($user);

        // Store whether the user is permitted to edit at least one datarecord for this datatype
        $can_edit_datatype = $pm_service->canEditDatatype($user, $datatype);


        // ----------------------------------------
        // Determine whether the user is allowed to use the $theme that was passed into this
        $display_theme_warning = false;

        // Ensure the theme is valid for this datatype
        if ($theme->getDataType()->getId() !== $datatype->getId())
            throw new ODRBadRequestException('The specified Theme does not belong to this Datatype');

        // If the theme isn't usable by everybody...
        if (!$theme->isShared()) {
            // ...and the user didn't create this theme...
            if ($user === 'anon.' || $theme->getCreatedBy()->getId() !== $user->getId()) {
                // ...then this user can't use this theme

                // Find a theme they can use
                $theme_id = $theme_service->getPreferredTheme($user, $datatype->getId(), 'search_results');
                $theme = $em->getRepository('ODRAdminBundle:Theme')->find($theme_id);

                $display_theme_warning = true;
            }
        }

        // Might as well set the session default theme here
        $theme_service->setSessionTheme($datatype->getId(), $theme);


        // ----------------------------------------
        // Grab the tab's id, if it exists
        $params = $request->query->all();
        $odr_tab_id = '';
        if ( isset($params['odr_tab_id']) ) {
            // If the tab id exists, use that
            $odr_tab_id = $params['odr_tab_id'];
        }
        else {
            // ...otherwise, generate a random key to identify this tab
            $odr_tab_id = $odr_tab_service->createTabId();
        }

        // Grab the page length for this tab from the session, if possible
        $page_length = $odr_tab_service->getPageLength($odr_tab_id);


        // -----------------------------------
        // Determine where on the page to scroll to if possible
        $scroll_target = '';
        if ($session->has('scroll_target')) {
            $scroll_target = $session->get('scroll_target');
            if ($scroll_target !== '') {
                // Don't scroll to someplace on the page if the datarecord doesn't match the datatype
                /** @var DataRecord $datarecord */
                $datarecord = $repo_datarecord->find($scroll_target);
                if ( $datarecord == null || $datarecord->getDataType()->getId() != $datatype->getId() || !in_array($scroll_target, $datarecords) )
                    $scroll_target = '';

                // Null out the scroll target
                $session->set('scroll_target', '');
            }
        }

        // -----------------------------------
        // Going to need this later...
        $restricted_datarecord_list = $pm_service->getDatarecordRestrictionList($user, $datatype);

        $has_search_restriction = false;
        if ( !is_null($restricted_datarecord_list) )
            $has_search_restriction = true;


        // Store the list of datarecord ids that the user can view in their session for this tab
        // TODO - move this into the tab helper service once searching is a service
        $viewable_datarecord_list = implode(',', $datarecords);
        if ( is_null($odr_tab_service->getViewableDatarecordList($odr_tab_id)) ) {
            $odr_tab_service->setViewableDatarecordList($odr_tab_id, $viewable_datarecord_list);

            // Since searching isn't filtered (yet)...
            if ( is_null($datatype->getSortField()) ) {
                // ...this datarecord list is currently ordered by id
                $odr_tab_service->setSortCriteria($odr_tab_id, 0, 'ASC');
            }
            else {
                // ...this datarecord list is ordered by whatever the sort datafield for this datatype is
                $odr_tab_service->setSortCriteria($odr_tab_id, $datatype->getSortField()->getId(), 'ASC');
            }
        }

        if ( !$pm_service->canEditDatatype($user, $datatype) ) {
            // If user can't edit the datatype, then store that they can't edit any datarecords
            $odr_tab_service->setEditableDatarecordList($odr_tab_id, array());
        }
        else if ( is_null($odr_tab_service->getEditableDatarecordList($odr_tab_id)) ) {
            if ( !is_null($restricted_datarecord_list) ) {
                // Ensure the restricted list is sorted
                $dr_list = $dti_service->getSortedDatarecordList($datatype->getId(), $restricted_datarecord_list);

                // At the point, $datarecords is a $num => $dr_id array of what matches search result
                // $dr_list is a $dr_id => $sort_value array of the datarecords the user can edit

                // Need to compute and store the intersection of those two arrays
                foreach ($datarecords as $num => $dr_id) {
                    if ( !isset($dr_list[$dr_id]) )
                        unset( $datarecords[$num] );
                }
                $dr_list = implode(',', $datarecords);

                // $dr_list is now the list of datarecords matchnig this search that the user can edit
                $odr_tab_service->setEditableDatarecordList($odr_tab_id, $dr_list);
            }
            else
                $odr_tab_service->setEditableDatarecordList($odr_tab_id, $viewable_datarecord_list);
        }


        // -----------------------------------
        // Determine whether the user wants to only display datarecords they can edit
        $cookies = $request->cookies;
        $only_display_editable_datarecords = true;
        if ( $cookies->has('datatype_'.$datatype->getId().'_editable_only') )
            $only_display_editable_datarecords = $cookies->get('datatype_'.$datatype->getId().'_editable_only');

        // If a datarecord restriction exists, and the user only wants to display editable datarecords...
        $editable_only = false;
        if ( $can_edit_datatype && !is_null($restricted_datarecord_list) && $only_display_editable_datarecords )
            $editable_only = true;

        // Determine the correct list of datarecords to use for rendering
        $datarecord_list = array();
        if ($can_edit_datatype && $editable_only)
            $datarecord_list = $odr_tab_service->getEditableDatarecordList($odr_tab_id);
        else
            $datarecord_list = $odr_tab_service->getViewableDatarecordList($odr_tab_id);
        $datarecord_list = explode(',', $datarecord_list);


        // Exploding an empty string results in a nearly empty array...
        if ( isset($datarecord_list[0]) && $datarecord_list[0] === '' )
            $datarecord_list = array();

        // Ensure offset exists for shortresults list
        $offset = intval($offset);
        if ( (($offset-1) * $page_length) > count($datarecord_list) )
            $offset = 1;

        // Reduce datarecord_list to just the list that will get rendered
        $start = ($offset-1) * $page_length;
        $datarecord_list = array_slice($datarecord_list, $start, $page_length);


        // -----------------------------------
        // Convert the list of editable datarecords into a $dr_id => $num format if it exists
        $editable_datarecord_list = $odr_tab_service->getEditableDatarecordList($odr_tab_id);
        if ( !is_null($editable_datarecord_list) && $editable_datarecord_list !== '' ) {
            $editable_datarecord_list = explode(',', $editable_datarecord_list);
            $editable_datarecord_list = array_flip($editable_datarecord_list);
        }
        else {
            // Convert empty string into array for twig purposes
            $editable_datarecord_list = array();
        }

        $has_datarecords = true;
        if ( empty($datarecord_list) )
            $has_datarecords = false;


        // -----------------------------------
        $final_html = '';
        // All theme types other than table
        if ( $theme->getThemeType() != 'table' ) {
            // -----------------------------------
            // Build the pagination header from the correct list of datarecords
            $pagination_values = $odr_tab_service->getPaginationHeaderValues($odr_tab_id, $offset, $editable_only);

            // Build the html required for the pagination header
            $pagination_html = '';
            if ( !is_null($pagination_values) ) {
                $pagination_html = $templating->render(
                    'ODRAdminBundle:Default:pagination_header.html.twig',
                    array(
                        'path_str' => $path_str,

                        'num_pages' => $pagination_values['num_pages'],
                        'num_datarecords' => $pagination_values['num_datarecords'],
                        'offset' => $pagination_values['offset'],
                        'page_length' => $pagination_values['page_length'],
                    )
                );
            }


            // ----------------------------------------
            // Grab the cached versions of all of the datarecords, and store them all at the same level in a single array
            $include_links = true;
            $related_datarecord_array = array();
            foreach ($datarecord_list as $num => $dr_id) {
                $datarecord_info = $dri_service->getDatarecordArray($dr_id, $include_links);

                foreach ($datarecord_info as $local_dr_id => $data)
                    $related_datarecord_array[$local_dr_id] = $data;
            }

            $datatype_array = $dti_service->getDatatypeArray($datatype->getId(), $include_links);
            $theme_array = $theme_service->getThemeArray($theme->getId());

            // Delete everything that the user isn't allowed to see from the datatype/datarecord arrays
            $pm_service->filterByGroupPermissions($datatype_array, $related_datarecord_array, $user_permissions);

            // Stack the datatype and all of its children
            $stacked_datatype_array[ $datatype->getId() ] =
                $dti_service->stackDatatypeArray($datatype_array, $datatype->getId());
            $stacked_theme_array[ $theme->getId() ] =
                $theme_service->stackThemeArray($theme_array, $theme->getId());

            // Stack each individual datarecord in the array
            // TODO - is there a faster way of doing this?  Loading/stacking datarecords is likely the slowest part of rendering a search results list now
            $datarecord_array = array();
            foreach ($related_datarecord_array as $dr_id => $dr) {
                if ( $dr['dataType']['id'] == $datatype->getId() )
                    $datarecord_array[$dr_id] = $dri_service->stackDatarecordArray($related_datarecord_array, $dr_id);
            }


            // -----------------------------------
            // Finally, render the list
            $template = 'ODRAdminBundle:ShortResults:shortresultslist.html.twig';
            $final_html = $templating->render(
                $template,
                array(
                    'datatype_array' => $stacked_datatype_array,
                    'datarecord_array' => $datarecord_array,
                    'theme_array' => $stacked_theme_array,

                    'initial_datatype_id' => $datatype->getId(),
                    'initial_theme_id' => $theme->getId(),

                    'has_datarecords' => $has_datarecords,
                    'scroll_target' => $scroll_target,
                    'user' => $user,
                    'user_permissions' => $datatype_permissions,
                    'odr_tab_id' => $odr_tab_id,

                    'logged_in' => $logged_in,
                    'display_theme_warning' => $display_theme_warning,
                    'intent' => $intent,

                    'pagination_html' => $pagination_html,
                    'editable_datarecord_list' => $editable_datarecord_list,
                    'can_edit_datatype' => $can_edit_datatype,
                    'editable_only' => $only_display_editable_datarecords,
                    'has_search_restriction' => $has_search_restriction,

                    // required for load_datarecord_js.html.twig
                    'search_theme_id' => $theme->getId(),
                    'search_key' => $search_key,
                    'offset' => $offset,
                    'page_length' => $page_length,

                    // Provide the list of all possible datarecord ids to twig just incase...though not strictly used by the datatables ajax, the rows returned will always end up being some subset of this list
                    'all_datarecords' => $datarecords,    // this is used by datarecord linking
                    'use_jupyterhub' => $use_jupyterhub,
                )
            );
        }
        else if ( $theme->getThemeType() == 'table' ) {
            // -----------------------------------
            $theme_array = $theme_service->getThemeArray($theme->getId());

            // Determine the columns to use for the table
            /** @var TableThemeHelperService $tth_service */
            $tth_service = $this->container->get('odr.table_theme_helper_service');
            $column_data = $tth_service->getColumnNames($user, $datatype->getId(), $theme->getId());
//exit( '<pre>'.print_r($column_data, true).'</pre>' );

            $column_names = $column_data['column_names'];
            $num_columns = $column_data['num_columns'];

            // Don't render the starting textresults list here, it'll always be loaded via ajax later

            // -----------------------------------
            //
            $template = 'ODRAdminBundle:TextResults:textresultslist.html.twig';
            if ($intent == 'linking')
                $template = 'ODRAdminBundle:Link:link_datarecord_form_search.html.twig';

            $final_html = $templating->render(
                $template,
                array(
                    'datatype' => $datatype,
                    'has_datarecords' => $has_datarecords,
                    'column_names' => $column_names,
                    'num_columns' => $num_columns,
                    'odr_tab_id' => $odr_tab_id,
                    'page_length' => $page_length,
                    'scroll_target' => $scroll_target,
                    'user' => $user,
                    'user_permissions' => $datatype_permissions,
                    'theme_array' => $theme_array,

                    'initial_theme_id' => $theme->getId(),

                    'logged_in' => $logged_in,
                    'display_theme_warning' => $display_theme_warning,
                    'intent' => $intent,

                    'can_edit_datatype' => $can_edit_datatype,
                    'editable_only' => $only_display_editable_datarecords,
                    'has_search_restriction' => $has_search_restriction,

                    // required for load_datarecord_js.html.twig
                    'search_theme_id' => $theme->getId(),
                    'search_key' => $search_key,
                    'offset' => $offset,

                    // Provide the list of all possible datarecord ids to twig just incase...though not strictly used by the datatables ajax, the rows returned will always end up being some subset of this list
                    'all_datarecords' => $datarecords,    // This is used by the datarecord linking
                    'use_jupyterhub' => $use_jupyterhub,
                )
            );
        }

        return $final_html;
    }


    /**
     * Get (or create) a list of datarecords returned by searching on the given search key
     * TODO - move this into some sort of "searching service"?
     *
     * @param \Doctrine\ORM\EntityManager $em
     * @param User $user
     * @param array $datatype_permissions
     * @param array $datafield_permissions
     * @param integer $datatype_id
     * @param string $search_key
     * @param Request $request
     *
     * @throws \Exception
     *
     * @return array
     */
    public function getSavedSearch($em, $user, $datatype_permissions, $datafield_permissions, $datatype_id, $search_key, Request $request)
    {
        /** @var CacheService $cache_service*/
        $cache_service = $this->container->get('odr.cache_service');
        /** @var ODRTabHelperService $odr_tab_service */
        $odr_tab_service = $this->container->get('odr.tab_helper_service');
        /** @var SearchCacheService $search_cache_service */
        $search_cache_service = $this->container->get('odr.search_cache_service');

        // ----------------------------------------
        // Going to need the search controller for determining whether $search_key is valid or not
        /** @var SearchController $search_controller */
        $search_controller = $this->get('odr_search_controller', $request);
        $search_controller->setContainer($this->container);

        $search_params = $search_cache_service->decodeSearchKey($search_key);
        // Reorder the search key for redirect check
        $search_key_check = $search_cache_service->encodeSearchKey($search_params);

        // Use the permissions of the currently logged in user
        $search_as_super_admin = false;

        // Determine whether the search key needs to be filtered based on the user's permissions
        $datafield_array = $search_controller->getSearchDatafieldsForUser(
            $em,
            $datatype_id,
            $search_as_super_admin,
            $datatype_permissions,
            $datafield_permissions
        );
        $search_controller->buildSearchArray(
            $search_params,
            $datafield_array,
            $search_as_super_admin,
            $datatype_permissions
        );

        if ( $search_key_check !== $datafield_array['filtered_search_key'] )
            return array('redirect' => true, 'encoded_search_key' => $datafield_array['encoded_search_key'], 'datarecord_list' => '');

        // TODO - can't use permissions service here because don't have an actual datarecord...
        $can_view_datarecord = false;
        if ( isset($datatype_permissions[$datatype_id]) && isset($datatype_permissions[$datatype_id]['dr_view']) )
            $can_view_datarecord = true;

        // ----------------------------------------
        // Otherwise, the search_key is fine...check to see if a cached version exists
        $search_checksum = md5($search_key_check);

        // Attempt to load the search result for this search_key
        $data = array();
        $cached_searches = $cache_service->get('cached_search_results');
        if ( $cached_searches == false
            || !isset($cached_searches[$datatype_id])
            || !isset($cached_searches[$datatype_id][$search_checksum]) ) {

            // Saved search doesn't exist, redo the search and reload the results
            $ret = $search_controller->performSearch($search_params);
            if ($ret['error'] == true)
                throw new \Exception( $ret['message'] );
            else if ($ret['redirect'] == true)
                return array('redirect' => true, 'encoded_search_key' => $datafield_array['encoded_search_key'], 'datarecord_list' => '');

            $cached_searches = $cache_service->get('cached_search_results');

            // If the cached search results needs to be rebuilt, the lists of datarecords stored in
            //  the user's session should also be rebuilt
            $params = $request->query->all();
            if ( isset($params['odr_tab_id']) ) {
                $odr_tab_id = $params['odr_tab_id'];
                $odr_tab_service->clearDatarecordLists($odr_tab_id);
            }
        }

        // ----------------------------------------
        // Now that the search result is guaranteed to exist, grab it
        $cached_search_params = $cached_searches[$datatype_id][$search_checksum];
        if ( is_null($cached_search_params) )
            throw new ODRException('Search was run, but result not found in cache', 500, 0x3da651a2);

        // Pull the individual pieces of info out of the search results
        $data['redirect'] = false;
        $data['search_checksum'] = $search_checksum;
        $data['datatype_id'] = $datatype_id;

        $data['searched_datafields'] = $cached_search_params['searched_datafields'];
        $data['encoded_search_key'] = $cached_search_params['encoded_search_key'];

        if ($can_view_datarecord)
            $data['datarecord_list'] = $cached_search_params['datarecord_list']['all'];          // ...user has view permission, show all top-level datarecords
        else
            $data['datarecord_list'] = $cached_search_params['datarecord_list']['public'];       // ...user doesn't have view permission, only show public top-level datarecords

        $data['complete_datarecord_list'] = $cached_search_params['complete_datarecord_list'];   // ...top-level, child, and linked datarecords...NOT FILTERED BY USER PERMISSIONS

        return $data;
    }


    /**
     * Utility function to let controllers easily force a redirect to a different search results page
     * TODO - move into searching service?
     *
     * @param User $user
     * @param string $new_url
     *
     * @return Response
     */
    public function searchPageRedirect($user, $new_url)
    {
        $return['r'] = 0;
        $return['t'] = '';
        $return['d'] = '';

        try {
            //
            $logged_in = true;
            if ($user === 'anon.')
                $logged_in = false;

            //
            $templating = $this->get('templating');
            $return['d'] = array(
                'html' => $templating->render(
                    'ODROpenRepositorySearchBundle:Default:searchpage_redirect.html.twig',
                    array(
                        'logged_in' => $logged_in,
                        'url' => $new_url,
                    )
                )
            );
        }
        catch (\Exception $e) {
            $return['r'] = 1;
            $return['t'] = 'ex';
            $return['d'] = 'Error 0x412584345 ' . $e->getMessage();
        }

        $response = new Response(json_encode($return));
        $response->headers->set('Content-Type', 'application/json');
        return $response;
    }


    /**
     * Since calling mkdir() when a directory already exists apparently causes a warning, and because the
     * dterranova Crypto bundle doesn't automatically handle it...this function deletes the specified directory
     * and all its contents off the server
     *
     * @param string $basedir
     */
    private function deleteEncryptionDir($basedir)
    {
        if ( !file_exists($basedir) )
            return;

        $filelist = scandir($basedir);
        foreach ($filelist as $file) {
            if ($file != '.' && $file !== '..')
                unlink($basedir.$file);
        }

        rmdir($basedir);
    }


    /**
     * Utility function that does the work of encrypting a given File/Image entity.
     *
     * @throws \Exception
     *
     * @param integer $object_id The id of the File/Image to encrypt
     * @param string $object_type "File" or "Image"
     *
     */
    protected function encryptObject($object_id, $object_type)
    {
        try {
            // Grab necessary objects
            /** @var \Doctrine\ORM\EntityManager $em */
            $em = $this->getDoctrine()->getManager();
            $generator = $this->container->get('security.secure_random');
            $crypto = $this->get("dterranova_crypto.crypto_adapter");

            $repo_filechecksum = $em->getRepository('ODRAdminBundle:FileChecksum');
            $repo_imagechecksum = $em->getRepository('ODRAdminBundle:ImageChecksum');


            $absolute_path = '';
            $base_obj = null;
            $object_type = strtolower($object_type);
            if ($object_type == 'file') {
                // Grab the file and associated information
                /** @var File $base_obj */
                $base_obj = $em->getRepository('ODRAdminBundle:File')->find($object_id);
                $file_upload_path = $this->getParameter('odr_web_directory').'/uploads/files/';
                $filename = 'File_'.$object_id.'.'.$base_obj->getExt();

                if ( !file_exists($file_upload_path.$filename) )
                    throw new \Exception("File does not exist");

                // crypto bundle requires an absolute path to the file to encrypt/decrypt
                $absolute_path = realpath($file_upload_path.$filename);
            }
            else if ($object_type == 'image') {
                // Grab the image and associated information
                /** @var Image $base_obj */
                $base_obj = $em->getRepository('ODRAdminBundle:Image')->find($object_id);
                $image_upload_path = $this->getParameter('odr_web_directory').'/uploads/images/';
                $imagename = 'Image_'.$object_id.'.'.$base_obj->getExt();

                if ( !file_exists($image_upload_path.$imagename) )
                    throw new \Exception("Image does not exist");

                // crypto bundle requires an absolute path to the file to encrypt/decrypt
                $absolute_path = realpath($image_upload_path.$imagename);
            }
            /** @var File|Image $base_obj */

            // Generate a random number for encryption purposes
            $bytes = $generator->nextBytes(16); // 128-bit random number
//print 'bytes ('.gettype($bytes).'): '.$bytes."\n";

            // Convert the binary key into a hex string for db storage
            $hexEncoded_num = bin2hex($bytes);

            // Save the encryption key
            $base_obj->setEncryptKey($hexEncoded_num);
            $em->persist($base_obj);


            // Locate the directory where the encrypted files exist
            $encrypted_basedir = $this->container->getParameter('dterranova_crypto.temp_folder');
            if ($object_type == 'file')
                $encrypted_basedir .= '/File_'.$object_id.'/';
            else if ($object_type == 'image')
                $encrypted_basedir .= '/Image_'.$object_id.'/';

            // Remove all previously encrypted chunks of this object if the directory exists
            if ( file_exists($encrypted_basedir) )
                self::deleteEncryptionDir($encrypted_basedir);


            // Encrypt the file
            $crypto->encryptFile($absolute_path, $bytes);

            // Create an md5 checksum of all the pieces of that encrypted file
            $chunk_id = 0;
            while ( file_exists($encrypted_basedir.'enc.'.$chunk_id) ) {
                $checksum = md5_file($encrypted_basedir.'enc.'.$chunk_id);

                // Attempt to load a checksum object
                $obj = null;
                if ($object_type == 'file')
                    $obj = $repo_filechecksum->findOneBy( array('file' => $object_id, 'chunk_id' => $chunk_id) );
                else if ($object_type == 'image')
                    $obj = $repo_imagechecksum->findOneBy( array('image' => $object_id, 'chunk_id' => $chunk_id) );
                /** @var FileChecksum|ImageChecksum $obj */

                // Create a checksum entry if it doesn't exist
                if ($obj == null) {
                    if ($object_type == 'file') {
                        $obj = new FileChecksum();
                        $obj->setFile($base_obj);
                    }
                    else if ($object_type == 'image') {
                        $obj = new ImageChecksum();
                        $obj->setImage($base_obj);
                    }
                }

                // Save the checksum entry
                $obj->setChunkId($chunk_id);
                $obj->setChecksum($checksum);

                $em->persist($obj);

                // Look for any more encrypted chunks
                $chunk_id++;
            }

            // Save all changes
            $em->flush();
        }
        catch (\Exception $e) {
            throw new \Exception($e->getMessage());
        }
    }


    /**
     * @deprecated
     *
     * Utility function that does the work of decrypting a given File/Image entity.
     * Note that the filename of the decrypted file/image is determined solely by $object_id and $object_type because of constraints in the $crypto->decryptFile() function
     *
     * @param integer $object_id  The id of the File/Image to decrypt
     * @param string $object_type "File" or "Image"
     *
     * @return string The absolute path to the newly decrypted file/image
     */
    protected function decryptObject($object_id, $object_type)
    {
        // Grab necessary objects
        /** @var \Doctrine\ORM\EntityManager $em */
        $em = $this->getDoctrine()->getManager();
        $crypto = $this->get("dterranova_crypto.crypto_adapter");

        // TODO: auto-check the checksum?
//        $repo_filechecksum = $em->getRepository('ODRAdminBundle:FileChecksum');
//        $repo_imagechecksum = $em->getRepository('ODRAdminBundle:ImageChecksum');


        $absolute_path = '';
        $base_obj = null;
        $object_type = strtolower($object_type);
        if ($object_type == 'file') {
            // Grab the file and associated information
            /** @var File $base_obj */
            $base_obj = $em->getRepository('ODRAdminBundle:File')->find($object_id);
            $file_upload_path = $this->getParameter('odr_web_directory').'/uploads/files/';
            $filename = 'File_'.$object_id.'.'.$base_obj->getExt();

            // crypto bundle requires an absolute path to the file to encrypt/decrypt
            $absolute_path = realpath($file_upload_path).'/'.$filename;
        }
        else if ($object_type == 'image') {
            // Grab the image and associated information
            /** @var Image $base_obj */
            $base_obj = $em->getRepository('ODRAdminBundle:Image')->find($object_id);
            $image_upload_path = $this->getParameter('odr_web_directory').'/uploads/images/';
            $imagename = 'Image_'.$object_id.'.'.$base_obj->getExt();

            // crypto bundle requires an absolute path to the file to encrypt/decrypt
            $absolute_path = realpath($image_upload_path).'/'.$imagename;
        }
        /** @var File|Image $base_obj */

        // Apparently files/images can decrypt to a zero length file sometimes...check for and deal with this
        if ( file_exists($absolute_path) && filesize($absolute_path) == 0 )
            unlink($absolute_path);

        // Since errors apparently don't cascade from the CryptoBundle through to here...
        if ( !file_exists($absolute_path) ) {
            // Grab the hex string representation that the file was encrypted with
            $key = $base_obj->getEncryptKey();
            // Convert the hex string representation to binary...php had a function to go bin->hex, but didn't have a function for hex->bin for at least 7 years?!?
            $key = pack("H*", $key);   // don't have hex2bin() in current version of php...this appears to work based on the "if it decrypts to something intelligible, you did it right" theory

            // Decrypt the file (do NOT delete the encrypted version)
            $crypto->decryptFile($absolute_path, $key, false);
        }

        return $absolute_path;
    }


    /**
     * Automatically decompresses and unserializes redis data.
     * @deprecated
     *
     * @throws \Exception
     *
     * @param string $redis_value - the value returned by the redis call.
     *
     * @return boolean|string
     */
    public static function getRedisData($redis_value) {
        // print "::" . strlen($redis_value) . "::";
        if(strlen($redis_value) > 0) {
            return unserialize(gzuncompress($redis_value));
        }
        return false;
    }


    /**
     * Copies the contents of the given GroupMeta entity into a new GroupMeta entity if something was changed
     *
     * The $properties parameter must contain at least one of the following keys...
     * 'groupName', 'groupDescription', 'datarecord_restriction'
     *
     * @param \Doctrine\ORM\EntityManager $em
     * @param User $user
     * @param Group $group
     * @param array $properties
     *
     * @return GroupMeta
     */
    protected function ODR_copyGroupMeta($em, $user, $group, $properties)
    {
        // Load the old meta entry
        /** @var GroupMeta $old_meta_entry */
        $old_meta_entry = $em->getRepository('ODRAdminBundle:GroupMeta')->findOneBy( array('group' => $group->getId()) );

        // No point making a new entry if nothing is getting changed
        $changes_made = false;
        $existing_values = array(
            'groupName' => $old_meta_entry->getGroupName(),
            'groupDescription' => $old_meta_entry->getGroupDescription(),
            'datarecord_restriction' => $old_meta_entry->getDatarecordRestriction(),
        );
        foreach ($existing_values as $key => $value) {
            if ( isset($properties[$key]) && $properties[$key] != $value )
                $changes_made = true;
        }

        if (!$changes_made)
            return $old_meta_entry;


        // Determine whether to create a new meta entry or modify the previous one
        $remove_old_entry = false;
        $new_theme_meta = null;
        if ( self::createNewMetaEntry($user, $old_meta_entry) ) {
            // Clone the existing GroupMeta entry
            $remove_old_entry = true;

            $new_group_meta = clone $old_meta_entry;

            // These properties aren't automatically updated when persisting the cloned entity...
            $new_group_meta->setCreated(new \DateTime());
            $new_group_meta->setUpdated(new \DateTime());
            $new_group_meta->setCreatedBy($user);
            $new_group_meta->setUpdatedBy($user);
        }
        else {
            // Update the existing meta entry
            $new_group_meta = $old_meta_entry;
        }


        // Set any new properties
        if ( isset($properties['groupName']) )
            $new_group_meta->setGroupName( $properties['groupName'] );
        if ( isset($properties['groupDescription']) )
            $new_group_meta->setGroupDescription( $properties['groupDescription'] );
        if ( isset($properties['datarecord_restriction']) )
            $new_group_meta->setDatarecordRestriction( $properties['datarecord_restriction'] );

        $new_group_meta->setUpdatedBy($user);


        // Delete the old meta entry if needed
        if ($remove_old_entry)
            $em->remove($old_meta_entry);

        // Save the new meta entry
        $em->persist($new_group_meta);
        $em->flush();
        $em->refresh($group);

        // Return the new entry
        return $new_group_meta;
    }


    /**
     * Although it doesn't make sense to use previous GroupDatatypePermission entries, changes made are handled the
     * same as other soft-deleteable entities...delete the current one, and make a new one with the changes.
     *
     * The $properties parameter must contain at least one of the following keys...
     * 'can_view_datatype', 'can_view_datarecord', 'can_add_datarecord', 'can_delete_datarecord', 'can_design_datatype', 'is_datatype_admin'
     *
     * @param \Doctrine\ORM\EntityManager $em
     * @param GroupDatatypePermissions $permission
     * @param User $user
     * @param array $properties
     *
     * @return GroupDatatypePermissions
     */
    protected function ODR_copyGroupDatatypePermission($em, $user, $permission, $properties)
    {
        // No point making a new entry if nothing is getting changed
        $changes_made = false;
        $existing_values = array(
            'can_view_datatype' => $permission->getCanViewDatatype(),
            'can_view_datarecord' => $permission->getCanViewDatarecord(),
            'can_add_datarecord' => $permission->getCanAddDatarecord(),
            'can_delete_datarecord' => $permission->getCanDeleteDatarecord(),
            'can_design_datatype' => $permission->getCanDesignDatatype(),
            'is_datatype_admin' => $permission->getIsDatatypeAdmin(),
        );
        foreach ($existing_values as $key => $value) {
            if ( isset($properties[$key]) && $properties[$key] != $value )
                $changes_made = true;
        }

        if (!$changes_made)
            return $permission;


        // Determine whether to create a new meta entry or modify the previous one
        $remove_old_entry = false;
        $new_permission = null;
        if ( self::createNewMetaEntry($user, $permission) ) {
            // Clone the existing GroupDatatypePermissions entry
            $remove_old_entry = true;

            $new_permission = clone $permission;

            // These properties aren't automatically updated when persisting the cloned entity...
            $new_permission->setCreated(new \DateTime());
            $new_permission->setUpdated(new \DateTime());
            $new_permission->setCreatedBy($user);
            $new_permission->setUpdatedBy($user);
        }
        else {
            $new_permission = $permission;
        }

        // Set any new properties
        if ( isset( $properties['can_view_datatype']) )
            $new_permission->setCanViewDatatype( $properties['can_view_datatype'] );
        if ( isset( $properties['can_view_datarecord']) )
            $new_permission->setCanViewDatarecord( $properties['can_view_datarecord'] );
        if ( isset( $properties['can_add_datarecord']) )
            $new_permission->setCanAddDatarecord( $properties['can_add_datarecord'] );
        if ( isset( $properties['can_delete_datarecord']) )
            $new_permission->setCanDeleteDatarecord( $properties['can_delete_datarecord'] );
        if ( isset( $properties['can_design_datatype']) )
            $new_permission->setCanDesignDatatype( $properties['can_design_datatype'] );
        if ( isset( $properties['is_datatype_admin']) )
            $new_permission->setIsDatatypeAdmin( $properties['is_datatype_admin'] );

        $new_permission->setUpdatedBy($user);


        // Save the new meta entry and delete the old one if needed
        if ($remove_old_entry)
            $em->remove($permission);

        $em->persist($new_permission);
        $em->flush();

        // Return the new entry
        return $new_permission;
    }


    /**
     * Although it doesn't make sense to use previous GroupDatafieldPermission entries, changes made are handled the
     * same as other soft-deleteable entities...delete the current one, and make a new one with the changes.
     *
     * The $properties parameter must contain at least one of the following keys...
     * 'can_view_datafield', 'can_edit_datafield'
     *
     * @param \Doctrine\ORM\EntityManager $em
     * @param User $user
     * @param GroupDatafieldPermissions $permission
     * @param array $properties
     *
     * @return GroupDatafieldPermissions
     */
    protected function ODR_copyGroupDatafieldPermission($em, $user, $permission, $properties)
    {
        // No point making a new entry if nothing is getting changed
        $changes_made = false;
        $existing_values = array(
            'can_view_datafield' => $permission->getCanViewDatafield(),
            'can_edit_datafield' => $permission->getCanEditDatafield(),
        );
        foreach ($existing_values as $key => $value) {
            if ( isset($properties[$key]) && $properties[$key] != $value )
                $changes_made = true;
        }

        if (!$changes_made)
            return $permission;


        // Determine whether to create a new meta entry or modify the previous one
        $remove_old_entry = false;
        $new_permission = null;
        if ( self::createNewMetaEntry($user, $permission) ) {
            // Clone the existing GroupDatafieldPermissions entry
            $remove_old_entry = true;

            $new_permission = clone $permission;

            // These properties aren't automatically updated when persisting the cloned entity...
            $new_permission->setCreated(new \DateTime());
            $new_permission->setUpdated(new \DateTime());
            $new_permission->setCreatedBy($user);
            $new_permission->setUpdatedBy($user);
        }
        else {
            $new_permission = $permission;
        }

        // Set any new properties
        if ( isset( $properties['can_view_datafield']) )
            $new_permission->setCanViewDatafield( $properties['can_view_datafield'] );
        if ( isset( $properties['can_edit_datafield']) )
            $new_permission->setCanEditDatafield( $properties['can_edit_datafield'] );

        $new_permission->setUpdatedBy($user);


        // Save the new meta entry and delete the old one if needed
        if ($remove_old_entry)
            $em->remove($permission);

        $em->persist($new_permission);
        $em->flush();

        // Return the new entry
        return $new_permission;
    }


    /**
     * Utility function so other controllers can return 403 errors easily.
     * @deprecated
     *
     * @param string $type
     *
     * @return Response
     */
    public function permissionDeniedError($type = '')
    {
        $str = '';
        if ($type !== '')
            $str = "<h2>Permission Denied - You can't ".$type." this DataType!</h2>";
        else
            $str = "<h2>Permission Denied</h2>";

        $return = array();
        $return['r'] = 403;
        $return['t'] = 'html';
        $return['d'] = array(
            'html' => $str
        );

        $response = new Response(json_encode($return));
        $response->headers->set('Content-Type', 'application/json');
        $response->setStatusCode(403);
        return $response;
    }


    /**
     * @deprecated
     * Gets or creates a TrackedJob entity in the database for use by background processes
     *
     * @param \Doctrine\ORM\EntityManager $em
     * @param User $user              The user to use if a new TrackedJob is to be created
     * @param string $job_type        A label used to indicate which type of job this is  e.g. 'recache', 'import', etc.
     * @param string $target_entity   Which entity this job is operating on
     * @param array $additional_data  Additional data related to the TrackedJob
     * @param string $restrictions    TODO - ...additional info/restrictions attached to the job
     * @param integer $total          ...how many pieces the job is broken up into?
     * @param boolean $reuse_existing TODO - multi-user concerns
     *
     * @return TrackedJob
     */
    protected function ODR_getTrackedJob($em, $user, $job_type, $target_entity, $additional_data, $restrictions, $total, $reuse_existing = false)
    {
        $tracked_job = null;

        // TODO - more flexible way of doing this?
        if ($reuse_existing)
            $tracked_job = $em->getRepository('ODRAdminBundle:TrackedJob')->findOneBy( array('job_type' => $job_type, 'target_entity' => $target_entity) );
        else
            $tracked_job = $em->getRepository('ODRAdminBundle:TrackedJob')->findOneBy( array('job_type' => $job_type, 'target_entity' => $target_entity, 'completed' => null) );

        if ($tracked_job == null) {
            $tracked_job = new TrackedJob();
            $tracked_job->setJobType($job_type);
            $tracked_job->setTargetEntity($target_entity);
            $tracked_job->setCreatedBy($user);
        }
        else {
            $tracked_job->setCreated( new \DateTime() );
        }

        $tracked_job->setStarted(null);

        $tracked_job->setAdditionalData( json_encode($additional_data) );
        $tracked_job->setRestrictions($restrictions);

        $tracked_job->setCompleted(null);
        $tracked_job->setCurrent(0);                // TODO - possible desynch, though haven't spotted one yet
        $tracked_job->setTotal($total);
        $em->persist($tracked_job);
        $em->flush();

//        $tracked_job->resetCurrent($em);          // TODO - potential fix for possible desynch mentioned earlier
        $em->refresh($tracked_job);
        return $tracked_job;
    }


    /**
     * @deprecated
     * Gets an array of TrackedError entities for a specified TrackedJob
     *
     * @param \Doctrine\ORM\EntityManager $em
     * @param integer $tracked_job_id
     *
     * @return array
     */
    protected function ODR_getTrackedErrorArray($em, $tracked_job_id)
    {
        $job_errors = array();

        $tracked_job = $em->getRepository('ODRAdminBundle:TrackedJob')->find($tracked_job_id);
        if ($tracked_job == null)
            throw new ODRNotFoundException('TrackedJob');

        /** @var TrackedError[] $tracked_errors */
        $tracked_errors = $em->getRepository('ODRAdminBundle:TrackedError')->findBy( array('trackedJob' => $tracked_job_id) );
        foreach ($tracked_errors as $error)
            $job_errors[ $error->getId() ] = array('error_level' => $error->getErrorLevel(), 'error_body' => json_decode( $error->getErrorBody(), true ));

        return $job_errors;
    }


    /**
     * @deprecated
     * Deletes all TrackedError entities associated with a specified TrackedJob
     *
     * @param \Doctrine\ORM\EntityManager $em
     * @param integer $tracked_job_id
     */
    protected function ODR_deleteTrackedErrorsByJob($em, $tracked_job_id)
    {
        // Because there could potentially be thousands of errors for this TrackedJob, do a mass DQL deletion
        $query = $em->createQuery(
           'DELETE FROM ODRAdminBundle:TrackedError AS te
            WHERE te.trackedJob = :tracked_job'
        )->setParameters( array('tracked_job' => $tracked_job_id) );
        $rows = $query->execute();
    }


    /**
     * Creates and persists a new DataRecordField entity, if one does not already exist for the given (DataRecord, DataField) pair.
     * TODO - do the work needed to allow this to use a  "INSERT IGNORE INTO"  query?
     *
     * @param \Doctrine\ORM\EntityManager $em
     * @param User $user                        The user requesting the creation of this entity
     * @param DataRecord $datarecord
     * @param DataFields $datafield
     *
     * @return DataRecordFields
     */
    protected function ODR_addDataRecordField($em, $user, $datarecord, $datafield)
    {
        /** @var DataRecordFields $drf */
        $drf = $em->getRepository('ODRAdminBundle:DataRecordFields')->findOneBy( array('dataRecord' => $datarecord->getId(), 'dataField' => $datafield->getId()) );
        if ($drf == null) {
            $query =
               'INSERT INTO odr_data_record_fields (data_record_id, data_field_id, created, createdBy)
                SELECT * FROM (SELECT :datarecord AS data_record_id, :datafield AS data_field_id, NOW() AS created, :created_by AS createdBy) AS tmp
                WHERE NOT EXISTS (
                    SELECT id FROM odr_data_record_fields WHERE data_record_id = :datarecord AND data_field_id = :datafield AND deletedAt IS NULL
                ) LIMIT 1;';
            $params = array(
                'datarecord' => $datarecord->getId(),
                'datafield' => $datafield->getId(),
                'created_by' => $user->getId()
            );
            $conn = $em->getConnection();
            $rowsAffected = $conn->executeUpdate($query, $params);

            $drf = $em->getRepository('ODRAdminBundle:DataRecordFields')->findOneBy( array('dataRecord' => $datarecord->getId(), 'dataField' => $datafield->getId()) );
        }

        return $drf;
    }


    /**
<<<<<<< HEAD
     * @deprecated
     *
     * Creates and persists a new DataRecord entity.
=======
     * Creates and persists a new DataRecord and its associated Meta entity.  The caller needs to
     * flush afterwards.
>>>>>>> 4ac9412c
     *
     * @param \Doctrine\ORM\EntityManager $em
     * @param User $user         The user requesting the creation of this entity
     * @param DataType $datatype
     *
     * @return DataRecord
     */
    protected function ODR_addDataRecord($em, $user, $datatype)
    {
        // Initial create
        $datarecord = new DataRecord();

        $datarecord->setDataType($datatype);
        $datarecord->setCreatedBy($user);
        $datarecord->setUpdatedBy($user);

        $datarecord->setProvisioned(true);  // Prevent most areas of the site from doing anything with this datarecord...whatever created this datarecord needs to eventually set this to false

        $em->persist($datarecord);
        $em->flush();
        $em->refresh($datarecord);

        $datarecord_meta = new DataRecordMeta();
        $datarecord_meta->setDataRecord($datarecord);
        $datarecord_meta->setPublicDate(new \DateTime('2200-01-01 00:00:00'));   // default to not public

        $datarecord_meta->setCreatedBy($user);
        $datarecord_meta->setUpdatedBy($user);

        $datarecord->addDataRecordMetum($datarecord_meta);
        $em->persist($datarecord_meta);

        return $datarecord;
    }


    /**
     * Copies the given DatarecordMeta entry into a new DatarecordMeta entry for the purposes of soft-deletion.
     *
     * The $properties parameter must contain at least one of the following keys...
     * 'publicDate'
     *
     * @param \Doctrine\ORM\EntityManager $em
     * @param User $user                       The User requesting the modification
     * @param DataRecord $datarecord           The DataRecord entry of the entity being modified
     * @param array $properties
     *
     * @return DataRecordMeta
     */
    protected function ODR_copyDatarecordMeta($em, $user, $datarecord, $properties)
    {
        // Load the old meta entry
        /** @var DataRecordMeta $old_meta_entry */
        $old_meta_entry = $em->getRepository('ODRAdminBundle:DataRecordMeta')->findOneBy( array('dataRecord' => $datarecord->getId()) );

        // No point making a new entry if nothing is getting changed
        $changes_made = false;
        $existing_values = array(
            'publicDate' => $old_meta_entry->getPublicDate(),
        );
        foreach ($existing_values as $key => $value) {
            if ( isset($properties[$key]) && $properties[$key] != $value )
                $changes_made = true;
        }

        if (!$changes_made)
            return $old_meta_entry;


        // Determine whether to create a new meta entry or modify the previous one
        $remove_old_entry = false;
        $new_datarecord_meta = null;
        if ( self::createNewMetaEntry($user, $old_meta_entry) ) {
            // Clone the existing DatarecordMeta entry
            $remove_old_entry = true;

            $new_datarecord_meta = clone $old_meta_entry;

            // These properties aren't automatically updated when persisting the cloned entity...
            $new_datarecord_meta->setCreated(new \DateTime());
            $new_datarecord_meta->setUpdated(new \DateTime());
            $new_datarecord_meta->setCreatedBy($user);
            $new_datarecord_meta->setUpdatedBy($user);
        }
        else {
            $new_datarecord_meta = $old_meta_entry;
        }


        // Set any new properties
        if ( isset($properties['publicDate']) )
            $new_datarecord_meta->setPublicDate( $properties['publicDate'] );

        $new_datarecord_meta->setUpdatedBy($user);


        // Save the new datarecord meta entry and delete the old one if needed
        if ($remove_old_entry)
            $em->remove($old_meta_entry);

        $em->persist($new_datarecord_meta);
        $em->flush();
        $em->refresh($datarecord);

        // Return the new entry
        return $new_datarecord_meta;
    }


    /**
     * Creates and persists a new Datatree entry.  The caller needs to flush afterwards.
     *
     * @param \Doctrine\ORM\EntityManager $em
     * @param User $user
     * @param DataType $ancestor
     * @param DataType $descendant
     * @param boolean $is_link
     * @param boolean $multiple_allowed
     *
     * @return DataTree
     */
    protected function ODR_addDatatree($em, $user, $ancestor, $descendant, $is_link, $multiple_allowed)
    {
        $datatree = new DataTree();
        $datatree->setAncestor($ancestor);
        $datatree->setDescendant($descendant);
        $datatree->setCreatedBy($user);

        $em->persist($datatree);
        $em->flush();
        $em->refresh($datatree);

        $datatree_meta = new DataTreeMeta();
        $datatree_meta->setDataTree($datatree);
        $datatree_meta->setIsLink($is_link);
        $datatree_meta->setMultipleAllowed($multiple_allowed);
        $datatree_meta->setCreatedBy($user);
        $datatree_meta->setUpdatedBy($user);

        $datatree->addDataTreeMetum($datatree_meta);
        $em->persist($datatree_meta);

        return $datatree;
    }


    /**
     * Copies the given DataTree entry into a new DataTree entry for the purposes of soft-deletion.
     *
     * The $properties parameter must contain at least one of the following keys...
     * 'multiple_allowed', 'is_link'
     *
     * @param \Doctrine\ORM\EntityManager $em
     * @param User $user                       The User requesting the modification
     * @param DataTree $datatree               The DataTree entry of the entity being modified
     * @param array $properties
     *
     * @return DataTreeMeta
     */
    protected function ODR_copyDatatreeMeta($em, $user, $datatree, $properties)
    {
        // Load the old meta entry
        /** @var DataTreeMeta $old_meta_entry */
        $old_meta_entry = $em->getRepository('ODRAdminBundle:DataTreeMeta')->findOneBy( array('dataTree' => $datatree->getId()) );

        // No point making a new entry if nothing is getting changed
        $changes_made = false;
        $existing_values = array(
            'multiple_allowed' => $old_meta_entry->getMultipleAllowed(),
            'is_link' => $old_meta_entry->getIsLink(),
        );
        foreach ($existing_values as $key => $value) {
            if ( isset($properties[$key]) && $properties[$key] != $value )
                $changes_made = true;
        }

        if (!$changes_made)
            return $old_meta_entry;


        // Determine whether to create a new meta entry or modify the previous one
        $remove_old_entry = false;
        $new_datatree_meta = null;
        if ( self::createNewMetaEntry($user, $old_meta_entry) ) {
            // Clone the old DatatreeMeta entry
            $remove_old_entry = true;

            $new_datatree_meta = clone $old_meta_entry;

            // These properties aren't automatically updated when persisting the cloned entity...
            $new_datatree_meta->setCreated(new \DateTime());
            $new_datatree_meta->setUpdated(new \DateTime());
            $new_datatree_meta->setCreatedBy($user);
            $new_datatree_meta->setUpdatedBy($user);
        }
        else {
            $new_datatree_meta = $old_meta_entry;
        }


        // Set any new properties
        if ( isset($properties['multiple_allowed']) )
            $new_datatree_meta->setMultipleAllowed( $properties['multiple_allowed'] );
        if ( isset($properties['is_link']) )
            $new_datatree_meta->setIsLink( $properties['is_link'] );

        $new_datatree_meta->setUpdatedBy($user);


        // Save the new datatree meta entry and delete the old one if needed
        if ($remove_old_entry)
            $em->remove($old_meta_entry);

        $em->persist($new_datatree_meta);
        $em->flush();
        $em->refresh($datatree);

        // Return the new entry
        return $new_datatree_meta;
    }


    /**
     * Create a datarecord link from $ancestor_datarecord to $descendant_datarecord.
     *
     * @param \Doctrine\ORM\EntityManager $em
     * @param User $user                        The user requesting the creation of this link
     * @param DataRecord $ancestor_datarecord   The DataRecord which will be the 'ancestor' side of this link
     * @param DataRecord $descendant_datarecord The DataRecord which will be the 'descendant' side of this link
     *
     * @return LinkedDataTree
     */
    protected function ODR_linkDataRecords($em, $user, $ancestor_datarecord, $descendant_datarecord)
    {
        // Check to see if the two datarecords are already linked
        $query = $em->createQuery(
           'SELECT ldt
            FROM ODRAdminBundle:LinkedDataTree AS ldt
            WHERE ldt.ancestor = :ancestor AND ldt.descendant = :descendant
            AND ldt.deletedAt IS NULL'
        )->setParameters( array('ancestor' => $ancestor_datarecord, 'descendant' => $descendant_datarecord) );
        /** @var LinkedDataTree[] $results */
        $results = $query->getResult();

        $linked_datatree = null;
        if ( count($results) > 0 ) {
            // If an existing linked_datatree entry was found, return it and don't do anything else
            foreach ($results as $num => $ldt)
                return $ldt;
        }
        else {
            // ...otherwise, create a new linked_datatree entry
            $linked_datatree = new LinkedDataTree();
            $linked_datatree->setAncestor($ancestor_datarecord);
            $linked_datatree->setDescendant($descendant_datarecord);

            $linked_datatree->setCreatedBy($user);

            $em->persist($linked_datatree);
            $em->flush();
        }

        // Force a rebuild of the cached entry for the ancestor datarecord
        /** @var DatarecordInfoService $dri_service */
        $dri_service = $this->container->get('odr.datarecord_info_service');
        $dri_service->updateDatarecordCacheEntry($ancestor_datarecord, $user);

        // Also rebuild the cached list of which datarecords this ancestor datarecord now links to
        /** @var CacheService $cache_service */
        $cache_service = $this->container->get('odr.cache_service');
        $cache_service->delete('associated_datarecords_for_'.$ancestor_datarecord->getGrandparent()->getId());

        return $linked_datatree;
    }


    /**
     * Creates a new File/Image entity from the given file at the given filepath, and persists all required information to the database.
     * @todo - move all encryption/decryption stuff to a service of its own?
     *
     * NOTE: the newly uploaded file/image will have its decrypted version deleted off the server...if you need it immediately after calling this function, you'll have to use decryptObject() to re-create it
     *
     * @param \Doctrine\ORM\EntityManager $em
     * @param string $filepath                 The absolute path to the file
     * @param string $original_filename        The original name of the file
     * @param integer $user_id                 Which user is doing the uploading
     * @param integer $datarecordfield_id      Which DataRecordField entity to store the file under
     *
     * @return File|Image
     */
    protected function finishUpload($em, $filepath, $original_filename, $user_id, $datarecordfield_id)
    {
        // ----------------------------------------
        // Load required objects
        /** @var User $user */
        $user = $em->getRepository('ODROpenRepositoryUserBundle:User')->find($user_id);
        /** @var DataRecordFields $drf */
        $drf = $em->getRepository('ODRAdminBundle:DataRecordFields')->find($datarecordfield_id);
        $typeclass = $drf->getDataField()->getFieldType()->getTypeClass();

        // Get Symfony to guess the extension of the file via mimetype...a potential wrong extension shouldn't matter since Results::filedownloadAction() renames the file during downloads anyways
        $path_prefix = $this->getParameter('odr_web_directory').'/';
        $uploaded_file = new SymfonyFile($path_prefix.$filepath.'/'.$original_filename);
        $extension = $uploaded_file->guessExtension();

        // ----------------------------------------
        // Determine where the file should ultimately be moved to
        $destination_path = $path_prefix.'uploads/';
        $my_obj = null;
        if ($typeclass == 'File') {
            $my_obj = new File();
            $destination_path .= 'files';

            // Ensure directory exists
            if ( !file_exists($destination_path) )
                mkdir( $destination_path );
        }
        else {
            $my_obj = new Image();
            $destination_path .= 'images';

            // Ensure directory exists
            if ( !file_exists($destination_path) )
                mkdir( $destination_path );
        }
        /** @var File|Image $my_obj */

        // ----------------------------------------
        // Set initial properties of the new File/Image
        $my_obj->setDataRecordFields($drf);
        $my_obj->setDataRecord ($drf->getDataRecord() );
        $my_obj->setDataField( $drf->getDataField() );
        $my_obj->setFieldType( $drf->getDataField()->getFieldType() );

        $my_obj->setExt($extension);
        $my_obj->setLocalFileName('temp');
        $my_obj->setCreatedBy($user);
        $my_obj->setOriginalChecksum('');
        // encrypt_key set by self::encryptObject() somewhat later

        if ($typeclass == 'Image') {
            /** @var Image $my_obj */
            $my_obj->setOriginal('1');
        }
        else if ($typeclass == 'File') {
            /** @var File $my_obj */
            $my_obj->setFilesize(0);
            $my_obj->setProvisioned(true);
        }

        // Save changes
        $em->persist($my_obj);
        $em->flush();
        $em->refresh($my_obj);

        // Also create the initial metadata entry for this new entity
        if ($typeclass == 'Image') {
            $new_image_meta = new ImageMeta();
            $new_image_meta->setImage($my_obj);

            $new_image_meta->setOriginalFileName($original_filename);
            $new_image_meta->setDisplayorder(0);    // TODO - actual display order?
            $new_image_meta->setPublicDate(new \DateTime('2200-01-01 00:00:00'));   // default to not public    TODO - let user decide default status
            $new_image_meta->setCaption(null);
            $new_image_meta->setExternalId('');

            $new_image_meta->setCreatedBy($user);
            $new_image_meta->setUpdatedBy($user);
            $em->persist($new_image_meta);
        }
        else if ($typeclass == 'File') {
            $new_file_meta = new FileMeta();
            $new_file_meta->setFile($my_obj);

            $new_file_meta->setOriginalFileName($original_filename);
            $new_file_meta->setPublicDate(new \DateTime('2200-01-01 00:00:00'));   // default to not public
            $new_file_meta->setDescription(null);
            $new_file_meta->setExternalId('');

            $new_file_meta->setCreatedBy($user);
            $new_file_meta->setUpdatedBy($user);
            $em->persist($new_file_meta);
        }

        $em->flush();


        // ----------------------------------------
        // Set the remaining properties of the new File/Image dependent on the new entities ID
        //$file_path = '';
        if ($typeclass == 'Image') {
            // Generate local filename
            /** @var Image $my_obj */
            $image_id = $my_obj->getId();

            // Move image to correct spot
            $filename = 'Image_'.$image_id.'.'.$my_obj->getExt();
            rename($path_prefix.$filepath.'/'.$original_filename, $destination_path.'/'.$filename);

            $local_filename = $my_obj->getUploadDir().'/'.$filename;
            $my_obj->setLocalFileName($local_filename);    // TODO - make this only store filepath like with file upload...inline encrypter will need to be changed...

            $sizes = getimagesize($local_filename);
            $my_obj->setImageWidth( $sizes[0] );
            $my_obj->setImageHeight( $sizes[1] );
            // Create thumbnails and other sizes/versions of the uploaded image
            self::resizeImages($my_obj, $user);

            // Encrypt parent image AFTER thumbnails are created
            self::encryptObject($image_id, 'image');

            // Set original checksum for original image
            $filepath = self::decryptObject($image_id, 'image');
            $original_checksum = md5_file($filepath);
            $my_obj->setOriginalChecksum($original_checksum);

            // A decrypted version of the Image still exists on the server...delete it
            unlink($filepath);

            // Save changes again
            $em->persist($my_obj);
            $em->flush();
        }
        else if ($typeclass == 'File') {
            // Due to filename length concerns, only store the file's path in localFileName for now
            // The filename itself is already stored in the file's meta entry
            $local_filename = realpath( $path_prefix.$filepath.'/'.$original_filename );
            $my_obj->setLocalFileName( realpath($path_prefix.$filepath).'/' );

            // localFileName will be changed after encryption to point to an actual file

            clearstatcache(true, $local_filename);
            $my_obj->setFilesize( filesize($local_filename) );

            // Save changes again before encryption process takes over
            $em->persist($my_obj);
            $em->flush();
            $em->refresh($my_obj);


            // ----------------------------------------
            // Use beanstalk to encrypt the file so the UI doesn't block on huge files
            $pheanstalk = $this->get('pheanstalk');
            $router = $this->container->get('router');
            $redis_prefix = $this->container->getParameter('memcached_key_prefix');

            $api_key = $this->container->getParameter('beanstalk_api_key');

            // Generate the url for cURL to use
            $url = $this->container->getParameter('site_baseurl');
            $url .= $router->generate('odr_crypto_request');

            // Insert the new job into the queue
            $priority = 1024;   // should be roughly default priority
            $payload = json_encode(
                array(
                    "object_type" => $typeclass,
                    "object_id" => $my_obj->getId(),
                    "target_filename" => '',
                    "crypto_type" => 'encrypt',

                    "archive_filepath" => '',
                    "desired_filename" => '',

                    "redis_prefix" => $redis_prefix,    // debug purposes only
                    "url" => $url,
                    "api_key" => $api_key,
                )
            );

            $delay = 1;
            $pheanstalk->useTube('crypto_requests')->put($payload, $priority, $delay);
        }

        return $my_obj;
    }


    /**
     * Creates, persists, and flushes a new storage entity.
     *
     * @param \Doctrine\ORM\EntityManager $em
     * @param User $user                        The user requesting the creation of this entity
     * @param DataRecord $datarecord
     * @param DataFields $datafield
     * @param boolean|integer|string|\DateTime $initial_value
     *
     * @throws \Exception
     *
     * @return ODRBoolean|DatetimeValue|DecimalValue|IntegerValue|LongText|LongVarchar|MediumVarchar|ShortVarchar
     */
    protected function ODR_addStorageEntity($em, $user, $datarecord, $datafield, $initial_value = null)
    {
        // Locate the table name that will be inserted into if the storage entity doesn't exist
        $fieldtype = $datafield->getFieldType();
        $typeclass = $fieldtype->getTypeClass();

        $default_value = '';
        $table_name = null;
        switch ($typeclass) {
            case 'Boolean':
                $table_name = 'odr_boolean';
                $default_value = 0;
                break;
            case 'DatetimeValue':
                $table_name = 'odr_datetime_value';
                $default_value = '9999-12-31 00:00:00';
                break;
            case 'DecimalValue':
                $table_name = 'odr_decimal_value';
                $default_value = null;
                break;
            case 'IntegerValue':
                $table_name = 'odr_integer_value';
                $default_value = null;
                break;
            case 'LongText':    // paragraph text
                $table_name = 'odr_long_text';
                break;
            case 'LongVarchar':
                $table_name = 'odr_long_varchar';
                break;
            case 'MediumVarchar':
                $table_name = 'odr_medium_varchar';
                break;
            case 'ShortVarchar':
                $table_name = 'odr_short_varchar';
                break;

            case 'File':
            case 'Image':
            case 'Radio':
            case 'Markdown':
            default:
                throw new \Exception('ODR_addStorageEntity() called on invalid fieldtype "'.$typeclass.'"');
                break;
        }


        // Return the storage entity if it already exists
        /** @var ODRBoolean|DatetimeValue|DecimalValue|IntegerValue|LongText|LongVarchar|MediumVarchar|ShortVarchar $storage_entity */
        $storage_entity = $em->getRepository('ODRAdminBundle:'.$typeclass)->findOneBy( array('dataRecord' => $datarecord->getId(), 'dataField' => $datafield->getId()) );
        if ( !is_null($storage_entity) )
            return $storage_entity;

        // Otherwise, locate/create the datarecordfield entity for this datarecord/datafield pair
        $drf = self::ODR_addDataRecordField($em, $user, $datarecord, $datafield);

        // Determine which value to use for the default value
        $insert_value = null;
        if ( !is_null($initial_value) )
            $insert_value = $initial_value;
        else
            $insert_value = $default_value;

        // Ensure the boolean value is an integer...native SQL query will complain if it's an actual boolean value...
        if ($typeclass == 'Boolean') {
            if ($insert_value == false)
                $insert_value = 0;
            else
                $insert_value = 1;
        }


        // Create a new storage entity
        $query =
           'INSERT INTO '.$table_name.' (`data_record_id`, `data_field_id`, `data_record_fields_id`, `field_type_id`, `value`, `created`, `createdBy`, `updated`, `updatedBy`)
            SELECT * FROM (
                SELECT :dr_id AS `data_record_id`, :df_id AS `data_field_id`, :drf_id AS `data_record_fields_id`, :ft_id AS `field_type_id`, :initial_value AS `value`,
                    NOW() AS `created`, :created_by AS `createdBy`, NOW() AS `updated`, :created_by AS `updated_by`
            ) AS tmp
            WHERE NOT EXISTS (
                SELECT id FROM '.$table_name.' WHERE data_record_id = :dr_id AND data_field_id = :df_id AND data_record_fields_id = :drf_id AND deletedAt IS NULL
            ) LIMIT 1;';
        $params = array(
            'dr_id' => $datarecord->getId(),
            'df_id' => $datafield->getId(),
            'drf_id' => $drf->getId(),
            'ft_id' => $datafield->getFieldType()->getId(),
            'initial_value' => $insert_value,

            'created_by' => $user->getId(),
        );
        $conn = $em->getConnection();
        $rowsAffected = $conn->executeUpdate($query, $params);

        // Reload the storage entity
        $storage_entity = $em->getRepository('ODRAdminBundle:'.$typeclass)->findOneBy( array('dataRecord' => $datarecord->getId(), 'dataField' => $datafield->getId()) );
        $em->refresh($storage_entity);

        // Decimal values need to run setValue() because there's php logic involved
        if ( $typeclass == 'DecimalValue' && !is_null($initial_value) ) {
            $storage_entity->setValue($insert_value);

            $em->persist($storage_entity);
            $em->flush($storage_entity);
            $em->refresh($storage_entity);
        }

        return $storage_entity;
    }


    /**
     * Modifies a given storage entity by copying the old value into a new storage entity, then deleting the old entity.
     *
     * @param \Doctrine\ORM\EntityManager $em
     * @param User $user
     * @param ODRBoolean|DatetimeValue|DecimalValue|IntegerValue|LongText|LongVarchar|MediumVarchar|ShortVarchar $entity
     * @param array $properties
     *
     * @return ODRBoolean|DatetimeValue|DecimalValue|IntegerValue|LongText|LongVarchar|MediumVarchar|ShortVarchar
     */
    protected function ODR_copyStorageEntity($em, $user, $entity, $properties)
    {
        // Determine which type of entity to create if needed
        $typeclass = $entity->getDataField()->getFieldType()->getTypeClass();
        $classname = "ODR\\AdminBundle\\Entity\\".$typeclass;

        // No point making new entry if nothing is getting changed
        $changes_made = false;
        $existing_values = array(
            'value' => $entity->getValue()
        );

        // Change current values stored in IntegerValue or DecimalValue entities to strings...all values in $properties are already strings, and php does odd compares between strings and numbers
        if ($typeclass == 'IntegerValue' || $typeclass == 'DecimalValue')
            $existing_values['value'] = strval($existing_values['value']);

        foreach ($existing_values as $key => $value) {
            if ( isset($properties[$key]) && $properties[$key] !== $value )
                $changes_made = true;
        }

        if (!$changes_made)
            return $entity;


        // If this is an IntegerValue entity, set the value back to an integer or null so it gets saved correctly
        if ($typeclass == 'IntegerValue') {
            if ($properties['value'] === '')
                $properties['value'] = null;
            else
                $properties['value'] = intval($properties['value']);
        }


        // Determine whether to create a new entry or modify the previous one
        $remove_old_entry = false;
        $new_entity = null;
        if ( self::createNewMetaEntry($user, $entity) ) {
            // Create a new entry and copy the previous one's data over
            $remove_old_entry = true;

            /** @var ODRBoolean|DatetimeValue|DecimalValue|IntegerValue|LongText|LongVarchar|MediumVarchar|ShortVarchar $new_entity */
            $new_entity = new $classname();
            $new_entity->setDataRecord( $entity->getDataRecord() );
            $new_entity->setDataField( $entity->getDataField() );
            $new_entity->setDataRecordFields( $entity->getDataRecordFields() );
            $new_entity->setFieldType( $entity->getFieldType() );

            $new_entity->setValue( $entity->getValue() );
            if ($typeclass == 'DecimalValue')
                $new_entity->setOriginalValue( $entity->getOriginalValue() );

            $new_entity->setCreatedBy($user);
        }
        else {
            $new_entity = $entity;
        }

        // Set any new properties...not checking isset() because it couldn't reach this point without being isset()
        // Also,  isset( array[key] ) == false  when  array(key => null)
        $new_entity->setValue( $properties['value'] );

        $new_entity->setUpdatedBy($user);


        // Save the new entry and delete the old one if needed
        if ($remove_old_entry)
            $em->remove($entity);

        $em->persist($new_entity);
        $em->flush();

        return $new_entity;
    }


    /**
     * Modifies a meta entry for a given File entity by copying the old meta entry to a new meta entry,
     *  updating the property(s) that got changed based on the $properties parameter, then deleting the old entry.
     *
     * The $properties parameter must contain at least one of the following keys...
     * 'description', 'original_filename', 'external_id', and/or 'publicDate' (MUST BE A DATETIME OBJECT).
     *
     * @param \Doctrine\ORM\EntityManager $em
     * @param User $user                       The user requesting the modification of this meta entry.
     * @param File $file                       The File entity of the meta entry being modified
     * @param array $properties
     *
     * @return FileMeta
     */
    protected function ODR_copyFileMeta($em, $user, $file, $properties)
    {
        // Load the old meta entry
        /** @var FileMeta $old_meta_entry */
        $old_meta_entry = $em->getRepository('ODRAdminBundle:FileMeta')->findOneBy( array('file' => $file->getId()) );

        // No point making a new entry if nothing is getting changed
        $changes_made = false;
        $existing_values = array(
            'description' => $old_meta_entry->getDescription(),
            'original_filename' => $old_meta_entry->getOriginalFileName(),
            'external_id' => $old_meta_entry->getExternalId(),
            'publicDate' => $old_meta_entry->getPublicDate(),
        );
        foreach ($existing_values as $key => $value) {
            if ( isset($properties[$key]) && $properties[$key] != $value )
                $changes_made = true;
        }

        if (!$changes_made)
            return $old_meta_entry;


        // Determine whether to create a new meta entry or modify the previous one
        $remove_old_entry = false;
        $new_file_meta = null;
        if ( self::createNewMetaEntry($user, $old_meta_entry) ) {
            // Clone the old FileMeta entry
            $remove_old_entry = true;

            $new_file_meta = clone $old_meta_entry;

            // These properties aren't automatically updated when persisting the cloned entity...
            $new_file_meta->setCreated(new \DateTime());
            $new_file_meta->setUpdated(new \DateTime());
            $new_file_meta->setCreatedBy($user);
            $new_file_meta->setUpdatedBy($user);
        }
        else {
            $new_file_meta = $old_meta_entry;
        }

        // Set any new properties
        if ( isset($properties['description']) )
            $new_file_meta->setDescription( $properties['description'] );
        if ( isset($properties['original_filename']) )
            $new_file_meta->setOriginalFileName( $properties['original_filename'] );
        if ( isset($properties['external_id']) )
            $new_file_meta->setExternalId( $properties['external_id'] );
        if ( isset($properties['publicDate']) )
            $new_file_meta->setPublicDate( $properties['publicDate'] );

        $new_file_meta->setUpdatedBy($user);


        // Save the new meta entry and delete the old one if needed
        if ($remove_old_entry)
            $em->remove($old_meta_entry);

        $em->persist($new_file_meta);
        $em->flush();
        $em->refresh($file);

        // Return the new entry
        return $new_file_meta;
    }


    /**
     * Modifies a meta entry for a given Image entity by copying the old meta entry to a new meta entry,
     *  updating the property(s) that got changed based on the $properties parameter, then deleting the old entry.
     *
     * The $properties parameter must contain at least one of the following keys...
     * 'caption', 'original_filename', 'external_id', 'publicDate' (MUST BE A DATETIME OBJECT), and/or 'display_order.
     *
     * @param \Doctrine\ORM\EntityManager $em
     * @param User $user                       The user requesting the modification of this meta entry.
     * @param Image $image                     The Image entity of the meta entry being modified
     * @param array $properties
     *
     * @return ImageMeta
     */
    protected function ODR_copyImageMeta($em, $user, $image, $properties)
    {
        // Load the old meta entry
        /** @var ImageMeta $old_meta_entry */
        $old_meta_entry = $em->getRepository('ODRAdminBundle:ImageMeta')->findOneBy( array('image' => $image->getId()) );

        // No point making a new entry if nothing is getting changed
        $changes_made = false;
        $existing_values = array(
            'caption' => $old_meta_entry->getCaption(),
            'original_filename' => $old_meta_entry->getOriginalFileName(),
            'external_id' => $old_meta_entry->getExternalId(),
            'publicDate' => $old_meta_entry->getPublicDate(),
            'display_order' => $old_meta_entry->getDisplayorder()
        );
        foreach ($existing_values as $key => $value) {
            if ( isset($properties[$key]) && $properties[$key] != $value)
                $changes_made = true;
        }

        if (!$changes_made)
            return $old_meta_entry;


        // Determine whether to create a new meta entry or modify the previous one
        $remove_old_entry = false;
        $new_image_meta = null;
        if ( self::createNewMetaEntry($user, $old_meta_entry) ) {
            // Clone the old ImageMeta entry
            $remove_old_entry = true;

            $new_image_meta = clone $old_meta_entry;

            // These properties aren't automatically updated when persisting the cloned entity...
            $new_image_meta->setCreated(new \DateTime());
            $new_image_meta->setUpdated(new \DateTime());
            $new_image_meta->setCreatedBy($user);
            $new_image_meta->setUpdatedBy($user);
        }
        else {
            $new_image_meta = $old_meta_entry;
        }

        // Set any new properties
        if ( isset($properties['caption']) )
            $new_image_meta->setCaption( $properties['caption'] );
        if ( isset($properties['original_filename']) )
            $new_image_meta->setOriginalFileName( $properties['original_filename'] );
        if ( isset($properties['external_id']) )
            $new_image_meta->setExternalId( $properties['external_id'] );
        if ( isset($properties['publicDate']) )
            $new_image_meta->setPublicDate( $properties['publicDate'] );
        if ( isset($properties['display_order']) )
            $new_image_meta->setDisplayorder( $properties['display_order'] );

        $new_image_meta->setUpdatedBy($user);


        // Save the new meta entry and delete the old one if needed
        if ($remove_old_entry)
            $em->remove($old_meta_entry);

        $em->persist($new_image_meta);
        $em->flush();
        $em->refresh($image);

        // Return the new entry
        return $new_image_meta;
    }


    /**
     * Creates a new RadioOption entity
     *
     * @param \Doctrine\ORM\EntityManager $em
     * @param User $user            The user requesting the creation of this entity.
     * @param DataFields $datafield
     * @param boolean $force_create If true, always create a new RadioOption...otherwise find and return the existing RadioOption with $datafield and $option_name, or create one if it doesn't exist
     * @param string $option_name   An optional name to immediately assign to the RadioOption entity
     *
     * @return RadioOptions
     */
    protected function ODR_addRadioOption($em, $user, $datafield, $force_create, $option_name = "Option")
    {
        if ($force_create) {
            // Create a new RadioOption entity
            $radio_option = new RadioOptions();
            $radio_option->setDataField($datafield);
            $radio_option->setOptionName($option_name);     // exists to prevent potential concurrency issues, see below

            $radio_option->setCreatedBy($user);
            $radio_option->setCreated(new \DateTime());

            // Ensure the "in-memory" version of the datafield knows about the new radio option
            $datafield->addRadioOption($radio_option);
            $em->persist($radio_option);

            $em->flush();
            $em->refresh($radio_option);

            // Create a new RadioOptionMeta entity
            $radio_option_meta = new RadioOptionsMeta();
            $radio_option_meta->setRadioOption($radio_option);
            $radio_option_meta->setOptionName($option_name);
            $radio_option_meta->setXmlOptionName('');
            $radio_option_meta->setDisplayOrder(0);
            $radio_option_meta->setIsDefault(false);

            $radio_option_meta->setCreatedBy($user);
            $radio_option_meta->setCreated( new \DateTime() );

            // Ensure the "in-memory" version of the new radio option knows about its meta entry
            $radio_option->addRadioOptionMetum($radio_option_meta);
            $em->persist($radio_option_meta);
            $em->flush();

            // Master Template Data Fields must increment Master Revision on all change requests.
            if($datafield->getIsMasterField()) {
                $dfm_properties['master_revision'] = $datafield->getMasterRevision() + 1;
                self::ODR_copyDatafieldMeta($em, $user, $datafield, $dfm_properties);
            }

            return $radio_option;
        }
        else {
            // See if a RadioOption entity for this datafield with this name already exists
            $radio_option = $em->getRepository('ODRAdminBundle:RadioOptions')->findOneBy( array('optionName' => $option_name, 'dataField' => $datafield->getId()) );
            if ($radio_option == null) {
                // Define and execute a query to manually create the absolute minimum required for a RadioOption entity...
                $query =
                    'INSERT INTO odr_radio_options (option_name, data_fields_id, created, createdBy)
                     SELECT * FROM (
                         SELECT :option_name AS option_name, :df_id AS data_fields_id, NOW() AS created, :created_by AS createdBy
                     ) AS tmp
                     WHERE NOT EXISTS (
                         SELECT option_name FROM odr_radio_options WHERE option_name = :option_name AND data_fields_id = :df_id AND deletedAt IS NULL
                     ) LIMIT 1;';
                $params = array(
                    'option_name' => $option_name,
                    'df_id' => $datafield->getId(),
                    'created_by' => $user->getId(),
                );
                $conn = $em->getConnection();
                $rowsAffected = $conn->executeUpdate($query, $params);

                // Now that it exists, fill out the properties of a RadioOption entity that were skipped during the manual creation...
                /** @var RadioOptions $radio_option */
                $radio_option = $em->getRepository('ODRAdminBundle:RadioOptions')->findOneBy(array('optionName' => $option_name, 'dataField' => $datafield->getId()));


                // See if a RadioOptionMeta entity exists for this RadioOption...
                /** @var RadioOptionsMeta $radio_option_meta */
                $radio_option_meta = $em->getRepository('ODRAdminBundle:RadioOptionsMeta')->findOneBy( array('radioOption' => $radio_option->getId()) );
                if ($radio_option_meta == null) {
                    // Define and execute a query to manually create the absolute minimum required for a RadioOption entity...
                    $query =
                       'INSERT INTO odr_radio_options_meta (radio_option_id, option_name, display_order, is_default, xml_option_name, created, createdBy, updated, updatedBy)
                        SELECT * FROM (
                            SELECT :ro_id AS radio_option_id, :option_name AS option_name, :display_order AS display_order, :is_default AS is_default, :xml_option_name AS xml_option_name,
                                NOW() AS created, :created_by AS createdBy, NOW() AS updated, :updated_by AS updatedBy
                        ) AS tmp
                        WHERE NOT EXISTS (
                            SELECT radio_option_id FROM odr_radio_options_meta WHERE radio_option_id = :ro_id AND deletedAt IS NULL
                        ) LIMIT 1;';
                    $params = array(
                        'ro_id' => $radio_option->getId(),
                        'option_name' => $option_name,

                        'display_order' => 0,
                        'is_default' => 0,
                        'xml_option_name' => '',

                        'created_by' => $user->getId(),
                        'updated_by' => $user->getId(),
                    );
                    $conn = $em->getConnection();
                    $rowsAffected = $conn->executeUpdate($query, $params);

                    // Now that it exists, fill out the properties of a RadioOptionMeta entity that were skipped during the manual creation...
                    $radio_option_meta = $em->getRepository('ODRAdminBundle:RadioOptionsMeta')->findOneBy( array('radioOption' => $radio_option->getId()) );
                }
            }

            // Master Template Data Fields must increment Master Revision
            // on all change requests.
            if($datafield->getIsMasterField()) {
                $dfm_properties['master_revision'] = $datafield->getMasterRevision() + 1;
                self::ODR_copyDatafieldMeta($em, $user, $datafield, $dfm_properties);
            }

            return $radio_option;
        }
    }


    /**
     * Modifies a meta entry for a given RadioOptions entity by copying the old meta entry to a new meta entry,
     *  updating the property(s) that got changed based on the $properties parameter, then deleting the old entry.
     *
     * The $properties parameter must contain at least one of the following keys...
     * 'optionName', 'xml_optionName', 'displayOrder', and/or 'isDefault'.
     *
     * @param \Doctrine\ORM\EntityManager $em
     * @param User $user                       The user requesting the modification of this meta entry.
     * @param RadioOptions $radio_option       The RadioOption entity of the meta entry being modified
     * @param array $properties
     *
     * @return RadioOptionsMeta
     */
    protected function ODR_copyRadioOptionsMeta($em, $user, $radio_option, $properties)
    {
        // Load the old meta entry
        /** @var RadioOptionsMeta $old_meta_entry */
        $old_meta_entry = $em->getRepository('ODRAdminBundle:RadioOptionsMeta')->findOneBy( array('radioOption' => $radio_option->getId()) );

        // No point making a new entry if nothing is getting changed
        $changes_made = false;
        $existing_values = array(
            'optionName' => $old_meta_entry->getOptionName(),
            'xml_optionName' => $old_meta_entry->getXmlOptionName(),
            'displayOrder' => $old_meta_entry->getDisplayOrder(),
            'isDefault' => $old_meta_entry->getIsDefault(),
        );
        foreach ($existing_values as $key => $value) {
            if ( isset($properties[$key]) && $properties[$key] != $value )
                $changes_made = true;
        }

        if (!$changes_made)
            return $old_meta_entry;


        // Determine whether to create a new meta entry or modify the previous one
        $remove_old_entry = false;
        $new_radio_option_meta = null;
        if ( self::createNewMetaEntry($user, $old_meta_entry) ) {
            // Clone the old RadioOptionsMeta entry
            $remove_old_entry = true;

            $new_radio_option_meta = clone $old_meta_entry;

            // These properties aren't automatically updated when persisting the cloned entity...
            $new_radio_option_meta->setCreated(new \DateTime());
            $new_radio_option_meta->setUpdated(new \DateTime());
            $new_radio_option_meta->setCreatedBy($user);
            $new_radio_option_meta->setUpdatedBy($user);
        }
        else {
            // Update the existing meta entry
            $new_radio_option_meta = $old_meta_entry;
        }


        // Set any new properties
        if ( isset($properties['optionName']) )
            $new_radio_option_meta->setOptionName( $properties['optionName'] );
        if ( isset($properties['xml_optionName']) )
            $new_radio_option_meta->setXmlOptionName( $properties['xml_optionName'] );
        if ( isset($properties['displayOrder']) )
            $new_radio_option_meta->setDisplayOrder( $properties['displayOrder'] );
        if ( isset($properties['isDefault']) )
            $new_radio_option_meta->setIsDefault( $properties['isDefault'] );

        $new_radio_option_meta->setUpdatedBy($user);


        // Delete the old entry if needed
        if ($remove_old_entry)
            $em->remove($old_meta_entry);

        // Save the new meta entry
        $em->persist($new_radio_option_meta);
        $em->flush();
        $em->refresh($radio_option);

        // Master Template Data Fields must increment Master Revision
        // on all change requests.
        if ($radio_option->getDataField()->getIsMasterField()) {
            $datafield = $radio_option->getDataField();
            $dfm_properties['master_revision'] = $datafield->getMasterRevision() + 1;
            self::ODR_copyDatafieldMeta($em, $user, $datafield, $dfm_properties);
        }

        // Return the new entry
        return $new_radio_option_meta;
    }


    /**
     * Creates a new RadioSelection entity for the specified RadioOption/Datarecordfield pair if one doesn't already exist
     *
     * @param \Doctrine\ORM\EntityManager $em
     * @param User $user                         The user requesting the creation of this entity.
     * @param RadioOptions $radio_option         The RadioOption entity receiving this RadioSelection
     * @param DataRecordFields $drf
     *
     * @return RadioSelection
     */
    protected function ODR_addRadioSelection($em, $user, $radio_option, $drf)
    {
        /** @var RadioSelection $radio_selection */
        $radio_selection = $em->getRepository('ODRAdminBundle:RadioSelection')->findOneBy( array('dataRecordFields' => $drf->getId(), 'radioOption' => $radio_option->getId()) );
        if ($radio_selection == null) {
            $query =
               'INSERT INTO odr_radio_selection (data_record_fields_id, radio_option_id, selected, created, createdBy, updated, updatedBy)
                SELECT * FROM (
                    SELECT :drf_id AS data_record_fields_id, :ro_id AS radio_option_id, :selected AS selected,
                        NOW() AS created, :created_by AS createdBy, NOW() AS updated, :created_by AS updatedBy
                ) AS tmp
                WHERE NOT EXISTS (
                    SELECT id FROM odr_radio_selection WHERE data_record_fields_id = :drf_id AND radio_option_id = :ro_id AND deletedAt IS NULL
                ) LIMIT 1;';
            $params = array(
                'drf_id' => $drf->getId(),
                'ro_id' => $radio_option->getId(),
                'selected' => 0,
                'created_by' => $user->getId(),
            );
            $conn = $em->getConnection();
            $rowsAffected = $conn->executeUpdate($query, $params);

            // Reload the radio selection entity
            $radio_selection = $em->getRepository('ODRAdminBundle:RadioSelection')->findOneBy( array('dataRecordFields' => $drf->getId(), 'radioOption' => $radio_option->getId()) );
        }

        return $radio_selection;
    }


    /**
     * Modifies a given radio selection entity by copying the old value into a new storage entity, then deleting the old entity.
     *
     * @param \Doctrine\ORM\EntityManager $em
     * @param User $user
     * @param RadioSelection $entity
     * @param array $properties
     *
     * @return RadioSelection
     */
    protected function ODR_copyRadioSelection($em, $user, $entity, $properties)
    {
        // No point making new entry if nothing is getting changed
        $changes_made = false;
        $existing_values = array(
            'selected' => $entity->getSelected()
        );
        foreach ($existing_values as $key => $value) {
            if ( isset($properties[$key]) && $properties[$key] != $value )
                $changes_made = true;
        }

        if (!$changes_made)
            return $entity;


        // Determine whether to create a new entry or modify the previous one
        $remove_old_entry = false;
        $new_entity = null;
        if ( self::createNewMetaEntry($user, $entity) ) {
            // Clone the old RadioSelection entry
            $remove_old_entry = true;

            $new_entity = clone $entity;

            // These properties aren't automatically updated when persisting the cloned entity...
            $new_entity->setCreated(new \DateTime());
            $new_entity->setUpdated(new \DateTime());
            $new_entity->setCreatedBy($user);
            $new_entity->setUpdatedBy($user);
        }
        else {
            $new_entity = $entity;
        }

        // Set any new properties
        if ( isset($properties['selected']) )
            $new_entity->setSelected( $properties['selected'] );

        $new_entity->setUpdatedBy($user);


        // Save the new entry and delete the old one if needed
        if ($remove_old_entry)
            $em->remove($entity);

        $em->persist($new_entity);
        $em->flush();

        return $new_entity;
    }


    /**
     * Modifies a meta entry for a given Datatype entity by copying the old meta entry to a new meta entry,
     *  updating the property(s) that got changed based on the $properties parameter, then deleting the old entry.
     *
     * The $properties parameter must contain at least one of the following keys...
     *
     *
     * @param \Doctrine\ORM\EntityManager $em
     * @param User $user                       The user requesting the modification of this meta entry.
     * @param DataType $datatype               The DataField entity of the meta entry being modified
     * @param array $properties
     *
     * @return DataTypeMeta
     */
    protected function ODR_copyDatatypeMeta($em, $user, $datatype, $properties)
    {
        // Load the old meta entry
        /** @var DataTypeMeta $old_meta_entry */
        $old_meta_entry = $em->getRepository('ODRAdminBundle:DataTypeMeta')->findOneBy( array('dataType' => $datatype->getId()) );

        // No point making a new entry if nothing is getting changed
        $changes_made = false;
        $existing_values = array(
            // This entity can be set here since it's never null
            'renderPlugin' => $old_meta_entry->getRenderPlugin()->getId(),

            'searchSlug' => $old_meta_entry->getSearchSlug(),
            'shortName' => $old_meta_entry->getShortName(),
            'longName' => $old_meta_entry->getLongName(),
            'description' => $old_meta_entry->getDescription(),
            'xml_shortName' => $old_meta_entry->getXmlShortName(),

            'searchNotesUpper' => $old_meta_entry->getSearchNotesUpper(),
            'searchNotesLower' => $old_meta_entry->getSearchNotesLower(),

            'publicDate' => $old_meta_entry->getPublicDate(),

            'master_published_revision' => $old_meta_entry->getMasterPublishedRevision(),
            'master_revision' => $old_meta_entry->getMasterRevision(),
            'tracking_master_revision' => $old_meta_entry->getTrackingMasterRevision(),
        );

        // These datafield entries could be null to begin with
        if ( $old_meta_entry->getExternalIdField() !== null )
            $existing_values['externalIdField'] = $old_meta_entry->getExternalIdField()->getId();
        if ( $old_meta_entry->getNameField() !== null )
            $existing_values['nameField'] = $old_meta_entry->getNameField()->getId();
        if ( $old_meta_entry->getSortField() !== null )
            $existing_values['sortField'] = $old_meta_entry->getSortField()->getId();
        if ( $old_meta_entry->getBackgroundImageField() !== null )
            $existing_values['backgroundImageField'] = $old_meta_entry->getBackgroundImageField()->getId();


        foreach ($existing_values as $key => $value) {
            // array_key_exists() is used because the datafield entries could legitimately be null
            if ( array_key_exists($key, $properties) && $properties[$key] != $value )
                $changes_made = true;
        }

        // Need to do an additional check incase the name/sort/etc datafields were originally null
        //  and changed to point to a datafield.  Can use isset() here because the value in
        //  $properties won't be null in this case
        if ( !isset($existing_values['externalIdField']) && isset($properties['externalIdField']) )
            $changes_made = true;
        if ( !isset($existing_values['nameField']) && isset($properties['nameField']) )
            $changes_made = true;
        if ( !isset($existing_values['sortField']) && isset($properties['sortField']) )
            $changes_made = true;
        if ( !isset($existing_values['backgroundImageField']) && isset($properties['backgroundImageField']) )
            $changes_made = true;

        if (!$changes_made)
            return $old_meta_entry;


        // Determine whether to create a new meta entry or modify the previous one
        $remove_old_entry = false;
        $new_datatype_meta = null;
        if ( self::createNewMetaEntry($user, $old_meta_entry) ) {
            // Clone the existing DatatypeMeta entry
            $remove_old_entry = true;

            $new_datatype_meta = clone $old_meta_entry;

            // These properties aren't automatically updated when persisting the cloned entity...
            $new_datatype_meta->setCreated(new \DateTime());
            $new_datatype_meta->setUpdated(new \DateTime());
            $new_datatype_meta->setCreatedBy($user);
            $new_datatype_meta->setUpdatedBy($user);
        }
        else {
            // Update the existing meta entry
            $new_datatype_meta = $old_meta_entry;
        }


        // Set any new properties
        if ( isset($properties['renderPlugin']) )
            $new_datatype_meta->setRenderPlugin( $em->getRepository('ODRAdminBundle:RenderPlugin')->find( $properties['renderPlugin'] ) );

        if ( array_key_exists('externalIdField', $properties) ) {
            if ( is_null($properties['externalIdField']) )
                $new_datatype_meta->setExternalIdField(null);
            else
                $new_datatype_meta->setExternalIdField( $em->getRepository('ODRAdminBundle:DataFields')->find($properties['externalIdField']) );
        }
        if ( array_key_exists('nameField', $properties) ) {
            if ( is_null($properties['nameField']) )
                $new_datatype_meta->setNameField(null);
            else
                $new_datatype_meta->setNameField( $em->getRepository('ODRAdminBundle:DataFields')->find($properties['nameField']) );
        }
        if ( array_key_exists('sortField', $properties) ) {
            if ( is_null($properties['sortField']) )
                $new_datatype_meta->setSortField(null);
            else
                $new_datatype_meta->setSortField( $em->getRepository('ODRAdminBundle:DataFields')->find($properties['sortField']) );
        }
        if ( array_key_exists('backgroundImageField', $properties) ) {
            if ( is_null($properties['backgroundImageField']) )
                $new_datatype_meta->setBackgroundImageField(null);
            else
                $new_datatype_meta->setBackgroundImageField( $em->getRepository('ODRAdminBundle:DataFields')->find($properties['backgroundImageField']) );
        }

        if ( isset($properties['searchSlug']) )
            $new_datatype_meta->setSearchSlug( $properties['searchSlug'] );
        if ( isset($properties['shortName']) )
            $new_datatype_meta->setShortName( $properties['shortName'] );
        if ( isset($properties['longName']) )
            $new_datatype_meta->setLongName( $properties['longName'] );
        if ( isset($properties['description']) )
            $new_datatype_meta->setDescription( $properties['description'] );
        if ( isset($properties['xml_shortName']) )
            $new_datatype_meta->setXmlShortName( $properties['xml_shortName'] );

        if ( isset($properties['searchNotesUpper']) )
            $new_datatype_meta->setSearchNotesUpper( $properties['searchNotesUpper'] );
        if ( isset($properties['searchNotesLower']) )
            $new_datatype_meta->setSearchNotesLower( $properties['searchNotesLower'] );

        if ( isset($properties['publicDate']) )
            $new_datatype_meta->setPublicDate( $properties['publicDate'] );

        if ( isset($properties['master_revision']) )
            $new_datatype_meta->setMasterRevision( $properties['master_revision'] );
        if ( isset($properties['master_published_revision']) )
            $new_datatype_meta->setMasterPublishedRevision( $properties['master_published_revision'] );
        if ( isset($properties['master_published_revision']) )
            $new_datatype_meta->setTrackingMasterRevision( $properties['tracking_master_revision'] );

        $new_datatype_meta->setUpdatedBy($user);

        if ($datatype->getIsMasterType()) {
            // Update grandparent master revision
            if ($datatype->getGrandparent()->getId() != $datatype->getId()) {
                $grandparent_datatype = $datatype->getGrandparent();

                $gp_properties['master_revision'] = $grandparent_datatype->getMasterRevision() + 1;
                self::ODR_copyDatatypeMeta($em, $user, $grandparent_datatype, $gp_properties);
            }
        }

        // Delete the old entry if needed
        if ($remove_old_entry)
            $em->remove($old_meta_entry);

        // Save the new meta entry
        $em->persist($new_datatype_meta);
        $em->flush();
        $em->refresh($datatype);

        // Return the new entry
        return $new_datatype_meta;
    }


    /**
     * Creates and persists a new DataFields entity.
     *
     * @param \Doctrine\ORM\EntityManager $em
     * @param User $user                 The user requesting the creation of this entity
     * @param DataType $datatype
     * @param FieldType $fieldtype
     * @param RenderPlugin $renderplugin The RenderPlugin for this new DataField to use...(almost?) always going to be the default RenderPlugin
     *
     * @return array
     */
    protected function ODR_addDataField($em, $user, $datatype, $fieldtype, $renderplugin)
    {
        // Poplulate new DataFields form
        $datafield = new DataFields();
        $datafield->setDataType($datatype);
        $datafield->setCreatedBy($user);

        // This will always be zero unless
        // created from a Master Template data field.
        // $datafield->setMasterDataField(0);

        // Add master flags
        $datafield->setIsMasterField(false);
        if ($datatype->getIsMasterType() == true)
            $datafield->setIsMasterField(true);

        $em->persist($datafield);
        $em->flush();
        $em->refresh($datafield);


        $datafield_meta = new DataFieldsMeta();
        $datafield_meta->setDataField($datafield);
        $datafield_meta->setFieldType($fieldtype);
        $datafield_meta->setRenderPlugin($renderplugin);

        // Master Revision defaults to zero.  When
        // created from a Master Template field, this will
        // track the data field Master Published Revision.
        $datafield_meta->setMasterRevision(0);
        // Will need to set the tracking revision if created
        // from master template field.
        $datafield_meta->setTrackingMasterRevision(0);
        $datafield_meta->setMasterPublishedRevision(0);

        $datafield_meta->setFieldName('New Field');
        $datafield_meta->setDescription('Field description.');
        $datafield_meta->setXmlFieldName('');
        $datafield_meta->setRegexValidator('');
        $datafield_meta->setPhpValidator('');

        $datafield_meta->setMarkdownText('');
        $datafield_meta->setIsUnique(false);
        $datafield_meta->setRequired(false);
        $datafield_meta->setSearchable(0);
        $datafield_meta->setPublicDate( new \DateTime('2200-01-01 00:00:00') );

        $datafield_meta->setChildrenPerRow(1);
        $datafield_meta->setRadioOptionNameSort(0);
        $datafield_meta->setRadioOptionDisplayUnselected(0);
        if ( $fieldtype->getTypeClass() === 'File' || $fieldtype->getTypeClass() === 'Image' ) {
            $datafield_meta->setAllowMultipleUploads(1);
            $datafield_meta->setShortenFilename(1);
        }
        else {
            $datafield_meta->setAllowMultipleUploads(0);
            $datafield_meta->setShortenFilename(0);
        }
        $datafield_meta->setCreatedBy($user);
        $datafield_meta->setUpdatedBy($user);

        $em->persist($datafield_meta);
        $em->flush();
        $em->refresh($datafield_meta);

        if($datatype->getIsMasterType() > 0) {
            // A datafield publishes its own revision number.
            // This number will be incremented whenever a change is made
            // to the master data field.
            $dfm_properties['master_revision'] = $datafield_meta->getMasterRevision() + 1;
            self::ODR_copyDatafieldMeta($em, $user, $datafield, $dfm_properties);
        }

        // Add the datafield to all groups for this datatype
        /** @var PermissionsManagementService $pm_service */
        $pm_service = $this->container->get('odr.permissions_management_service');
        $pm_service->createGroupsForDatafield($user, $datafield);

        return array('datafield' => $datafield, 'datafield_meta' => $datafield_meta);
    }


    /**
     * Modifies a meta entry for a given DataField entity by copying the old meta entry to a new meta entry,
     *  updating the property(s) that got changed based on the $properties parameter, then deleting the old entry.
     *
     * The $properties parameter must contain at least one of the following keys...
     *
     *
     * @param \Doctrine\ORM\EntityManager $em
     * @param User $user                       The user requesting the modification of this meta entry.
     * @param DataFields $datafield            The DataField entity of the meta entry being modified
     * @param array $properties
     *
     * @return DataFieldsMeta
     */
    protected function ODR_copyDatafieldMeta($em, $user, $datafield, $properties)
    {
        // Load the old meta entry
        /** @var DataFieldsMeta $old_meta_entry */
        $old_meta_entry = $em->getRepository('ODRAdminBundle:DataFieldsMeta')->findOneBy( array('dataField' => $datafield->getId()) );

        // No point making a new entry if nothing is getting changed
        $changes_made = false;
        $existing_values = array(
            // These entities can be set here since they're never null
            'fieldType' => $old_meta_entry->getFieldType()->getId(),
            'renderPlugin' => $old_meta_entry->getRenderPlugin()->getId(),

            'fieldName' => $old_meta_entry->getFieldName(),
            'description' => $old_meta_entry->getDescription(),
            'xml_fieldName' => $old_meta_entry->getXmlFieldName(),
            'markdownText' => $old_meta_entry->getMarkdownText(),
            'regexValidator' => $old_meta_entry->getRegexValidator(),
            'phpValidator' => $old_meta_entry->getPhpValidator(),
            'required' => $old_meta_entry->getRequired(),
            'is_unique' => $old_meta_entry->getIsUnique(),
            'allow_multiple_uploads' => $old_meta_entry->getAllowMultipleUploads(),
            'shorten_filename' => $old_meta_entry->getShortenFilename(),
            'children_per_row' => $old_meta_entry->getChildrenPerRow(),
            'radio_option_name_sort' => $old_meta_entry->getRadioOptionNameSort(),
            'radio_option_display_unselected' => $old_meta_entry->getRadioOptionDisplayUnselected(),
            'searchable' => $old_meta_entry->getSearchable(),
            'publicDate' => $old_meta_entry->getPublicDate(),
            'master_revision' => $old_meta_entry->getMasterRevision(),
            'tracking_master_revision' => $old_meta_entry->getTrackingMasterRevision(),
            'master_published_revision' => $old_meta_entry->getMasterPublishedRevision(),
        );

        foreach ($existing_values as $key => $value) {
            if ( isset($properties[$key]) && $properties[$key] != $value)
                $changes_made = true;
        }

        if (!$changes_made)
            return $old_meta_entry;


        // Determine whether to create a new meta entry or modify the previous one
        $remove_old_entry = false;
        $new_datafield_meta = null;
        if ( self::createNewMetaEntry($user, $old_meta_entry) ) {
            // Clone the old DatafieldMeta entry
            $remove_old_entry = true;

            $new_datafield_meta = clone $old_meta_entry;

            // These properties aren't automatically updated when persisting the cloned entity...
            $new_datafield_meta->setCreated(new \DateTime());
            $new_datafield_meta->setUpdated(new \DateTime());
            $new_datafield_meta->setCreatedBy($user);
            $new_datafield_meta->setUpdatedBy($user);
        }
        else {
            // Update the existing meta entry
            $new_datafield_meta = $old_meta_entry;
        }


        // Set any new properties
        if ( isset($properties['fieldType']) )
            $new_datafield_meta->setFieldType( $em->getRepository('ODRAdminBundle:FieldType')->find( $properties['fieldType'] ) );
        if ( isset($properties['renderPlugin']) )
            $new_datafield_meta->setRenderPlugin( $em->getRepository('ODRAdminBundle:RenderPlugin')->find( $properties['renderPlugin'] ) );

        if ( isset($properties['fieldName']) )
            $new_datafield_meta->setFieldName( $properties['fieldName'] );
        if ( isset($properties['description']) )
            $new_datafield_meta->setDescription( $properties['description'] );
        if ( isset($properties['xml_fieldName']) )
            $new_datafield_meta->setXmlFieldName( $properties['xml_fieldName'] );
        if ( isset($properties['markdownText']) )
            $new_datafield_meta->setMarkdownText( $properties['markdownText'] );
        if ( isset($properties['regexValidator']) )
            $new_datafield_meta->setRegexValidator( $properties['regexValidator'] );
        if ( isset($properties['phpValidator']) )
            $new_datafield_meta->setPhpValidator( $properties['phpValidator'] );
        if ( isset($properties['required']) )
            $new_datafield_meta->setRequired( $properties['required'] );
        if ( isset($properties['is_unique']) )
            $new_datafield_meta->setIsUnique( $properties['is_unique'] );
        if ( isset($properties['allow_multiple_uploads']) )
            $new_datafield_meta->setAllowMultipleUploads( $properties['allow_multiple_uploads'] );
        if ( isset($properties['shorten_filename']) )
            $new_datafield_meta->setShortenFilename( $properties['shorten_filename'] );
        if ( isset($properties['children_per_row']) )
            $new_datafield_meta->setChildrenPerRow( $properties['children_per_row'] );
        if ( isset($properties['radio_option_name_sort']) )
            $new_datafield_meta->setRadioOptionNameSort( $properties['radio_option_name_sort'] );
        if ( isset($properties['radio_option_display_unselected']) )
            $new_datafield_meta->setRadioOptionDisplayUnselected( $properties['radio_option_display_unselected'] );
        if ( isset($properties['searchable']) )
            $new_datafield_meta->setSearchable( $properties['searchable'] );
        if ( isset($properties['publicDate']) )
            $new_datafield_meta->setPublicDate( $properties['publicDate'] );
        if ( isset($properties['master_revision']) ) {
            $new_datafield_meta->setMasterRevision( $properties['master_revision'] );
        }
        // Check in case master revision needs to be updated.
        else if($datafield->getIsMasterField() > 0) {
            // We always increment the Master Revision for master data fields
            $new_datafield_meta->setMasterRevision($new_datafield_meta->getMasterRevision() + 1);
        }

        if ( isset($properties['tracking_master_revision']) )
            $new_datafield_meta->setTrackingMasterRevision( $properties['tracking_master_revision'] );
        if ( isset($properties['master_published_revision']) )
            $new_datafield_meta->setMasterPublishedRevision( $properties['master_published_revision'] );

        $new_datafield_meta->setUpdatedBy($user);

        //Save the new meta entry
        $em->persist($new_datafield_meta);
        $em->flush();
        $em->refresh($datafield);

        // Delete the old meta entry if necessary
        if ($remove_old_entry)
            $em->remove($old_meta_entry);


        // All metadata changes result in a new Data Field Master Published Revision.  Revision
        // changes are picked up by derivative data types when the parent data type revision is changed.
        if ($datafield->getIsMasterField() > 0) {
            $datatype = $datafield->getDataType();
            $properties['master_revision'] = $datatype->getDataTypeMeta()->getMasterRevision() + 1;
            self::ODR_copyDatatypeMeta($em, $user, $datatype, $properties);
        }

        // Return the new entry
        return $new_datafield_meta;
    }


    /**
     * Copies the contents of the given ThemeMeta entity into a new ThemeMeta entity if something was changed
     *
     * The $properties parameter must contain at least one of the following keys...
     * 'templateName', 'templateDescription', 'isDefault'
     *
     * @param \Doctrine\ORM\EntityManager $em
     * @param User $user                       The user requesting the modification of this meta entry.
     * @param Theme $theme                     The Theme entity being modified
     * @param array $properties
     *
     * @return ThemeMeta
     */
    protected function ODR_copyThemeMeta($em, $user, $theme, $properties)
    {
        // Load the old meta entry
        /** @var ThemeMeta $old_meta_entry */
        $old_meta_entry = $em->getRepository('ODRAdminBundle:ThemeMeta')->findOneBy( array('theme' => $theme->getId()) );

        // No point making a new entry if nothing is getting changed
        $changes_made = false;
        $existing_values = array(
            'templateName' => $old_meta_entry->getTemplateName(),
            'templateDescription' => $old_meta_entry->getTemplateDescription(),
            'isDefault' => $old_meta_entry->getIsDefault(),
            'displayOrder' => $old_meta_entry->getDisplayOrder(),
            'shared' => $old_meta_entry->getShared(),
            'sourceSyncCheck' => $old_meta_entry->getSourceSyncCheck(),
            'isTableTheme' => $old_meta_entry->getIsTableTheme(),
        );
        foreach ($existing_values as $key => $value) {
            if ( isset($properties[$key]) && $properties[$key] != $value )
                $changes_made = true;
        }

        if (!$changes_made)
            return $old_meta_entry;


        // Determine whether to create a new meta entry or modify the previous one
        $remove_old_entry = false;
        $new_theme_meta = null;
        if ( self::createNewMetaEntry($user, $old_meta_entry) ) {
            // Clone the old ThemeMeta entry
            $remove_old_entry = true;

            $new_theme_meta = clone $old_meta_entry;

            // These properties aren't automatically updated when persisting the cloned entity...
            $new_theme_meta->setCreated(new \DateTime());
            $new_theme_meta->setUpdated(new \DateTime());
            $new_theme_meta->setCreatedBy($user);
            $new_theme_meta->setUpdatedBy($user);
        }
        else {
            // Update the existing meta entry
            $new_theme_meta = $old_meta_entry;
        }


        // Set any new properties
        if ( isset($properties['templateName']) )
            $new_theme_meta->setTemplateName( $properties['templateName'] );
        if ( isset($properties['templateDescription']) )
            $new_theme_meta->setTemplateDescription( $properties['templateDescription'] );
        if ( isset($properties['isDefault']) )
            $new_theme_meta->setIsDefault( $properties['isDefault'] );
        if ( isset($properties['displayOrder']) )
            $new_theme_meta->setDisplayOrder( $properties['displayOrder'] );
        if ( isset($properties['shared']) )
            $new_theme_meta->setShared( $properties['shared'] );
        if ( isset($properties['sourceSyncCheck']) )
            $new_theme_meta->setSourceSyncCheck( $properties['sourceSyncCheck'] );

        if ( isset($properties['isTableTheme']) ) {
            $new_theme_meta->setIsTableTheme( $properties['isTableTheme'] );

            // TODO - wasn't this distinction supposed to be removed in the near future?
            if ($theme->getThemeType() == 'search_results' && $new_theme_meta->getIsTableTheme()) {
                $theme->setThemeType('table');
                $em->persist($theme);
            }
            else if ($theme->getThemeType() == 'table' && !$new_theme_meta->getIsTableTheme()) {
                $theme->setThemeType('search_results');
                $em->persist($theme);
            }
        }

        $new_theme_meta->setUpdatedBy($user);


        // Delete the old meta entry if needed
        if ($remove_old_entry)
            $em->remove($old_meta_entry);

        // Save the new meta entry
        $em->persist($new_theme_meta);
        $em->flush();
        $em->refresh($theme);

        // Return the new entry
        return $new_theme_meta;
    }


    /**
     * Creates and persists a new ThemeElement entity.  The caller needs to flush afterwards.
     *
     * @param \Doctrine\ORM\EntityManager $em
     * @param User $user                       The user requesting the creation of this entity
     * @param Theme $theme
     *
     * @return array
     */
    protected function ODR_addThemeElement($em, $user, $theme)
    {
        $theme_element = new ThemeElement();
        $theme_element->setTheme($theme);

        $theme_element->setCreatedBy($user);

        $em->persist($theme_element);
        $em->flush();
        $em->refresh($theme_element);


        $theme_element_meta = new ThemeElementMeta();
        $theme_element_meta->setThemeElement($theme_element);

        $theme_element_meta->setDisplayOrder(-1);
        $theme_element_meta->setHidden(0);
        $theme_element_meta->setCssWidthMed('1-1');
        $theme_element_meta->setCssWidthXL('1-1');

        $theme_element_meta->setCreatedBy($user);
        $theme_element_meta->setUpdatedBy($user);

        $theme_element->addThemeElementMetum($theme_element_meta);
        $em->persist($theme_element_meta);

        return array('theme_element' => $theme_element, 'theme_element_meta' => $theme_element_meta);
    }


    /**
     * Modifies a meta entry for a given ThemeElement entity by copying the old meta entry to a new meta entry,
     *  updating the property(s) that got changed based on the $properties parameter, then deleting the old entry.
     *
     * The $properties parameter must contain at least one of the following keys...
     * 'displayOrder', 'cssWidthMed', 'cssWidthXL'
     *
     * @param \Doctrine\ORM\EntityManager $em
     * @param User $user                      The user requesting the modification of this meta entry.
     * @param ThemeElement $theme_element     The ThemeElement entity of the meta entry being modified
     * @param array $properties
     *
     * @return ThemeElementMeta
     */
    protected function ODR_copyThemeElementMeta($em, $user, $theme_element, $properties)
    {
        // Load the old meta entry
        /** @var ThemeElementMeta $old_meta_entry */
        $old_meta_entry = $em->getRepository('ODRAdminBundle:ThemeElementMeta')->findOneBy( array('themeElement' => $theme_element->getId()) );

        // No point making a new entry if nothing is getting changed
        $changes_made = false;
        $existing_values = array(
            'displayOrder' => $old_meta_entry->getDisplayOrder(),
            'hidden' => $old_meta_entry->getHidden(),
            'cssWidthMed' => $old_meta_entry->getCssWidthMed(),
            'cssWidthXL' => $old_meta_entry->getCssWidthXL(),
        );
        foreach ($existing_values as $key => $value) {
            if ( isset($properties[$key]) && $properties[$key] != $value )
                $changes_made = true;
        }

        if (!$changes_made)
            return $old_meta_entry;


        // Determine whether to create a new meta entry or modify the previous one
        $remove_old_entry = false;
        $theme_element_meta = null;
        if ( self::createNewMetaEntry($user, $old_meta_entry) ) {
            // Clone the old ThemeelementMeta entry
            $remove_old_entry = true;

            $theme_element_meta = clone $old_meta_entry;

            // These properties aren't automatically updated when persisting the cloned entity...
            $theme_element_meta->setCreated(new \DateTime());
            $theme_element_meta->setUpdated(new \DateTime());
            $theme_element_meta->setCreatedBy($user);
            $theme_element_meta->setUpdatedBy($user);
        }
        else {
            // Update the existing meta entry
            $theme_element_meta = $old_meta_entry;
        }


        // Set any changed properties
        if ( isset($properties['displayOrder']) )
            $theme_element_meta->setDisplayOrder( $properties['displayOrder'] );
        if ( isset($properties['hidden']) )
            $theme_element_meta->setHidden( $properties['hidden'] );
        if ( isset($properties['cssWidthMed']) )
            $theme_element_meta->setCssWidthMed( $properties['cssWidthMed'] );
        if ( isset($properties['cssWidthXL']) )
            $theme_element_meta->setCssWidthXL( $properties['cssWidthXL'] );

        $theme_element_meta->setUpdatedBy($user);


        // Remove old meta entry if needed
        if ($remove_old_entry)
            $em->remove($old_meta_entry);

        // Save the new meta entry
        $em->persist($theme_element_meta);
        $em->flush();
        $em->refresh($theme_element);

        // Return the meta entry
        return $theme_element_meta;
    }


    /**
     * Creates and persists a new ThemeDataField entity.  The caller needs to flush afterwards.
     *
     * @param \Doctrine\ORM\EntityManager $em
     * @param User $user                  The user requesting the creation of this entity.
     * @param DataFields $datafield       The datafield this entry is for
     * @param ThemeElement $theme_element The theme_element this entry is attached to
     *
     * @return ThemeDataField
     */
    protected function ODR_addThemeDataField($em, $user, $datafield, $theme_element)
    {
        // Create theme entry
        $theme_datafield = new ThemeDataField();
        $theme_datafield->setDataField($datafield);
        $theme_datafield->setThemeElement($theme_element);

        $theme_datafield->setDisplayOrder(999);
        $theme_datafield->setCssWidthMed('1-3');
        $theme_datafield->setCssWidthXL('1-3');
        $theme_datafield->setHidden(0);

        $theme_datafield->setCreatedBy($user);
        $theme_datafield->setUpdatedBy($user);

        $theme_element->addThemeDataField($theme_datafield);
        $em->persist($theme_datafield);

        return $theme_datafield;
    }


    /**
     * Copies the contents of the given ThemeDatafield entity into a new ThemeDatafield entity if something was changed
     *
     * The $properties parameter must contain at least one of the following keys...
     * 'themeElement', 'displayOrder', 'cssWidthMed', 'cssWidthXL'
     *
     * @param \Doctrine\ORM\EntityManager $em
     * @param User $user                      The user requesting the modification of this meta entry.
     * @param ThemeDatafield $theme_datafield The ThemeDatafield entity being modified
     * @param array $properties
     *
     * @return ThemeDataField
     */
    protected function ODR_copyThemeDatafield($em, $user, $theme_datafield, $properties)
    {
        // No point making a new entry if nothing is getting changed
        $changes_made = false;
        $existing_values = array(
            // This entity can be set here since it's never null
            'themeElement' => $theme_datafield->getThemeElement()->getId(),

            'displayOrder' => $theme_datafield->getDisplayOrder(),
            'cssWidthMed' => $theme_datafield->getCssWidthMed(),
            'cssWidthXL' => $theme_datafield->getCssWidthXL(),
            'hidden' => $theme_datafield->getHidden(),
        );
        foreach ($existing_values as $key => $value) {
            if ( isset($properties[$key]) && $properties[$key] != $value )
                $changes_made = true;
        }

        if (!$changes_made)
            return $theme_datafield;


        // Determine whether to create a new meta entry or modify the previous one
        $remove_old_entry = false;
        $new_theme_datafield = null;
        if ( self::createNewMetaEntry($user, $theme_datafield) ) {
            // Clone the old ThemeDatafield entry
            $remove_old_entry = true;

            $new_theme_datafield = clone $theme_datafield;

            // These properties aren't automatically updated when persisting the cloned entity...
            $new_theme_datafield->setCreated(new \DateTime());
            $new_theme_datafield->setUpdated(new \DateTime());
            $new_theme_datafield->setCreatedBy($user);
            $new_theme_datafield->setUpdatedBy($user);
        }
        else {
            // Update the existing meta entry
            $new_theme_datafield = $theme_datafield;
        }


        // Set any new properties
        if (isset($properties['themeElement']))
            $new_theme_datafield->setThemeElement( $em->getRepository('ODRAdminBundle:ThemeElement')->find($properties['themeElement']) );

        if (isset($properties['displayOrder']))
            $new_theme_datafield->setDisplayOrder( $properties['displayOrder'] );
        if (isset($properties['cssWidthMed']))
            $new_theme_datafield->setCssWidthMed( $properties['cssWidthMed'] );
        if (isset($properties['cssWidthXL']))
            $new_theme_datafield->setCssWidthXL( $properties['cssWidthXL'] );
        if (isset($properties['hidden']))
            $new_theme_datafield->setHidden( $properties['hidden'] );

        $new_theme_datafield->setUpdatedBy($user);


        // Delete the old entry if needed
        if ($remove_old_entry)
            $em->remove($theme_datafield);

        // Save the new meta entry
        $em->persist($new_theme_datafield);
        $em->flush();

        // Return the new entry
        return $new_theme_datafield;
    }


    /**
     * Creates and persists a new ThemeDataType entity.  The caller needs to flush afterwards.
     *
     * @param \Doctrine\ORM\EntityManager $em
     * @param User $user                  The user requesting the creation of this entity
     * @param DataType $datatype          The datatype this entry is for
     * @param ThemeElement $theme_element The theme_element this entry is attached to
     * @param Theme $child_theme
     *
     * @return ThemeDataType
     */
    protected function ODR_addThemeDatatype($em, $user, $datatype, $theme_element, $child_theme)
    {
        // Create theme entry
        $theme_datatype = new ThemeDataType();
        $theme_datatype->setDataType($datatype);
        $theme_datatype->setThemeElement($theme_element);
        $theme_datatype->setChildTheme($child_theme);

        $theme_datatype->setDisplayType(0);     // 0 is accordion, 1 is tabbed, 2 is dropdown, 3 is list
        $theme_datatype->setHidden(0);

        $theme_datatype->setCreatedBy($user);
        $theme_datatype->setUpdatedBy($user);

        $theme_element->addThemeDataType($theme_datatype);
        $em->persist($theme_datatype);

        return $theme_datatype;
    }


    /**
     * Copies the contents of the given ThemeDatatype entity into a new ThemeDatatype entity if something was changed
     *
     * The $properties parameter must contain at least one of the following keys...
     * 'display_type'
     *
     * @param \Doctrine\ORM\EntityManager $em
     * @param User $user                      The user requesting the modification of this meta entry.
     * @param ThemeDataType $theme_datatype   The ThemeDatafield entity being modified
     * @param array $properties
     *
     * @return ThemeDataType
     */
    protected function ODR_copyThemeDatatype($em, $user, $theme_datatype, $properties)
    {
        // No point making a new entry if nothing is getting changed
        $changes_made = false;
        $existing_values = array(
            'display_type' => $theme_datatype->getDisplayType(),
            'hidden' => $theme_datatype->getHidden(),
        );
        foreach ($existing_values as $key => $value) {
            if ( isset($properties[$key]) && $properties[$key] != $value )
                $changes_made = true;
        }

        if (!$changes_made)
            return $theme_datatype;


        // Determine whether to create a new meta entry or modify the previous one
        $remove_old_entry = false;
        $new_theme_datatype = null;
        if ( self::createNewMetaEntry($user, $theme_datatype) ) {
            // Clone the old ThemeDatatype entry
            $remove_old_entry = true;

            $new_theme_datatype = clone $theme_datatype;

            // These properties aren't automatically updated when persisting the cloned entity...
            $new_theme_datatype->setCreated(new \DateTime());
            $new_theme_datatype->setUpdated(new \DateTime());
            $new_theme_datatype->setCreatedBy($user);
            $new_theme_datatype->setUpdatedBy($user);
        }
        else {
            // Update the existing meta entry
            $new_theme_datatype = $theme_datatype;
        }


        // Set any new properties
        if (isset($properties['display_type']))
            $new_theme_datatype->setDisplayType( $properties['display_type'] );
        if (isset($properties['hidden']))
            $new_theme_datatype->setHidden( $properties['hidden'] );

        $new_theme_datatype->setUpdatedBy($user);


        // Delete the old meta entry if needed
        if ($remove_old_entry)
            $em->remove($theme_datatype);

        // Save the new meta entry
        $em->persist($new_theme_datatype);
        $em->flush();

        // Return the new entry
        return $new_theme_datatype;
    }


    /**
     * Creates, persists, and flushes a new RenderPluginInstance entity.
     *
     * @param \Doctrine\ORM\EntityManager $em
     * @param User $user
     * @param RenderPlugin $render_plugin
     * @param DataType|null $datatype
     * @param DataFields|null $datafield
     *
     * @throws \Exception
     *
     * @return RenderPluginInstance
     */
    protected function ODR_addRenderPluginInstance($em, $user, $render_plugin, $datatype, $datafield)
    {
        // Ensure a RenderPlugin for a Datatype plugin doesn't get assigned to a Datafield, or a RenderPlugin for a Datafield doesn't get assigned to a Datatype
        if ( $render_plugin->getPluginType() == RenderPlugin::DATATYPE_PLUGIN && is_null($datatype) )
            throw new \Exception('Unable to create an instance of the RenderPlugin "'.$render_plugin->getPluginName().'" for a null Datatype');
        else if ( $render_plugin->getPluginType() == RenderPlugin::DATAFIELD_PLUGIN && is_null($datafield) )
            throw new \Exception('Unable to create an instance of the RenderPlugin "'.$render_plugin->getPluginName().'" for a null Datafield');

        // Create the new RenderPluginInstance
        $rpi = new RenderPluginInstance();
        $rpi->setRenderPlugin($render_plugin);
        $rpi->setDataType($datatype);
        $rpi->setDataField($datafield);

        $rpi->setActive(true);

        $rpi->setCreatedBy($user);
        $rpi->setUpdatedBy($user);

        $em->persist($rpi);
        $em->flush();
        $em->refresh($rpi);

        return $rpi;
    }


    /**
     * Creates and persists a new RenderPluginMap entity.  The caller needs to flush afterwards.
     *
     * @param \Doctrine\ORM\EntityManager $em
     * @param User $user
     * @param RenderPluginInstance $render_plugin_instance
     * @param RenderPluginFields $render_plugin_fields
     * @param DataType|null $datatype
     * @param DataFields $datafield
     *
     * @return RenderPluginMap
     */
    protected function ODR_addRenderPluginMap($em, $user, $render_plugin_instance, $render_plugin_fields, $datatype, $datafield)
    {
        $rpm = new RenderPluginMap();
        $rpm->setRenderPluginInstance($render_plugin_instance);
        $rpm->setRenderPluginFields($render_plugin_fields);

        $rpm->setDataType($datatype);
        $rpm->setDataField($datafield);

        $rpm->setCreatedBy($user);
        $rpm->setUpdatedBy($user);

        $em->persist($rpm);

        return $rpm;
    }


    /**
     * Copies the contents of the given RenderPluginMap entity into a new RenderPluginMap entity if something was changed
     *
     * The $properties parameter must contain at least one of the following keys...
     * 'dataField'
     *
     * @param \Doctrine\ORM\EntityManager $em
     * @param User $user
     * @param RenderPluginMap $render_plugin_map
     * @param array $properties
     *
     * @return RenderPluginMap
     */
    protected function ODR_copyRenderPluginMap($em, $user, $render_plugin_map, $properties)
    {
        // No point making a new entry if nothing is getting changed
        $changes_made = false;
        $existing_values = array(
            'dataField' => $render_plugin_map->getDataField()->getId(),
        );
        foreach ($existing_values as $key => $value) {
            if ( isset($properties[$key]) && $properties[$key] != $value )
                $changes_made = true;
        }

        if (!$changes_made)
            return $render_plugin_map;

        // Determine whether to create a new meta entry or modify the previous one
        $remove_old_entry = false;
        $new_rpm = null;
        if ( self::createNewMetaEntry($user, $render_plugin_map) ) {
            // Clone the old RenderPluginMap entry
            $remove_old_entry = true;

            $new_rpm = clone $render_plugin_map;

            // These properties aren't automatically updated when persisting the cloned entity...
            $new_rpm->setCreated(new \DateTime());
            $new_rpm->setUpdated(new \DateTime());
            $new_rpm->setCreatedBy($user);
            $new_rpm->setUpdatedBy($user);
        }
        else {
            // Update the existing meta entry
            $new_rpm = $render_plugin_map;
        }


        // Set any new properties
        if (isset($properties['dataField']))
            $new_rpm->setDataField( $em->getRepository('ODRAdminBundle:DataFields')->find($properties['dataField']) );

        $new_rpm->setUpdatedBy($user);


        // Delete the old entry if needed
        if ($remove_old_entry)
            $em->remove($render_plugin_map);

        // Save the new meta entry
        $em->persist($new_rpm);
        $em->flush();

        // Return the new entry
        return $new_rpm;
    }


    /**
     * Creates and persists a new RenderPluginOption entity.  The caller needs to flush afterwards.
     *
     * @param \Doctrine\ORM\EntityManager $em
     * @param User $user
     * @param $render_plugin_instance
     * @param $option_name
     * @param $option_value
     *
     * @return RenderPluginOptions
     */
    protected function ODR_addRenderPluginOption($em, $user, $render_plugin_instance, $option_name, $option_value)
    {
        $rpo = new RenderPluginOptions();
        $rpo->setRenderPluginInstance($render_plugin_instance);
        $rpo->setOptionName($option_name);
        $rpo->setOptionValue($option_value);

        $rpo->setActive(true);

        $rpo->setCreatedBy($user);
        $rpo->setUpdatedBy($user);

        $em->persist($rpo);

        return $rpo;
    }


    /**
     * Copies the contents of the given RenderPluginOptions entity into a new RenderPluginOptions entity if something was changed
     *
     * The $properties parameter must contain at least one of the following keys...
     * 'optionValue'
     *
     * @param \Doctrine\ORM\EntityManager $em
     * @param User $user
     * @param RenderPluginOptions $render_plugin_option
     * @param array $properties
     *
     * @return RenderPluginOptions
     */
    protected function ODR_copyRenderPluginOption($em, $user, $render_plugin_option, $properties)
    {
        // No point making a new entry if nothing is getting changed
        $changes_made = false;
        $existing_values = array(
            'optionValue' => $render_plugin_option->getOptionValue(),
        );
        foreach ($existing_values as $key => $value) {
            if ( isset($properties[$key]) && $properties[$key] != $value )
                $changes_made = true;
        }

        if (!$changes_made)
            return $render_plugin_option;


        // Determine whether to create a new meta entry or modify the previous one
        $remove_old_entry = false;
        $new_rpo = null;
        if ( self::createNewMetaEntry($user, $render_plugin_option) ) {
            // Clone the old RenderPluginOptions entry
            $remove_old_entry = true;

            $new_rpo = clone $render_plugin_option;

            // These properties aren't automatically updated when persisting the cloned entity...
            $new_rpo->setCreated(new \DateTime());
            $new_rpo->setUpdated(new \DateTime());
            $new_rpo->setCreatedBy($user);
            $new_rpo->setUpdatedBy($user);
        }
        else {
            // Update the existing meta entry
            $new_rpo = $render_plugin_option;
        }


        // Set any new properties
        if (isset($properties['optionValue']))
            $new_rpo->setOptionValue( $properties['optionValue'] );

        $new_rpo->setUpdatedBy($user);


        // Delete the old entry if needed
        if ($remove_old_entry)
            $em->remove($render_plugin_option);

        // Save the new meta entry
        $em->persist($new_rpo);
        $em->flush();

        // Return the new entry
        return $new_rpo;
    }


    /**
     * Usually called after an image is uploaded, this resizes the uploaded image for use in different areas.
     * Will automatically attempt to replace existing thumbnails if possible.
     *
     * NOTE: all thumbnails for the provided image will have their decrypted version deleted off the server...if for some reason you need it immediately after calling this function, you'll have to use decryptObject() to re-create it
     *
     * @param Image $my_obj The Image that was just uploaded.
     * @param User $user    The user requesting this action
     *
     */
    public function resizeImages(\ODR\AdminBundle\Entity\Image $my_obj, $user)
    {
        /** @var \Doctrine\ORM\EntityManager $em */
        $em = $this->getDoctrine()->getManager();
        $repo_image = $em->getRepository('ODRAdminBundle:Image');
//        $user = $this->container->get('security.token_storage')->getToken()->getUser();

        // Create Thumbnails
        /** @var ImageSizes[] $sizes */
        $sizes = $em->getRepository('ODRAdminBundle:ImageSizes')->findBy( array('dataFields' => $my_obj->getDataField()->getId()) );

        foreach ($sizes as $size) {
            // Set original
            if ($size->getOriginal()) {
                $my_obj->setImageSize($size);
                $em->persist($my_obj);
            }
            else {
                $proportional = false;
                if ($size->getSizeConstraint() == "width"
                    || $size->getSizeConstraint() == "height"
                    || $size->getSizeConstraint() == "both"
                ) {
                    $proportional = true;
                }

                $filename = sha1(uniqid(mt_rand(), true));
                $ext = pathinfo($my_obj->getLocalFileName(), PATHINFO_EXTENSION);
                $new_file_path = "/tmp/" . $filename . "." . $ext;
                copy($my_obj->getLocalFileName(), $new_file_path);

                // resize file
                self::smart_resize_image(
                    $new_file_path,
                    $size->getWidth(),
                    $size->getHeight(),
                    $proportional,
                    'file',
                    false,
                    false
                );

                // Attempt to locate an already existing thumbnail for overwrite
                /** @var Image $image */
                $image = $repo_image->findOneBy( array('parent' => $my_obj->getId(), 'imageSize' => $size->getId()) );

                // If thumbnail doesn't exist, create a new image entity
                if ($image == null) {
                    $image = new Image();
                    $image->setDataField($my_obj->getDataField());
                    $image->setFieldType($my_obj->getFieldType());
                    $image->setDataRecord($my_obj->getDataRecord());
                    $image->setDataRecordFields($my_obj->getDataRecordFields());

                    $image->setOriginal(0);
                    $image->setImageSize($size);
                    $image->setParent($my_obj);
                    $image->setExt($my_obj->getExt());
                    $image->setOriginalChecksum('');

                    $image->setCreatedBy($user);

                    /* DO NOT create a new metadata entry for the thumbnail...all of its metadata properties are slaved to the parent image */
                }

                $em->persist($image);
                $em->flush();

                // Copy temp file to new file name
                $filename = $image->getUploadDir()."/Image_" . $image->getId() . "." . $ext;
                copy($new_file_path, $filename);
                $image->setLocalFileName($filename);

                /** @var int[] $sizes */
                $sizes = getimagesize($filename);
                $image->setImageWidth( $sizes[0] );
                $image->setImageHeight( $sizes[1] );
                $em->persist($image);
                $em->flush();

                // Encrypt thumbnail AFTER everything else is done
                self::encryptObject($image->getId(), 'image');

                // Set original checksum for thumbnail
                $file_path = self::decryptObject($image->getId(), 'image');
                $original_checksum = md5_file($file_path);
                $image->setOriginalChecksum($original_checksum);

                $em->persist($image);
                $em->flush();

                // A decrypted version of this thumbnail still exists on the server...delete it here since all its properties have been saved
                unlink($file_path);
            }
        }
    }


    /**
     * Locates and returns a datarecord based on its external id
     * @todo - move to datarecord info service?
     *
     * @param \Doctrine\ORM\EntityManager $em
     * @param integer $datafield_id
     * @param string $external_id_value
     *
     * @return DataRecord|null
     */
    protected function getDatarecordByExternalId($em, $datafield_id, $external_id_value)
    {
        // Get required information
        /** @var DataFields $datafield */
        $datafield = $em->getRepository('ODRAdminBundle:DataFields')->find($datafield_id);
        $typeclass = $datafield->getFieldType()->getTypeClass();

        // Attempt to locate the datarecord using the given external id
        $query = $em->createQuery(
           'SELECT dr
            FROM ODRAdminBundle:'.$typeclass.' AS e
            JOIN ODRAdminBundle:DataRecordFields AS drf WITH e.dataRecordFields = drf
            JOIN ODRAdminBundle:DataRecord AS dr WITH drf.dataRecord = dr
            WHERE e.dataField = :datafield AND e.value = :value
            AND e.deletedAt IS NULL AND drf.deletedAt IS NULL AND dr.deletedAt IS NULL'
        )->setParameters( array('datafield' => $datafield_id, 'value' => $external_id_value) );
        $results = $query->getResult();

        // Return the datarecord if it exists
        $datarecord = null;
        if ( isset($results[0]) )
            $datarecord = $results[0];

        return $datarecord;
    }


    /**
     * Locates and returns a child datarecord based on its external id and its parent's external id
     * @todo - move to datarecord info service?
     *
     * @param \Doctrine\ORM\EntityManager $em
     * @param integer $child_datafield_id
     * @param string $child_external_id_value
     * @param integer $parent_datafield_id
     * @param string $parent_external_id_value
     *
     * @return DataRecord|null
     */
    protected function getChildDatarecordByExternalId($em, $child_datafield_id, $child_external_id_value, $parent_datafield_id, $parent_external_id_value)
    {
        // Get required information
        $repo_datafield = $em->getRepository('ODRAdminBundle:DataFields');

        /** @var DataFields $child_datafield */
        $child_datafield = $repo_datafield->find($child_datafield_id);
        $child_typeclass = $child_datafield->getFieldType()->getTypeClass();

        /** @var DataFields $parent_datafield */
        $parent_datafield = $repo_datafield->find($parent_datafield_id);
        $parent_typeclass = $parent_datafield->getFieldType()->getTypeClass();

        // Attempt to locate the datarecord using the given external id
        $query = $em->createQuery(
           'SELECT dr
            FROM ODRAdminBundle:'.$child_typeclass.' AS e_1
            JOIN ODRAdminBundle:DataRecordFields AS drf_1 WITH e_1.dataRecordFields = drf_1
            JOIN ODRAdminBundle:DataRecord AS dr WITH drf_1.dataRecord = dr
            JOIN ODRAdminBundle:DataRecord AS parent WITH dr.parent = parent
            JOIN ODRAdminBundle:DataRecordFields AS drf_2 WITH drf_2.dataRecord = parent
            JOIN ODRAdminBundle:'.$parent_typeclass.' AS e_2 WITH e_2.dataRecordFields = drf_2
            WHERE dr.id != parent.id AND e_1.dataField = :child_datafield AND e_1.value = :child_value AND e_2.dataField = :parent_datafield AND e_2.value = :parent_value
            AND e_1.deletedAt IS NULL AND drf_1.deletedAt IS NULL AND dr.deletedAt IS NULL AND parent.deletedAt IS NULL AND drf_2.deletedAt IS NULL AND e_2.deletedAt IS NULL'
        )->setParameters( array('child_datafield' => $child_datafield_id, 'child_value' => $child_external_id_value, 'parent_datafield' => $parent_datafield_id, 'parent_value' => $parent_external_id_value) );
        $results = $query->getResult();

        // Return the datarecord if it exists
        $datarecord = null;
        if ( isset($results[0]) )
            $datarecord = $results[0];

        return $datarecord;
    }


    /**
     * Locates and returns a single child datarecord based on its parent's external id...this assumes
     * that only a single child datarecord is allowed in this child datatype
     * @todo - move to datarecord info service?
     *
     * @param \Doctrine\ORM\EntityManager $em
     * @param integer $child_datatype_id
     * @param integer $parent_datafield_id
     * @param string $parent_external_id_value
     *
     * @return DataRecord|null
     */
    protected function getChildDatarecordByParent($em, $child_datatype_id, $parent_datafield_id, $parent_external_id_value)
    {
        // Get required information
        $repo_datafield = $em->getRepository('ODRAdminBundle:DataFields');

        /** @var DataFields $parent_datafield */
        $parent_datafield = $repo_datafield->find($parent_datafield_id);
        $parent_typeclass = $parent_datafield->getFieldType()->getTypeClass();

        // Attempt to locate the datarecord using the given external id
        $query = $em->createQuery(
           'SELECT dr
            FROM ODRAdminBundle:DataRecord AS dr
            JOIN ODRAdminBundle:DataRecord AS parent WITH dr.parent = parent
            JOIN ODRAdminBundle:DataRecordFields AS drf WITH drf.dataRecord = parent
            JOIN ODRAdminBundle:'.$parent_typeclass.' AS e WITH e.dataRecordFields = drf
            WHERE dr.dataType = :datatype_id AND e.value = :parent_value AND e.dataField = :parent_datafield
            AND dr.deletedAt IS NULL AND parent.deletedAt IS NULL AND drf.deletedAt IS NULL AND e.deletedAt IS NULL'
        )->setParameters( array('datatype_id' => $child_datatype_id, 'parent_value' => $parent_external_id_value, 'parent_datafield' => $parent_datafield_id) );
        $results = $query->getResult();

        // Return the datarecord if it exists, and also return null if there's more than one...the
        //  function is called to determine whether the parent datarecord has a single child datarecord
        //  that it can overwrite during importing
        $datarecord = null;
        if ( isset($results[0]) && count($results) == 1 )
            $datarecord = $results[0];

        return $datarecord;
    }


    /**
     * Does the actual work of resizing an image to some arbitrary dimension.
     * TODO - need source for this...pretty sure it's copy/pasted from somewhere
     *
     * @param string $file                Should be a path to the file
     * @param integer $width              Desired width for the resulting thumbnail
     * @param integer $height             Desired height for the resulting thumbnail
     * @param boolean $proportional       Whether to preserve aspect ratio while resizing
     * @param string $output              'browser', 'file', or 'return'
     * @param boolean $delete_original    Whether to delete the original file or not after resizing
     * @param boolean $use_linux_commands If true, use linux commands to delete the original file, otherwise use windows commands
     *
     * @return array Contains height/width after resizing
     */
    public static function smart_resize_image(
        $file,
        $width              = 0,
        $height             = 0,
        $proportional       = false,
        $output             = 'file',
        $delete_original    = true,
        $use_linux_commands = false
    ) {

        if ( $height <= 0 && $width <= 0 ) return false;

        # Setting defaults and meta
        $info                         = getimagesize($file);
        $image                        = '';
        $final_width                  = 0;
        $final_height                 = 0;

        list($width_old, $height_old) = $info;

        # Calculating proportionality
        if ($proportional) {
            if      ($width  == 0)  $factor = $height/$height_old;
            elseif  ($height == 0)  $factor = $width/$width_old;
            else                    $factor = min( $width / $width_old, $height / $height_old );

            $final_width  = round( $width_old * $factor );
            $final_height = round( $height_old * $factor );
        }
        else {
            $final_width = ( $width <= 0 ) ? $width_old : $width;
            $final_height = ( $height <= 0 ) ? $height_old : $height;
        }

        # Loading image to memory according to type
        switch ( $info[2] ) {
            case IMAGETYPE_GIF:   $image = imagecreatefromgif($file);   break;
            case IMAGETYPE_JPEG:  $image = imagecreatefromjpeg($file);  break;
            case IMAGETYPE_PNG:   $image = imagecreatefrompng($file);   break;
            case IMAGETYPE_WBMP:   $image = imagecreatefromwbmp($file);   break;
            default: return false;
        }

        # This is the resizing/resampling/transparency-preserving magic
        $image_resized = imagecreatetruecolor( $final_width, $final_height );
        if ( ($info[2] == IMAGETYPE_GIF) || ($info[2] == IMAGETYPE_PNG) ) {
            $transparency = imagecolortransparent($image);

            if ($transparency >= 0) {
                // TODO figure out what trnprt_index is used for.
                $trnprt_indx = null;
                $transparent_color  = imagecolorsforindex($image, $trnprt_indx);
                $transparency       = imagecolorallocate($image_resized, $transparent_color['red'], $transparent_color['green'], $transparent_color['blue']);
                imagefill($image_resized, 0, 0, $transparency);
                imagecolortransparent($image_resized, $transparency);
            }
            elseif ($info[2] == IMAGETYPE_PNG) {
                imagealphablending($image_resized, false);
                $color = imagecolorallocatealpha($image_resized, 0, 0, 0, 127);
                imagefill($image_resized, 0, 0, $color);
                imagesavealpha($image_resized, true);
            }
        }
        imagecopyresampled($image_resized, $image, 0, 0, 0, 0, $final_width, $final_height, $width_old, $height_old);

        # Taking care of original, if needed
        if ( $delete_original ) {
            if ( $use_linux_commands ) exec('rm '.$file);
            else @unlink($file);
        }

        # Preparing a method of providing result
        switch ( strtolower($output) ) {
            case 'browser':
                $mime = image_type_to_mime_type($info[2]);
                header("Content-type: $mime");
                $output = NULL;
                break;
            case 'file':
                $output = $file;
                break;
            case 'return':
                return $image_resized;
                break;
            default:
                break;
        }

        # Writing image according to type to the output destination
        switch ( $info[2] ) {
            case IMAGETYPE_GIF:   imagegif($image_resized, $output );    break;
            case IMAGETYPE_JPEG:  imagejpeg($image_resized, $output, '90');   break;
            case IMAGETYPE_PNG:   imagepng($image_resized, $output, '2');    break;
            default: return false;
        }

        $stats = array($final_height, $final_width);
        return $stats;
    }


    /**
     * TODO - generalize this to support more than just two?
     * Ensures both ImageSizes entities for the given datafield exist.
     *
     * @param \Doctrine\ORM\EntityManager $em
     * @param User $user                       The user requesting the creation of this entity
     * @param DataFields $datafield
     */
    public function ODR_checkImageSizes($em, $user, $datafield)
    {
        // Attempt to load both ImageSize entities from the database
        $query = $em->createQuery(
           'SELECT image_size
            FROM ODRAdminBundle:ImageSizes AS image_size
            WHERE image_size.dataFields = :datafield
            AND image_size.deletedAt IS NULL'
        )->setParameters( array('datafield' => $datafield->getId()) );
        $results = $query->getArrayResult();

        // Determine if either are missing
        $has_original = false;
        $has_thumbnail = false;

        foreach ($results as $num => $result) {
            $original = $result['original'];
            $image_type = $result['imagetype'];

            if ( $original == true )
                $has_original = true;
            if ( $original == null && $image_type == 'thumbnail' )
                $has_thumbnail = true;
        }

        if (!$has_original) {
            // Create an ImageSize entity for the original image
            $query =
               'INSERT INTO odr_image_sizes (data_fields_id, size_constraint, min_width, width, max_width, min_height, height, max_height, original, created, createdBy, updated, updatedBy)
                SELECT * FROM (
                    SELECT :df_id AS data_fields_id, :size_constraint AS size_constraint,
                        :min_width AS min_width, :width AS width, :max_width AS max_width,
                        :min_height AS min_height, :height AS height, :max_height AS max_height,
                        :original AS original,
                        NOW() AS created, :created_by AS createdBy, NOW() AS updated, :updated_by AS updatedBy
                ) AS tmp
                WHERE NOT EXISTS (
                    SELECT id FROM odr_image_sizes WHERE data_fields_id = :df_id AND size_constraint = :size_constraint AND deletedAt IS NULL
                ) LIMIT 1;';
            $params = array(
                'df_id' => $datafield->getId(),
                'size_constraint' => 'none',

                'min_width' => 1024,
                'width' => 0,
                'max_width' => 0,
                'min_height' => 768,
                'height' => 0,
                'max_height' => 0,

                'original' => 1,
//                'imagetype' => null,
                'created_by' => $user->getId(),
                'updated_by' => $user->getId(),
            );

            $conn = $em->getConnection();
            $rowsAffected = $conn->executeUpdate($query, $params);

            // Reload the newly created ImageSize entity
            /** @var ImageSizes $image_size */
            $image_size = $em->getRepository('ODRAdminBundle:ImageSizes')->findOneBy( array('dataFields' => $datafield->getId(), 'size_constraint' => 'none') );
        }

        if (!$has_thumbnail) {
            // Create an ImageSize entity for the thumbnail
            $query =
               'INSERT INTO odr_image_sizes (data_fields_id, size_constraint, min_width, width, max_width, min_height, height, max_height, original, imagetype, created, createdBy, updated, updatedBy)
                SELECT * FROM (
                    SELECT :df_id AS data_fields_id, :size_constraint AS size_constraint,
                        :min_width AS min_width, :width AS width, :max_width AS max_width,
                        :min_height AS min_height, :height AS height, :max_height AS max_height,
                        :original AS original, :imagetype AS imagetype,
                        NOW() AS created, :created_by AS createdBy, NOW() AS updated, :updated_by AS updatedBy
                ) AS tmp
                WHERE NOT EXISTS (
                    SELECT id FROM odr_image_sizes WHERE data_fields_id = :df_id AND size_constraint = :size_constraint AND deletedAt IS NULL
                ) LIMIT 1;';
            $params = array(
                'df_id' => $datafield->getId(),
                'size_constraint' => 'both',

                'min_width' => 500,
                'width' => 500,
                'max_width' => 500,
                'min_height' => 375,
                'height' => 375,
                'max_height' => 375,

                'original' => 0,
                'imagetype' => 'thumbnail',
                'created_by' => $user->getId(),
                'updated_by' => $user->getId(),
            );
            $conn = $em->getConnection();
            $rowsAffected = $conn->executeUpdate($query, $params);

            // Reload the newly created ImageSize entity
            $image_size = $em->getRepository('ODRAdminBundle:ImageSizes')->findOneBy( array('dataFields' => $datafield->getId(), 'size_constraint' => 'both') );
        }
    }


    /**
     * Returns errors encounted while processing a Symfony Form object as a string.
     *
     * @param \Symfony\Component\Form\Form $form
     *
     * @return string
     */
    protected function ODR_getErrorMessages(\Symfony\Component\Form\Form $form)
    {
        $errors = $form->getErrors();

        $error_str = '';
        while( $errors->valid() ) {
            $error_str .= 'ERROR: '.$errors->current()->getMessage()."\n";
            $errors->next();
        }

        return $error_str;
    }
}<|MERGE_RESOLUTION|>--- conflicted
+++ resolved
@@ -1297,14 +1297,10 @@
 
 
     /**
-<<<<<<< HEAD
      * @deprecated
      *
-     * Creates and persists a new DataRecord entity.
-=======
      * Creates and persists a new DataRecord and its associated Meta entity.  The caller needs to
      * flush afterwards.
->>>>>>> 4ac9412c
      *
      * @param \Doctrine\ORM\EntityManager $em
      * @param User $user         The user requesting the creation of this entity
