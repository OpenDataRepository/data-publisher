<?php

/**
 * Open Data Repository Data Publisher
 * Display Controller
 * (C) 2015 by Nathan Stone (nate.stone@opendatarepository.org)
 * (C) 2015 by Alex Pires (ajpires@email.arizona.edu)
 * Released under the GPLv2
 *
 * The display controller renders and displays datarecords for the user, executing render plugins
 * as necessary to change how the data looks.  It also handles file and image downloads because
 * of security concerns and routing constraints within Symfony.
 *
 */

namespace ODR\AdminBundle\Controller;

use Symfony\Bundle\FrameworkBundle\Controller\Controller;

// Entities
use ODR\AdminBundle\Entity\DataFields;
use ODR\AdminBundle\Entity\DataRecord;
use ODR\AdminBundle\Entity\DataType;
use ODR\AdminBundle\Entity\Image;
use ODR\AdminBundle\Entity\File;
use ODR\AdminBundle\Entity\Theme;
use ODR\OpenRepository\UserBundle\Entity\User as ODRUser;
// Exceptions
use ODR\AdminBundle\Exception\ODRBadRequestException;
use ODR\AdminBundle\Exception\ODRException;
use ODR\AdminBundle\Exception\ODRForbiddenException;
use ODR\AdminBundle\Exception\ODRNotFoundException;
use ODR\AdminBundle\Exception\ODRNotImplementedException;
// Services
use ODR\AdminBundle\Component\Service\CryptoService;
use ODR\AdminBundle\Component\Service\DatabaseInfoService;
use ODR\AdminBundle\Component\Service\DatarecordInfoService;
use ODR\AdminBundle\Component\Service\DatatreeInfoService;
use ODR\AdminBundle\Component\Service\ODRRenderService;
use ODR\AdminBundle\Component\Service\ODRTabHelperService;
use ODR\AdminBundle\Component\Service\PermissionsManagementService;
use ODR\AdminBundle\Component\Service\ThemeInfoService;
use ODR\OpenRepository\SearchBundle\Component\Service\SearchAPIService;
use ODR\OpenRepository\SearchBundle\Component\Service\SearchKeyService;
use ODR\OpenRepository\SearchBundle\Component\Service\SearchRedirectService;
// Symfony
use Doctrine\DBAL\Connection as DBALConnection;
use Symfony\Component\HttpFoundation\Cookie;
use Symfony\Component\HttpFoundation\File\Exception\FileNotFoundException;
use Symfony\Component\HttpFoundation\JsonResponse;
use Symfony\Component\HttpFoundation\RedirectResponse;
use Symfony\Component\HttpFoundation\Request;
use Symfony\Component\HttpFoundation\Response;
use Symfony\Component\HttpFoundation\StreamedResponse;
use Symfony\Component\Routing\Generator\UrlGeneratorInterface;
use Symfony\Component\Routing\Router;
use Symfony\Component\Templating\EngineInterface;


class DisplayController extends ODRCustomController
{

    /**
     * Fixes searches to follow the new URL system and redirects the user.
     *
     * @param $datarecord_id
     * @param $search_key
     * @param $offset
     * @param Request $request
     *
     * @return Response
     */
    public function legacy_viewAction($datarecord_id, $search_key, $offset, Request $request)
    {
        $return = array();
        $return['r'] = 0;
        $return['t'] = '';
        $return['d'] = '';

        try {
            /** @var SearchKeyService $search_key_service */
            $search_key_service = $this->container->get('odr.search_key_service');
            /** @var SearchRedirectService $search_redirect_service */
            $search_redirect_service = $this->container->get('odr.search_redirect_service');


            $search_theme_id = 0;
            // Need to reformat to create proper search key and forward internally to view controller

            $search_param_elements = preg_split("/\|/",$search_key);
            $search_params = array();
            foreach($search_param_elements as $search_param_element) {
                $search_param_data = preg_split("/\=/",$search_param_element);
                $search_params[$search_param_data[0]] = $search_param_data[1];
            }
            $new_search_key = $search_key_service->encodeSearchKey($search_params);

            // Generate new style search key from passed search key
            return $search_redirect_service->redirectToViewPage($datarecord_id, $search_theme_id, $new_search_key, $offset);
            /*
            return $this->redirectToRoute(
                "odr_display_view",
                array(
                    'datarecord_id' => $datarecord_id,
                    'search_theme_id' => $search_theme_id,
                    'search_key' => $new_search_key,
                    'offset' => $offset
                )
            );
            */
        }
        catch (\Exception $e) {
            $source = 0x9c453393;
            if ($e instanceof ODRException)
                throw new ODRException($e->getMessage(), $e->getStatusCode(), $e->getSourceCode($source), $e);
            else
                throw new ODRException($e->getMessage(), 500, $source, $e);
        }
    }


    /**
     * Returns the "Results" version of the given DataRecord.
     *
     * @param integer $datarecord_id The database id of the datarecord to return.
     * @param integer $search_theme_id
     * @param string $search_key     Used for search header, an optional string describing which search result list $datarecord_id is a part of
     * @param integer $offset        Used for search header, an optional integer indicating which page of the search result list $datarecord_id is on
     * @param Request $request
     *
     * @return Response
     */
    public function viewAction($datarecord_id, $search_theme_id, $search_key, $offset, Request $request)
    {
        $time = microtime(true);
        // print "Start: " . $time . "<br />";
        $return = array();
        $return['r'] = 0;
        $return['t'] = '';
        $return['d'] = '';

        try {
            // ----------------------------------------
            // Load required objects
            /** @var \Doctrine\ORM\EntityManager $em */
            $em = $this->getDoctrine()->getManager();
            $session = $request->getSession();

            /** @var ODRTabHelperService $odr_tab_service */
            $odr_tab_service = $this->container->get('odr.tab_helper_service');
            /** @var PermissionsManagementService $permissions_service */
            $permissions_service = $this->container->get('odr.permissions_management_service');
            /** @var ThemeInfoService $theme_info_service */
            $theme_info_service = $this->container->get('odr.theme_info_service');
            /** @var SearchAPIService $search_api_service */
            $search_api_service = $this->container->get('odr.search_api_service');
            /** @var SearchKeyService $search_key_service */
            $search_key_service = $this->container->get('odr.search_key_service');
            /** @var SearchRedirectService $search_redirect_service */
            $search_redirect_service = $this->container->get('odr.search_redirect_service');

            /** @var EngineInterface $templating */
            $templating = $this->get('templating');
            /** @var Router $router */
            $router = $this->get('router');


            // ----------------------------------------
            /** @var DataRecord $datarecord */
            $datarecord = $em->getRepository('ODRAdminBundle:DataRecord')->find($datarecord_id);
            if ($datarecord == null)
                throw new ODRNotFoundException('Datarecord');

            $datatype = $datarecord->getDataType();
            if ($datatype->getDeletedAt() != null)
                throw new ODRNotFoundException('Datatype');

            // TODO - allow rendering of child datarecords?
            if ( $datarecord->getId() !== $datarecord->getGrandparent()->getId() )
                throw new ODRBadRequestException('Not allowed to directly render child datarecords');


            // If $search_theme_id is set...
            if ($search_theme_id != 0) {
                // ...require a search key to also be set
                if ($search_key == '')
                    throw new ODRBadRequestException('Search theme set without search key');

                // ...require the referenced theme to exist
                /** @var Theme $search_theme */
                $search_theme = $em->getRepository('ODRAdminBundle:Theme')->find($search_theme_id);
                if ($search_theme == null)
                    throw new ODRNotFoundException('Search Theme');

                // ...require it to match the datatype being rendered
                // TODO - how to recover from this?
                if ($search_theme->getDataType()->getId() !== $datatype->getId())
                    throw new ODRBadRequestException('The results list from the current search key does not contain datarecord '.$datarecord->getId());
            }


            // ----------------------------------------
            // Determine user privileges
            /** @var ODRUser $user */
            $user = $this->container->get('security.token_storage')->getToken()->getUser();   // <-- will return 'anon.' when nobody is logged in
            $user_permissions = $permissions_service->getUserPermissionsArray($user);

            // Store whether the user is permitted to edit at least one datarecord for this datatype
            $can_edit_datatype = $permissions_service->canEditDatatype($user, $datatype);
            // Store whether the user is permitted to edit this specific datarecord
            $can_edit_datarecord = $permissions_service->canEditDatarecord($user, $datarecord);
            // Store whether the user is permitted to create new datarecords for this datatype
            $can_add_datarecord = $permissions_service->canAddDatarecord($user, $datatype);

            if ( !$permissions_service->canViewDatatype($user, $datatype) || !$permissions_service->canViewDatarecord($user, $datarecord) )
                throw new ODRForbiddenException();
            // ----------------------------------------


            // ----------------------------------------
            // Grab the tab's id, if it exists
            $params = $request->query->all();
            $odr_tab_id = '';
            if ( isset($params['odr_tab_id']) )
                $odr_tab_id = $params['odr_tab_id'];
            else
                $odr_tab_id = $odr_tab_service->createTabId();


            // Determine whether the user has a restriction on which datarecords they can edit
            $restricted_datarecord_list = $permissions_service->getDatarecordRestrictionList($user, $datatype);

            // Determine which list of datarecords to pull from the user's session
            $cookies = $request->cookies;
            $only_display_editable_datarecords = true;
            if ( $cookies->has('datatype_'.$datatype->getId().'_editable_only') )
                $only_display_editable_datarecords = $cookies->get('datatype_'.$datatype->getId().'_editable_only');

            // If a datarecord restriction exists, and the user only wants to display editable datarecords...
            $editable_only = false;
            if ( $can_edit_datatype && !is_null($restricted_datarecord_list) && $only_display_editable_datarecords )
                $editable_only = true;


            // If this datarecord is being viewed from a search result list...
            $datarecord_list = '';
            if ($search_key !== '') {
                // Ensure the search key is valid first
                $search_params = $search_key_service->validateSearchKey($search_key);
                // Determine whether the user is allowed to view this search key
                $filtered_search_key = $search_api_service->filterSearchKeyForUser($datatype->getId(), $search_key, $user_permissions);
                if ($filtered_search_key !== $search_key) {
                    // User can't view the results of this search key, redirect to the one they can view
                    return $search_redirect_service->redirectToViewPage($datarecord_id, $search_theme_id, $filtered_search_key, $offset);
                }

                // Ensure the tab refers to the given search key
                $expected_search_key = $odr_tab_service->getSearchKey($odr_tab_id);
                if ( $expected_search_key !== $search_key )
                    $odr_tab_service->setSearchKey($odr_tab_id, $search_key, $datatype->getId());

                // Need to ensure a sort criteria is set for this tab, otherwise the table plugin
                //  will display stuff in a different order
                $sort_datafields = array();
                $sort_directions = array();

                $sort_criteria = $odr_tab_service->getSortCriteria($odr_tab_id);
                if ( !is_null($sort_criteria) ) {
                    // Prefer the criteria from the user's session whenever possible
                    $sort_datafields = $sort_criteria['datafield_ids'];
                    $sort_directions = $sort_criteria['sort_directions'];
                }
                else if ( isset($search_params['sort_by']) ) {
                    // If the user's session doesn't have anything but the search key does, then
                    //  use that
                    foreach ($search_params['sort_by'] as $display_order => $data) {
                        $sort_datafields[$display_order] = intval($data['sort_df_id']);
                        $sort_directions[$display_order] = $data['sort_dir'];
                    }

                    // Store this in the user's session
                    $odr_tab_service->setSortCriteria($odr_tab_id, $sort_datafields, $sort_directions);
                }
                else {
                    // No criteria set...get this datatype's current list of sort fields, and convert
                    //  into a list of datafield ids for storing this tab's criteria
                    foreach ($datatype->getSortFields() as $display_order => $df) {
                        $sort_datafields[$display_order] = $df->getId();
                        $sort_directions[$display_order] = 'asc';
                    }
                    $odr_tab_service->setSortCriteria($odr_tab_id, $sort_datafields, $sort_directions);
                }

                // No problems, so get the datarecords that match the search
                $original_datarecord_list = $odr_tab_service->getSearchResults($odr_tab_id);
                if ( is_null($original_datarecord_list) ) {
                    $original_datarecord_list = $search_api_service->performSearch(
                        $datatype,
                        $search_key,
                        $user_permissions,
                        false,  // only want the grandparent datarecord ids that match the search
                        $sort_datafields,
                        $sort_directions
                    );
                    $odr_tab_service->setSearchResults($odr_tab_id, $original_datarecord_list);
                }


                // ----------------------------------------
                // Determine the correct lists of datarecords to use for rendering...
                $datarecord_list = $original_datarecord_list;
                if ($can_edit_datatype && $editable_only) {
                    // ...user has a restriction list, and only wants to have datarecords in the
                    //  search header that they can edit

                    // array_flip() + isset() is orders of magnitude faster than repeated calls to in_array()
                    $editable_datarecord_list = array_flip($restricted_datarecord_list);
                    foreach ($original_datarecord_list as $num => $dr_id) {
                        if (!isset($editable_datarecord_list[$dr_id]))
                            unset($original_datarecord_list[$num]);
                    }

                    $datarecord_list = array_values($original_datarecord_list);
                }

                // Compute which page of the search results this datarecord is on
                $key = array_search($datarecord->getId(), $datarecord_list);

                $page_length = $odr_tab_service->getPageLength($odr_tab_id);
                $offset = floor($key / $page_length) + 1;

                // Ensure the session has the correct offset stored
                $odr_tab_service->updateDatatablesOffset($odr_tab_id, $offset);
            }

            $now = microtime(true);
            // print "NOW: " . $now . "<br />";
            // print "Elapsed: " . ($now - $time) . "<br />";

            // ----------------------------------------
            // Build an array of values to use for navigating the search result list, if it exists
            $search_header = null;
            if ($search_key !== '')
                $search_header = $odr_tab_service->getSearchHeaderValues($odr_tab_id, $datarecord->getId(), $datarecord_list);

            // Need this array to exist right now so the part that's not the search header will display
            if ( is_null($search_header) ) {
                $search_header = array(
                    'page_length' => 0,
                    'next_datarecord_id' => 0,
                    'prev_datarecord_id' => 0,
                    'search_result_current' => 0,
                    'search_result_count' => 0
                );
            }

            $redirect_path = $router->generate('odr_display_view', array('datarecord_id' => 0));    // blank path
            $header_html = $templating->render(
                'ODRAdminBundle:Display:display_header.html.twig',
                array(
                    'page_type' => 'display',

                    'can_edit_datarecord' => $can_edit_datarecord,
                    'can_add_datarecord' => $can_add_datarecord,
                    'datarecord' => $datarecord,
                    'datatype' => $datatype,

                    'odr_tab_id' => $odr_tab_id,

                    // values used by search_header.html.twig
                    'search_theme_id' => $search_theme_id,
                    'search_key' => $search_key,
                    'offset' => $offset,

                    'page_length' => $search_header['page_length'],
                    'next_datarecord' => $search_header['next_datarecord_id'],
                    'prev_datarecord' => $search_header['prev_datarecord_id'],
                    'search_result_current' => $search_header['search_result_current'],
                    'search_result_count' => $search_header['search_result_count'],
                    'redirect_path' => $redirect_path,
                )
            );

            $now = microtime(true);
            // print "NOW: " . $now . "<br />";
            // print "Elapsed: " . ($now - $time) . "<br />";

            // ----------------------------------------
            // Determine the user's preferred theme
            $theme_id = $theme_info_service->getPreferredThemeId($user, $datatype->getId(), 'display');
            /** @var Theme $theme */
            $theme = $em->getRepository('ODRAdminBundle:Theme')->find($theme_id);

            // Render the display page for this datarecord
            /** @var ODRRenderService $odr_render_service */
            $odr_render_service = $this->container->get('odr.render_service');
            $page_html = $odr_render_service->getDisplayHTML($user, $datarecord, $search_key, $theme);

            $now = microtime(true);
            // print "NOW: " . $now . "<br />";
            // print "Elapsed: " . ($now - $time) . "<br />";

            $return['d'] = array(
                'datatype_id' => $datatype->getId(),
                'html' => $header_html.$page_html
            );

            // Store which datarecord to scroll to if returning to the search results list
            $session->set('scroll_target', $datarecord->getId());
        }
        catch (\Exception $e) {
            $source = 0x8f465413;
            if ($e instanceof ODRException)
                throw new ODRException($e->getMessage(), $e->getStatusCode(), $e->getSourceCode($source), $e);
            else
                throw new ODRException($e->getMessage(), 500, $source, $e);
        }

        $response = new Response(json_encode($return));
        $now = microtime(true);
        // print "NOW: " . $now . "<br />";
        // print "Elapsed: " . ($now - $time); exit();
        $response->headers->set('Content-Type', 'application/json');
        return $response;
    }


    /**
     * Redirects a given datarecord UUID to the correct internal ID for viewAction()
     *
     * @param $datarecord_id
     * @param $search_key
     * @param $offset
     * @param Request $request
     *
     * @return Response
     */
    public function viewuuidAction($datarecord_uuid, Request $request)
    {

        try {
            // Grab necessary objects
            /** @var \Doctrine\ORM\EntityManager $em */
            $em = $this->getDoctrine()->getManager();

            /** @var PermissionsManagementService $permissions_service */
            $permissions_service = $this->container->get('odr.permissions_management_service');

            /** @var DataRecord $datarecord */
            $datarecord = $em->getRepository('ODRAdminBundle:DataRecord')->findOneBy(
                array( 'unique_id' => $datarecord_uuid)
            );
            if ($datarecord == null)
                throw new ODRNotFoundException('Datarecord');

            $grandparent_datarecord = $datarecord->getGrandparent();
            if ( $grandparent_datarecord->getDeletedAt() != null )
                throw new ODRNotFoundException('Datarecord');
            $grandparent_datatype = $grandparent_datarecord->getDatatype();
            if ( $grandparent_datatype->getDeletedAt() != null )
                throw new ODRNotFoundException('Datarecord');

            // ----------------------------------------
            // First, ensure user is permitted to download
            /** @var ODRUser $user */
            $user = $this->container->get('security.token_storage')->getToken()->getUser();

            if ( !$permissions_service->canViewDatarecord($user, $grandparent_datarecord) )
                throw new ODRForbiddenException();
            // ----------------------------------------

            //
            $baseurl = $this->generateUrl( 'odr_search', array( 'search_slug' => $grandparent_datatype->getSearchSlug()) );
            $hash = $this->generateUrl( 'odr_display_view', array( 'datarecord_id' => $grandparent_datarecord->getId()) );

            // Which type of redirect to use depends on whether this is coming from AJAX or not...
            $params = $request->query->all();
            if ( isset($params['_']) ) {
                // This is an AJAX request  e.g.  //odr.io/admin#/view/record/{datarecord_uuid}
                // The '_' parameter is automatically appended by the ajax handler due to 'cache: false',
                //  and will therefore always exist at this time.  The 'odr_tab_id' parameter won't
                //  exist if this URL is entered in a new tab in the browser, as the hash suppresses
                //  the search that would set it...

                // Get the existing javascript to redirect
                $return = array(
                    'r' => 2,    // so common.js::LoadContentFullAjax() updates page instead of reloading
                    't' => '',
                    'd' => array(
                        'url' => $hash
                    )
                );

                $response = new Response(json_encode($return));
                $response->headers->set('Content-Type', 'application/json');
                return $response;
            }
            else {
                // This is an HTML request  e.g.  //odr.io/view/record/{datarecord_uuid}
                return $this->redirect($baseurl.'#'.$hash, 303);
            }
        }
        catch (\Exception $e) {
            $source = 0xbfbe0a12;
            if ($e instanceof ODRException)
                throw new ODRException($e->getMessage(), $e->getStatusCode(), $e->getSourceCode($source), $e);
            else
                throw new ODRException($e->getMessage(), 500, $source, $e);
        }
    }


    /**
     * Starts the process of downloading a file from the server.
     *
     * @param integer $file_id The database id of the file to download.
     * @param Request $request
     *
     * @return Response
     */
    public function filedownloadstartAction($file_id, Request $request)
    {
        $return = array();
        $return['r'] = 0;
        $return['t'] = 'html';
        $return['d'] = '';

        try {
            // ----------------------------------------
            // Grab necessary objects
            /** @var \Doctrine\ORM\EntityManager $em */
            $em = $this->getDoctrine()->getManager();
            $redis_prefix = $this->getParameter('memcached_key_prefix');     // debug purposes only

            /** @var PermissionsManagementService $permissions_service */
            $permissions_service = $this->container->get('odr.permissions_management_service');


            // Locate the file in the database
            /** @var File $file */
            $file = $em->getRepository('ODRAdminBundle:File')->find($file_id);
            if ($file == null)
                throw new ODRNotFoundException('File');

            $datafield = $file->getDataField();
            if ($datafield->getDeletedAt() != null)
                throw new ODRNotFoundException('Datafield');
            $datarecord = $file->getDataRecord();
            if ($datarecord->getDeletedAt() != null)
                throw new ODRNotFoundException('Datarecord');
            $datatype = $datarecord->getDataType();
            if ($datatype->getDeletedAt() != null)
                throw new ODRNotFoundException('Datatype');

            // Files that aren't done encrypting shouldn't be downloaded
            if ($file->getEncryptKey() === '')
                throw new ODRNotFoundException('File');


            // ----------------------------------------
            // First, ensure user is permitted to download
            /** @var ODRUser $user */
            $user = $this->container->get('security.token_storage')->getToken()->getUser();

            if ( !$permissions_service->canViewFile($user, $file) )
                throw new ODRForbiddenException();
            // ----------------------------------------


            // ----------------------------------------
            // Determine the decrypted filename
            $filename = 'File_'.$file_id.'.'.$file->getExt();
            if ( !$file->isPublic() )
                $filename = md5($file->getOriginalChecksum().'_'.$file_id.'_'.$user->getId()).'.'.$file->getExt();

            // Ensure file exists before attempting to download it
            $local_filepath = realpath( $this->getParameter('odr_web_directory').'/'.$file->getUploadDir().'/'.$filename );
            if ( !file_exists($local_filepath) ) {
                // Need to decrypt the file...generate the url for cURL to use
                $url = $this->generateUrl('odr_crypto_request', array(), UrlGeneratorInterface::ABSOLUTE_URL);
                $pheanstalk = $this->get('pheanstalk');
                $api_key = $this->container->getParameter('beanstalk_api_key');

                // Schedule a beanstalk job to start decrypting the file
                $priority = 1024;   // should be roughly default priority
                $payload = json_encode(
                    array(
                        "object_type" => 'File',
                        "object_id" => $file_id,
                        "crypto_type" => 'decrypt',

                        "local_filename" => $filename,
                        "archive_filepath" => '',
                        "desired_filename" => '',

                        "redis_prefix" => $redis_prefix,    // debug purposes only
                        "url" => $url,
                        "api_key" => $api_key,
                    )
                );

                $delay = 0;
                $pheanstalk->useTube('crypto_requests')->put($payload, $priority, $delay);

                // Return a URL to monitor decryption progress
                $monitor_url = $this->generateUrl('odr_get_file_decrypt_progress', array('file_id' => $file_id));

                $response = new JsonResponse(array());
                $response->setStatusCode(202);
                $response->headers->set('Location', $monitor_url);

                return $response;
            }
            else {
                // File already exists, determine whether it's done decrypting yet
                clearstatcache(true, $local_filepath);
                $current_filesize = filesize($local_filepath);

                if ( $file->getFilesize() == $current_filesize ) {
                    // File exists and is fully decrypted, determine path to download it
                    $download_url = $this->generateUrl('odr_file_download', array('file_id' => $file_id));

                    // Return a link to the download URL
                    $response = new JsonResponse(array());
                    $response->setStatusCode(200);
                    $response->headers->set('Location', $download_url);

                    return $response;
                }
                else if ( $file->getFilesize() < $current_filesize ) {
                    // Return a URL to monitor decryption progress
                    $monitor_url = $this->generateUrl('odr_get_file_decrypt_progress', array('file_id' => $file_id));

                    $response = new JsonResponse(array());
                    $response->setStatusCode(202);
                    $response->headers->set('Location', $monitor_url);

                    return $response;
                }
                else {
                    // ...this seems to only happen when the encrypted files in the crypto dir have
                    //  been manually replaced, but...
                    if ( file_exists($local_filepath) )
                        unlink( $local_filepath );
                    else
                        throw new ODRException('file does not exist, but too much of it is decrypted??');

                    // Return a URL to monitor decryption progress
                    $monitor_url = $this->generateUrl('odr_get_file_decrypt_progress', array('file_id' => $file_id));

                    $response = new JsonResponse(array());
                    $response->setStatusCode(202);
                    $response->headers->set('Location', $monitor_url);

                    return $response;
                }
            }
        }
        catch (\Exception $e) {
            $source = 0xcc3f073c;
            if ($e instanceof ODRException)
                throw new ODRException($e->getMessage(), $e->getStatusCode(), $e->getSourceCode($source), $e);
            else
                throw new ODRException($e->getMessage(), 500, $source, $e);
        }
    }

    public function fileDownloadByNameAction($file_name, $datatype_id, Request $request) {
        $return = array();
        $return['r'] = 0;
        $return['t'] = 'html';
        $return['d'] = '';

        try {
            // ----------------------------------------
            // Grab necessary objects
            /** @var \Doctrine\ORM\EntityManager $em */
            $em = $this->getDoctrine()->getManager();

            /** @var CryptoService $crypto_service */
            $crypto_service = $this->container->get('odr.crypto_service');
            /** @var PermissionsManagementService $permissions_service */
            $permissions_service = $this->container->get('odr.permissions_management_service');
            /** @var StatisticsService $statistics_service */
            $statistics_service = $this->container->get('odr.statistics_service');


            // Locate the file in the database
            /** @var File $file */
            $em->getFilters()->disable('softdeleteable');
<<<<<<< HEAD
=======

>>>>>>> 83597e58
            $query = $em->createQuery(
                'SELECT f
                FROM ODRAdminBundle:File f
                JOIN f.fileMeta AS fm
                JOIN f.dataField AS df
                WHERE df.dataType = :data_type_id 
                AND fm.originalFileName LIKE :file_name
                '
            )->setParameters(
                array(
                    'data_type_id' => $datatype_id,
                    'file_name' => $file_name,
                )
            );
            // 'non_public_date' => '2200-01-01 00:00:00'
            // AND fm.publicDate != :non_public_date
            // AND f.deletedAt IS NULL AND fm.deletedAt IS NULL
            print $query->getSql();exit();

<<<<<<< HEAD
            $files = $query->getArrayResult();
=======
            $em->getFilters()->enable('softdeleteable');

>>>>>>> 83597e58
            $output_file = null;
            foreach ($files as $file) {
                // var_dump($file);
                /** @var File $file */
                $fileMeta = $em->getRepository('ODRAdminBundle:FileMeta')
                    ->findBy(array('file' => $file['id']));
<<<<<<< HEAD
                // var_dump($fileMeta);
                if(is_null($fileMeta)) {
                    for($i = 0; $i < count($fileMeta); $i++) {
                        if($fileMeta[$i]->deletedAt == null
                            && $fileMeta[$i]->publicDate != '2200-01-01 00:00:00'                ) {
=======
                if(is_array($fileMeta)) {
                    for($i = 0; $i < count($fileMeta); $i++) {
                        if($fileMeta[$i]->getDeletedAt() == null
                            && $fileMeta[$i]->getPublicDate() != '2200-01-01 00:00:00'                ) {
>>>>>>> 83597e58
                            $output_file = $file;
                            break;
                        }
                    }
                }
                else if(is_object($fileMeta)) {
<<<<<<< HEAD
                    if($fileMeta->deletedAt == null
                        && $fileMeta->publicDate != '2200-01-01 00:00:00'                ) {
=======
                    if($fileMeta->getDeletedAt() == null
                        && $fileMeta->getPublicDate() != '2200-01-01 00:00:00'                ) {
>>>>>>> 83597e58
                        $output_file = $file;
                        break;
                    }
                }
            }

            if ($output_file == null)
                throw new ODRNotFoundException('File');

            /** @var File $file */
            $file = $em->getRepository('ODRAdminBundle:File')->find($output_file['id']);;
            if ($file == null)
                throw new ODRNotFoundException('File');

            $datafield = $file->getDataField();
            if ($datafield->getDeletedAt() != null)
                throw new ODRNotFoundException('Datafield');
            $datarecord = $file->getDataRecord();
            if ($datarecord->getDeletedAt() != null)
                throw new ODRNotFoundException('Datarecord');
            $datatype = $datarecord->getDataType();
            if ($datatype->getDeletedAt() != null)
                throw new ODRNotFoundException('Datatype');

            // Files that aren't done encrypting shouldn't be downloaded
            if ($file->getEncryptKey() === '')
                throw new ODRNotFoundException('File');


            // ----------------------------------------
            // First, ensure user is permitted to download
            /** @var ODRUser $user */
            $user = $this->container->get('security.token_storage')->getToken()->getUser();

            if ( !$permissions_service->canViewFile($user, $file) )
                throw new ODRForbiddenException();
            // ----------------------------------------


            // ----------------------------------------
            // Ensure file exists before attempting to download it
            $filename = 'File_'.$output_file['id'].'.'.$file->getExt();
            if ( !$file->isPublic() )
                $filename = md5($file->getOriginalChecksum().'_'.$output_file['id'].'_'.$user->getId()).'.'.$file->getExt();

            $local_filepath = realpath( $this->getParameter('odr_web_directory').'/'.$file->getUploadDir().'/'.$filename );
            if (!$local_filepath) {
                // If file doesn't exist, and user has permissions...just decrypt it directly?
                // TODO - don't really like this, but downloading a file via table theme or interactive graph feature can't get at non-public files otherwise...
                $local_filepath = $crypto_service->decryptFile($file->getId(), $filename);
            }

            if (!$local_filepath)
                throw new FileNotFoundException($local_filepath);

            // Log the download for statistics
            $ip_address = $request->getClientIp();
            $user_agent = $request->headers->get('User-Agent');
            $statistics_service->logFileDownload(
                $file->getId(),
                $datatype->getId(),
                $user,
                $ip_address,
                $user_agent,
                $datarecord->getId()
            );

            $response = self::createDownloadResponse($file, $local_filepath);

            // If the file is non-public, then delete it off the server...despite technically being deleted prior to serving the download, it still works
            if ( !$file->isPublic() && file_exists($local_filepath) )
                unlink($local_filepath);

            return $response;
        }
        catch (\Exception $e) {
            // Usually this'll be called via the jQuery fileDownload plugin, and therefore need a json-format error
            // But in the off-chance it's a direct link, then the error format needs to remain html
            if ( $request->query->has('error_type') && $request->query->get('error_type') == 'json' )
                $request->setRequestFormat('json');

            $source = 0xeeaf3eef3;
            if ($e instanceof ODRException)
                throw new ODRException($e->getMessage(), $e->getStatusCode(), $e->getSourceCode($source), $e);
            else
                throw new ODRException($e->getMessage(), 500, $source, $e);
        }
    }

    /**
     * Creates a Symfony response that so browsers can download files from the server.
     *
     * @param integer $file_id The database id of the file to download.
     * @param Request $request
     *
     * @return Response
     */
    public function filedownloadAction($file_id, Request $request)
    {
        $return = array();
        $return['r'] = 0;
        $return['t'] = 'html';
        $return['d'] = '';

        try {
            // ----------------------------------------
            // Grab necessary objects
            /** @var \Doctrine\ORM\EntityManager $em */
            $em = $this->getDoctrine()->getManager();

            /** @var CryptoService $crypto_service */
            $crypto_service = $this->container->get('odr.crypto_service');
            /** @var PermissionsManagementService $permissions_service */
            $permissions_service = $this->container->get('odr.permissions_management_service');
            /** @var StatisticsService $statistics_service */
            $statistics_service = $this->container->get('odr.statistics_service');


            // Locate the file in the database
            /** @var File $file */
            $file = $em->getRepository('ODRAdminBundle:File')->find($file_id);
            if ($file == null)
                throw new ODRNotFoundException('File');

            $datafield = $file->getDataField();
            if ($datafield->getDeletedAt() != null)
                throw new ODRNotFoundException('Datafield');
            $datarecord = $file->getDataRecord();
            if ($datarecord->getDeletedAt() != null)
                throw new ODRNotFoundException('Datarecord');
            $datatype = $datarecord->getDataType();
            if ($datatype->getDeletedAt() != null)
                throw new ODRNotFoundException('Datatype');

            // Files that aren't done encrypting shouldn't be downloaded
            if ($file->getEncryptKey() === '')
                throw new ODRNotFoundException('File');


            // ----------------------------------------
            // First, ensure user is permitted to download
            /** @var ODRUser $user */
            $user = $this->container->get('security.token_storage')->getToken()->getUser();

            if ( !$permissions_service->canViewFile($user, $file) )
                throw new ODRForbiddenException();
            // ----------------------------------------


            // ----------------------------------------
            // Ensure file exists before attempting to download it
            $filename = 'File_'.$file_id.'.'.$file->getExt();
            if ( !$file->isPublic() )
                $filename = md5($file->getOriginalChecksum().'_'.$file_id.'_'.$user->getId()).'.'.$file->getExt();

            $local_filepath = realpath( $this->getParameter('odr_web_directory').'/'.$file->getUploadDir().'/'.$filename );
            if (!$local_filepath) {
                // If file doesn't exist, and user has permissions...just decrypt it directly?
                // TODO - don't really like this, but downloading a file via table theme or interactive graph feature can't get at non-public files otherwise...
                $local_filepath = $crypto_service->decryptFile($file->getId(), $filename);
            }

            if (!$local_filepath)
                throw new FileNotFoundException($local_filepath);

            // Log the download for statistics
            $ip_address = $request->getClientIp();
            $user_agent = $request->headers->get('User-Agent');
            $statistics_service->logFileDownload(
                $file->getId(),
                $datatype->getId(),
                $user,
                $ip_address,
                $user_agent,
                $datarecord->getId()
            );

            $response = self::createDownloadResponse($file, $local_filepath);

            // If the file is non-public, then delete it off the server...despite technically being deleted prior to serving the download, it still works
            if ( !$file->isPublic() && file_exists($local_filepath) )
                unlink($local_filepath);

            return $response;
        }
        catch (\Exception $e) {
            // Usually this'll be called via the jQuery fileDownload plugin, and therefore need a json-format error
            // But in the off-chance it's a direct link, then the error format needs to remain html
            if ( $request->query->has('error_type') && $request->query->get('error_type') == 'json' )
                $request->setRequestFormat('json');

            $source = 0xe3de488a;
            if ($e instanceof ODRException)
                throw new ODRException($e->getMessage(), $e->getStatusCode(), $e->getSourceCode($source), $e);
            else
                throw new ODRException($e->getMessage(), 500, $source, $e);
        }
    }


    /**
     * Creates (but does not start) a Symfony StreamedResponse to permit downloading of any size of file.
     *
     * @param File $file
     * @param string $absolute_filepath
     *
     * @throws \Exception
     *
     * @return StreamedResponse
     */
    private function createDownloadResponse($file, $absolute_filepath)
    {
        $response = new StreamedResponse();

        $handle = fopen($absolute_filepath, 'r');
        if ($handle === false)
            throw new \Exception('Unable to open existing file at "'.$absolute_filepath.'"');

        // Attach the original filename to the download
        $display_filename = $file->getOriginalFileName();
        if ($display_filename == null)
            $display_filename = 'File_'.$file->getId().'.'.$file->getExt();

        // Set up a response to send the file back
        $response->setPrivate();
        $response->headers->set('Content-Type', mime_content_type($absolute_filepath));
        $response->headers->set('Content-Length', filesize($absolute_filepath));
        $response->headers->set('Content-Disposition', 'attachment; filename="'.$display_filename.'";');

        // Have to specify all these properties just so that the last one can be false...otherwise Flow.js can't keep track of the progress
        $response->headers->setCookie(
            new Cookie(
                'fileDownload', // name
                'true',         // value
                0,              // duration set to 'session'
                '/',            // default path
                null,           // default domain
                false,          // don't require HTTPS
                false           // allow cookie to be accessed outside HTTP protocol
            )
        );

        //$response->sendHeaders();

        // Use symfony's StreamedResponse to send the decrypted file back in chunks to the user
        $response->setCallback(function () use ($handle) {
            while (!feof($handle)) {
                $buffer = fread($handle, 65536);    // attempt to send 64Kb at a time
                echo $buffer;
                flush();
            }
            fclose($handle);
        });

        return $response;
    }


    /**
     * Creates a Symfony response that so browsers can download images from the server.
     *
     * @param integer $image_id The database_id of the image to download.
     * @param Request $request
     *
     * @return Response
     */
    public function imagedownloadAction($image_id, Request $request)
    {
        $return = array();
        $return['r'] = 0;
        $return['t'] = 'html';
        $return['d'] = '';

        try {
            // $start = microtime(true);
            // Grab necessary objects
            /** @var \Doctrine\ORM\EntityManager $em */
            $em = $this->getDoctrine()->getManager();

            // print microtime(true) - $start . "<br />";
            /** @var CryptoService $crypto_service */
            $crypto_service = $this->container->get('odr.crypto_service');
            /** @var StatisticsService $statistics_service */
            $statistics_service = $this->container->get('odr.statistics_service');
            // print microtime(true) - $start . "<br />";

            // Locate the image object in the database
            /** @var Image $image */
            $image = $em->getRepository('ODRAdminBundle:Image')->find($image_id);
            if ($image == null)
                throw new ODRNotFoundException('Image');

            $datafield = $image->getDataField();
            if ($datafield->getDeletedAt() != null)
                throw new ODRNotFoundException('Datafield');
            $datarecord = $image->getDataRecord();
            if ($datarecord->getDeletedAt() != null)
                throw new ODRNotFoundException('Datarecord');
            $datatype = $datarecord->getDataType();
            if ($datatype->getDeletedAt() != null)
                throw new ODRNotFoundException('Datatype');

            // Get user for statistics logging
            /** @var ODRUser $user */
            $user = $this->container->get('security.token_storage')->getToken()->getUser();

            // Images that aren't done encrypting shouldn't be downloaded
            if ($image->getEncryptKey() == '')
                throw new ODRNotFoundException('Image');

            // print microtime(true) - $start . "<br />";

            // Ensure file exists before attempting to download it
            $filename = 'Image_'.$image->getId().'.'.$image->getExt();
            if ( !$image->isPublic() ) {

                /** @var PermissionsManagementService $permissions_service */
                $permissions_service = $this->container->get('odr.permissions_management_service');
                // ----------------------------------------
                // Non-Public images are more work because they always need decryption...but first, ensure user is permitted to download
                if ( !$permissions_service->canViewImage($user, $image) )
                    throw new ODRForbiddenException();
                // ----------------------------------------

                // If image isn't public, then it needs to have this filename instead...
                $filename = md5($image->getOriginalChecksum().'_'.$image->getId().'_'.$user->getId()).'.'.$image->getExt();

                // Ensure the image exists in decrypted format
                $image_path = realpath( $this->getParameter('odr_web_directory').'/'.$filename );     // realpath() returns false if file does not exist
                if ( !$image->isPublic() || !$image_path )
                    $image_path = $crypto_service->decryptImage($image->getId(), $filename);

                $handle = fopen($image_path, 'r');
                if ($handle === false)
                    throw new FileNotFoundException($image_path);

                // Log the download for statistics
                $ip_address = $request->getClientIp();
                $user_agent = $request->headers->get('User-Agent');
                $statistics_service->logFileDownload(
                    $image->getId(),
                    $datatype->getId(),
                    $user,
                    $ip_address,
                    $user_agent,
                    $datarecord->getId()
                );

                // Have to send image headers first...
                $response = new Response();
                $response->setPrivate();
                switch ( strtolower($image->getExt()) ) {
                    case 'gif':
                        $response->headers->set('Content-Type', 'image/gif');
                        break;
                    case 'png':
                        $response->headers->set('Content-Type', 'image/png');
                        break;
                    case 'jpg':
                    case 'jpeg':
                        $response->headers->set('Content-Type', 'image/jpeg');
                        break;
                }

                // Attach the image's original name to the headers...
                $display_filename = $image->getOriginalFileName();
                if ($display_filename == null)
                    $display_filename = 'Image_'.$image->getId().'.'.$image->getExt();
                $response->headers->set('Content-Disposition', 'inline; filename="'.$display_filename.'";');

                $response->sendHeaders();

                // After headers are sent, send the image itself
                $im = null;
                switch ( strtolower($image->getExt()) ) {
                    case 'gif':
                        $im = imagecreatefromgif($image_path);
                        imagegif($im);
                        break;
                    case 'png':
                        $im = imagecreatefrompng($image_path);
                        imagepng($im);
                        break;
                    case 'jpg':
                    case 'jpeg':
                        $im = imagecreatefromjpeg($image_path);
                        imagejpeg($im);
                        break;
                }
                imagedestroy($im);

                fclose($handle);

                // If the image isn't public, delete the decrypted version so it can't be accessed without going through symfony
                if ( !$image->isPublic() )
                    unlink($image_path);

                // Return the previously created response
                return $response;
            }
            else {
                // If image is public but doesn't exist, decrypt now
                $image_path = realpath( $this->getParameter('odr_web_directory').'/'.$filename );     // realpath() returns false if file does not exist
                if ( !$image_path )
                    $image_path = $crypto_service->decryptImage($image->getId(), $filename);

                // Log the download for statistics
                $ip_address = $request->getClientIp();
                $user_agent = $request->headers->get('User-Agent');
                $statistics_service->logFileDownload(
                    $image->getId(),
                    $datatype->getId(),
                    $user,
                    $ip_address,
                    $user_agent,
                    $datarecord->getId()
                );

                // print microtime(true) - $start . "<br />";
                $url = $this->getParameter('site_baseurl') . '/uploads/images/' . $filename;
                // print microtime(true) - $start . "<br />";exit();
                // $response = new Response($url);
                // $response->headers->set('Content-Type', 'text/html');
                //return $response;
                return $this->redirect($url, 301);
            }
        }
        catch (\Exception $e) {
            $source = 0xc2fbf062;
            if ($e instanceof ODRException)
                throw new ODRException($e->getMessage(), $e->getStatusCode(), $e->getSourceCode($source), $e);
            else
                throw new ODRException($e->getMessage(), 500, $source, $e);
        }
    }


    /**
     * Creates and renders an HTML list of all files/images that the user is allowed to see in the
     * given datarecord.
     *
     * @param integer $grandparent_datarecord_id
     * @param boolean $group_by_datafield
     * @param Request $request
     *
     * @return Response
     */
    public function listallfilesAction($grandparent_datarecord_id, $group_by_datafield, Request $request)
    {
        $return = array();
        $return['r'] = 0;
        $return['t'] = 'html';
        $return['d'] = '';

        try {
            // ----------------------------------------
            // Get necessary objects
            /** @var \Doctrine\ORM\EntityManager $em */
            $em = $this->getDoctrine()->getManager();

            /** @var DatabaseInfoService $database_info_service */
            $database_info_service = $this->container->get('odr.database_info_service');
            /** @var DatarecordInfoService $datarecord_info_service */
            $datarecord_info_service = $this->container->get('odr.datarecord_info_service');
            /** @var PermissionsManagementService $permissions_service */
            $permissions_service = $this->container->get('odr.permissions_management_service');
            /** @var EngineInterface $templating */
            $templating = $this->get('templating');


            /** @var DataRecord $grandparent_datarecord */
            $grandparent_datarecord = $em->getRepository('ODRAdminBundle:DataRecord')->find($grandparent_datarecord_id);
            if ( is_null($grandparent_datarecord) )
                throw new ODRNotFoundException('Grandparent Datarecord');

            $grandparent_datatype = $grandparent_datarecord->getDataType();
            if ($grandparent_datatype->getDeletedAt() != null)
                throw new ODRNotFoundException('Grandparent Datarecord');
            $grandparent_datatype_id = $grandparent_datatype->getId();


            // ----------------------------------------
            // Ensure user has permissions to be doing this
            /** @var ODRUser $user */
            $user = $this->container->get('security.token_storage')->getToken()->getUser();
            $user_permissions = $permissions_service->getUserPermissionsArray($user);

            // Ensure the user can view the grandparent datarecord/datatype
            if ( !$permissions_service->canViewDatatype($user, $grandparent_datatype)
                || !$permissions_service->canViewDatarecord($user, $grandparent_datarecord)
            ) {
                throw new ODRForbiddenException();
            }
            // ----------------------------------------


            // ----------------------------------------
            // Get all Datarecords and Datatypes that are associated with the datarecord...need to
            //  render an abbreviated view in order to select files
            $datarecord_array = $datarecord_info_service->getDatarecordArray($grandparent_datarecord->getId());
            $datatype_array = $database_info_service->getDatatypeArray($grandparent_datatype->getId());

            // Delete everything that the user isn't allowed to see from the datatype/datarecord arrays
            $permissions_service->filterByGroupPermissions($datatype_array, $datarecord_array, $user_permissions);

            // Extracts the entity "names" of the datatypes/datarecords/datafields that will be
            //  displayed...and also filters out all array entries that aren't relevant to files/images
            $entity_names = self::extractEntityNames($datatype_array, $datarecord_array);

            // Extract the filenames from the cached data arrays, organizing them by user request
            $file_array = array();
            if ( !$group_by_datafield )
                $file_array = self::groupFilesByDatarecord($grandparent_datarecord_id, $entity_names, $datarecord_array);
            else
                $file_array = self::groupFilesByDatafield($grandparent_datatype_id, $entity_names, $datatype_array, $datarecord_array);

            // If no files/images have been uploaded to the grandparent datarecord or any of its
            //  descendants, then completely erase the array so the templating files can correctly
            //  display
            $key = $grandparent_datarecord_id;
            if ( $group_by_datafield )
                $key = $grandparent_datatype_id;

            if ( empty($file_array[$key]['datafields']) && empty($file_array[$key]['child_datatypes']) )
                $file_array = array();


            // ----------------------------------------
            // Render and return a tree structure of data
            $return['d'] = $templating->render(
                'ODRAdminBundle:Default:file_download_dialog_form.html.twig',
                array(
                    'file_array' => $file_array,
                    'entity_names' => $entity_names,

                    'grandparent_datarecord_id' => $grandparent_datarecord_id,
                    'group_by_datafield' => $group_by_datafield,
                )
            );

        }
        catch (\Exception $e) {
            $source = 0xce2c6ae9;
            if ($e instanceof ODRException)
                throw new ODRException($e->getMessage(), $e->getStatusCode(), $e->getSourceCode($source), $e);
            else
                throw new ODRException($e->getMessage(), 500, $source, $e);
        }

        $response = new Response(json_encode($return));
        $response->headers->set('Content-Type', 'application/json');
        return $response;
    }


    /**
     * Extracts the names of the Datatypes, Datafields, and Datarecords from the given cached
     * arrays.  Also removes all non-file/image datafields from the cached arrays so later functions
     * don't have to do that check...
     *
     * @param array $datatype_array
     * @param array $datarecord_array
     *
     * @return array
     */
    private function extractEntityNames(&$datatype_array, &$datarecord_array)
    {
        $entity_names = array(
            'datatypes' => array(),
            'datafields' => array(),
            'datarecords' => array()
        );

        foreach ($datatype_array as $dt_id => $dt) {
            // Always want to save the datatype's name, since it might be used during rendering
            $entity_names['datatypes'][$dt_id] = $dt['dataTypeMeta']['shortName'];

            foreach ($dt['dataFields'] as $df_id => $df) {
                $typename = $df['dataFieldMeta']['fieldType']['typeName'];
                if ( $typename === 'File' || $typename === 'Image' ) {
                    // Probably going to display this datafield, save the name
                    $entity_names['datafields'][$df_id] = array(
                        'fieldName' => $df['dataFieldMeta']['fieldName'],
                        'typeName' => $typename,
                    );
                }
                else {
                    // Don't want this datafield in the array
                    unset( $datatype_array[$dt_id]['dataFields'][$df_id] );
                }
            }
        }
        // Not unsetting any datatype entries here because they may be required for stacking

        foreach ($datarecord_array as $dr_id => $dr) {
            // Always want to save the datarecord's name, since it might be used during rendering
            $entity_names['datarecords'][$dr_id] = $dr['nameField_value'];

            // Only interested in this datarecord if it has at least one file/image field...
            $dt_id = $dr['dataType']['id'];
            if ( isset($entity_names['datatypes'][$dt_id]) ) {
                foreach ($dr['dataRecordFields'] as $df_id => $drf) {
                    // Only interested in the contents of this datafield when it's a file/image field
                    if ( !isset($entity_names['datafields'][$df_id]) ) {
                        unset( $datarecord_array[$dr_id]['dataRecordFields'][$df_id] );
                    }
                }
            }

            // Not unsetting any datarecord entries here because they may be required for stacking
        }

        // Done filtering the cached arrays
        return $entity_names;
    }


    /**
     * Recursively traverses the cached data arrays in order to build/return an array for selecting
     * files to download.  This version is organized to make it easier to download all data from
     * a specific child/linked datarecord.
     *
     * @param integer $current_datarecord_id
     * @param array $entity_names
     * @param array $datarecord_array
     *
     * @return array
     */
    private function groupFilesByDatarecord($current_datarecord_id, $entity_names, $datarecord_array)
    {
        $file_array = array(
            'datafields' => array(),
            'child_datatypes' => array(),
        );

        $dr = $datarecord_array[$current_datarecord_id];

        // If this datarecord has file/image fields...
        foreach ($dr['dataRecordFields'] as $df_id => $drf) {
            // ...and they have files/images uploaded into them...
            if ( !empty($drf['file']) ) {
                $file_array['datafields'][$df_id] = array();
                foreach ($drf['file'] as $num => $file) {
                    // ...then store the file_id and the filename
                    $file_id = $file['id'];
                    $file_array['datafields'][$df_id][$file_id] = $file['fileMeta']['originalFileName'];
                }
            }
            if ( !empty($drf['image']) ) {
                $file_array['datafields'][$df_id] = array();
                foreach ($drf['image'] as $num => $thumbnail_image) {
                    // Don't want to store the thumbnail image
                    $image = $thumbnail_image['parent'];
                    // ...then store the image_id and the filename
                    $image_id = $image['id'];
                    $file_array['datafields'][$df_id][$image_id] = $image['imageMeta']['originalFileName'];
                }
            }
        }

        // If this datarecord has child/linked datarecords...
        foreach ($dr['children'] as $child_dt_id => $child_dr_list) {

            // ...sort array of child datarecords by their respective sortvalue...
            $sorted_dr_list = array();
            foreach ($child_dr_list as $num => $child_dr_id) {
                // User may not have permission to see the child/linked datarecord...
                if ( isset($datarecord_array[$child_dr_id]) )
                    $sorted_dr_list[$child_dr_id] = $datarecord_array[$child_dr_id]['sortField_value'];
            }

            if ( !empty($sorted_dr_list) ) {
                uasort($sorted_dr_list, function ($a, $b) {
                    return strnatcmp($a, $b);
                });
            }

            foreach ($sorted_dr_list as $child_dr_id => $sort_value) {
                // ...then determine if the child/linked datarecord has any files
                $tmp = self::groupFilesByDatarecord($child_dr_id, $entity_names, $datarecord_array);

                // Only store the data for the child/linked datarecord if it has files, or has some
                //  descendant that has files
                if ( !empty($tmp[$child_dr_id]['datafields']) || !empty($tmp[$child_dr_id]['child_datatypes']) ) {
                    if ( !isset($file_array['child_datatypes'][$child_dt_id]) )
                        $file_array['child_datatypes'][$child_dt_id] = array();

                    $file_array['child_datatypes'][$child_dt_id][$child_dr_id] = $tmp[$child_dr_id];
                }
            }
        }

        return array($current_datarecord_id => $file_array);
    }


    /**
     * Recursively traverses the cached data arrays in order to build/return an array for selecting
     * files to download.  This version is organized to make it easier to download all files/images
     * that have been uploaded to a specific datafield.
     *
     * @param integer $current_datatype_id
     * @param array $entity_names
     * @param array $datatype_array
     * @param array $datarecord_array
     *
     * @return array
     */
    private function groupFilesByDatafield($current_datatype_id, $entity_names, $datatype_array, $datarecord_array)
    {
        $file_array = array(
            'datafields' => array(),
            'child_datatypes' => array(),
        );

        $dt = $datatype_array[$current_datatype_id];

        // Don't want to have to sort the same list of datarecords more than once...
        $sorted_dr_list = array();
        foreach ($datarecord_array as $dr_id => $dr) {
            if ( $dr['dataType']['id'] === $current_datatype_id )
                $sorted_dr_list[$dr_id] = $dr['sortField_value'];
        }

        if ( !empty($sorted_dr_list) ) {
            uasort($sorted_dr_list, function ($a, $b) {
                return strnatcmp($a, $b);
            });
        }


        // If this datatype has file/image fields...
        foreach ($dt['dataFields'] as $df_id => $df) {
            // ...then determine whether any datarecords of this datatype have files/images uploaded
            //  into this datafield...
            foreach ($sorted_dr_list as $dr_id => $sort_value) {
                $dr = $datarecord_array[$dr_id];

                // ...then ensure there's a datafield entry in this array...
                if ( isset($dr['dataRecordFields'][$df_id]) ) {
                    $drf = $dr['dataRecordFields'][$df_id];

                    if ( !empty($drf['file']) || !empty($drf['image']) ) {
                        if ( !isset($file_array['datafields'][$df_id]) )
                            $file_array['datafields'][$df_id] = array();

                        // ...create an entry for this datarecord...
                        if ( !isset($file_array['datafields'][$df_id][$dr_id]) )
                            $file_array['datafields'][$df_id][$dr_id] = array();

                        // ...and then create entries for all the files/images that have been
                        //  uploaded to this datarecord
                        foreach ($drf['file'] as $num => $file) {
                            $file_id = $file['id'];
                            $file_array['datafields'][$df_id][$dr_id][$file_id] = $file['fileMeta']['originalFileName'];
                        }
                        foreach ($drf['image'] as $num => $thumbnail_image) {
                            // Don't want the thumbnail image
                            $image = $thumbnail_image['parent'];
                            $image_id = $image['id'];
                            $file_array['datafields'][$df_id][$dr_id][$image_id] = $image['imageMeta']['originalFileName'];
                        }
                    }
                }
            }
        }

        // If this datatype has child/linked datatypes...
        if ( isset($dt['descendants']) ) {
            foreach ($dt['descendants'] as $child_dt_id => $child_dt_props) {
                // User may not have permission to view the child/linked datatype...
                if ( !isset($datatype_array[$child_dt_id]) )
                    continue;

                // ...then determine if the child/linked datatype has any files
                $tmp = self::groupFilesByDatafield($child_dt_id, $entity_names, $datatype_array, $datarecord_array);

                // Only store the data for the child/linked datarecord if it has files, or has some
                //  descendant that has files
                if ( !empty($tmp[$child_dt_id]['datafields']) || !empty($tmp[$child_dt_id]['child_datatypes']) ) {
                    if (!isset($file_array['child_datatypes'][$child_dt_id]))
                        $file_array['child_datatypes'][$child_dt_id] = array();

                    $file_array['child_datatypes'][$child_dt_id] = $tmp[$child_dt_id];
                }
            }
        }

        return array($current_datatype_id => $file_array);
    }



    /**
     * Assuming the user has the correct permissions, adds each file from this datarecord/datafield
     * pair into a zip archive and returns that zip archive for download.
     *
     * @param int $grandparent_datarecord_id
     * @param Request $request
     *
     * @return Response
     */
    public function startdownloadarchiveAction($grandparent_datarecord_id, Request $request)
    {
        $return = array();
        $return['r'] = 0;
        $return['t'] = 'html';
        $return['d'] = '';

        try {
            // Symfony firewall won't permit GET requests to reach this point
            $post = $request->request->all();

            // Require at least one of these...
            if ( !isset($post['files']) && !isset($post['images']) )
                throw new ODRBadRequestException();

            // Don't need to check whether the file/image ids are numeric...they're not sent to the database
            $file_ids = array();
            if ( isset($post['files']) )
                $file_ids = $post['files'];

            $image_ids = array();
            if ( isset($post['images']) )
                $image_ids = $post['images'];

            // Faster to use isset() than in_array()
            $file_ids = array_flip($file_ids);
            $image_ids = array_flip($image_ids);


            // Grab necessary objects
            /** @var \Doctrine\ORM\EntityManager $em */
            $em = $this->getDoctrine()->getManager();

            /** @var DatabaseInfoService $database_info_service */
            $database_info_service = $this->container->get('odr.database_info_service');
            /** @var DatarecordInfoService $datarecord_info_service */
            $datarecord_info_service = $this->container->get('odr.datarecord_info_service');
            /** @var PermissionsManagementService $permissions_service */
            $permissions_service = $this->container->get('odr.permissions_management_service');


            /** @var DataRecord $grandparent_datarecord */
            $grandparent_datarecord = $em->getRepository('ODRAdminBundle:DataRecord')->find($grandparent_datarecord_id);
            if ($grandparent_datarecord == null)
                throw new ODRNotFoundException('Datarecord');

            $grandparent_datatype = $grandparent_datarecord->getDataType();
            if ($grandparent_datatype->getDeletedAt() != null)
                throw new ODRNotFoundException('Datatype');


            // ----------------------------------------
            /** @var ODRUser $user */
            $user = $this->container->get('security.token_storage')->getToken()->getUser();
            $user_permissions = $permissions_service->getUserPermissionsArray($user);
            // Don't need to verify any permissions, filterByGroupPermissions() will take care of it

            // Need a user id for the temp directory to work...
            $user_id = null;
            if ($user == null || $user === 'anon.')
                $user_id = 0;
            else
                $user_id = $user->getId();
            // ----------------------------------------


            // ----------------------------------------
            // Easier/faster to just load the entire datarecord/datatype arrays...
            $datarecord_array = $datarecord_info_service->getDatarecordArray($grandparent_datarecord->getId());
            $datatype_array = $database_info_service->getDatatypeArray($grandparent_datatype->getId());

            // ...so the permissions service can prevent the user from downloading files/images they're not allowed to see
            $permissions_service->filterByGroupPermissions($datatype_array, $datarecord_array, $user_permissions);


            // ----------------------------------------
            // Intersect the array of desired file/image ids with the array of permitted files/ids
            //  to determine which files/images to add to the zip archive
            $file_list = array();
            $image_list = array();

            // Also need to ensure no duplicate filenames will be added to the archive
            $filename_list = array();
            $filename_count = array();
            foreach ($datarecord_array as $dr_id => $dr) {
                foreach ($dr['dataRecordFields'] as $drf_num => $drf) {
                    // If this datarecord has files...
                    if ( !empty($drf['file']) ) {
                        foreach ($drf['file'] as $file_num => $file) {
                            // ...and the user wants to download this file...
                            $current_file_id = $file['id'];
                            if ( isset($file_ids[$current_file_id]) ) {
                                // ...then determine whether a file/image with this filename has
                                //  already been scheduled for adding to the archive
                                $desired_filename = $file['fileMeta']['originalFileName'];
                                $unconflicting_filename = self::getArchiveFilename($desired_filename, $file['ext'], $filename_list, $filename_count);

                                // Store the file under its unique filename
                                $file_list[$unconflicting_filename] = $file;
                            }
                        }
                    }

                    // If this datarecord has images...
                    if ( !empty($drf['image']) ) {
                        foreach ($drf['image'] as $i_num => $thumbnail_image) {
                            // Don't want the thumbnail image
                            $image = $thumbnail_image['parent'];

                            // ...and the user wants to download this image...
                            $current_image_id = $image['id'];
                            if ( isset($image_ids[$current_image_id]) ) {
                                // ...then determine whether a file/image with this filename has
                                //  already been scheduled for adding to the archive
                                $desired_filename = $image['imageMeta']['originalFileName'];
                                $unconflicting_filename = self::getArchiveFilename($desired_filename, $image['ext'], $filename_list, $filename_count);

                                // Store the image under its unique filename
                                $image_list[$unconflicting_filename] = $image;
                            }
                        }
                    }
                }
            }


            // ----------------------------------------
            // If any files/images remain...
            if ( empty($file_list) && empty($image_list) ) {
                // TODO - what to return?
                $exact = true;
                throw new ODRNotFoundException('No files are available for downloading', $exact);
            }
            else {
                // Create a filename for the zip archive
                $tokenGenerator = $this->get('fos_user.util.token_generator');
                $random_id = substr($tokenGenerator->generateToken(), 0, 12);

                $archive_filename = $random_id.'.zip';
                $archive_filepath = $this->getParameter('odr_tmp_directory').'/user_'.$user_id.'/'.$archive_filename;

                $archive_size = count($file_list) + count($image_list);

                $requests = array();
                foreach ($file_list as $desired_filename => $file) {
                    // Need to locate the decrypted version of the file
                    $local_filename = '';
                    if ( $file['fileMeta']['publicDate']->format('Y-m-d') == '2200-01-01' ) {
                        // non-public files need to be decrypted to something difficult to guess
                        // This won't ever be run when $user_id == 0, since users that aren't logged in can't see non-public files
                        $local_filename = md5($file['original_checksum'].'_'.$file['id'].'_'.$user_id);
                        $local_filename .= '.'.$file['ext'];
                    }
                    else {
                        // public files need to be decrypted to this format
                        $local_filename = 'File_'.$file['id'].'.'.$file['ext'];
                    }

                    $requests[] = array(
                        'object_type' => 'File',
                        'object_id' => $file['id'],
                        'local_filename' => $local_filename,
                        'desired_filename' => $desired_filename,
                    );
                }
                foreach ($image_list as $desired_filename => $image) {
                    // Need to locate the decrypted version of the image
                    $local_filename = '';
                    if ( $image['imageMeta']['publicDate']->format('Y-m-d') == '2200-01-01' ) {
                        // non-public images need to be decrypted to something difficult to guess
                        // This won't ever be run when $user_id == 0, since users that aren't logged in can't see non-public files
                        $local_filename = md5($image['original_checksum'].'_'.$image['id'].'_'.$user_id);
                        $local_filename .= '.'.$image['ext'];
                    }
                    else {
                        // public images need to be decrypted to this format
                        $local_filename = 'Image_'.$image['id'].'.'.$image['ext'];
                    }

                    $requests[] = array(
                        'object_type' => 'Image',
                        'object_id' => $image['id'],
                        'local_filename' => $local_filename,
                        'desired_filename' => $desired_filename,
                    );
                }

                // Create the decryption requests for each of the files/images
                self::createArchiveRequest($archive_filepath, $requests);
            }

            $return['d'] = array('archive_filename' => $archive_filename, 'archive_size' => $archive_size);
        }
        catch (\Exception $e) {
            $source = 0xc31d45b5;
            if ($e instanceof ODRException)
                throw new ODRException($e->getMessage(), $e->getStatusCode(), $e->getSourceCode($source), $e);
            else
                throw new ODRException($e->getMessage(), 500, $source, $e);
        }

        // If error encountered, do a json return
        $response = new Response(json_encode($return));
        $response->headers->set('Content-Type', 'application/json');
        return $response;
    }


    /**
     * Creates and renders an HTML list of all file datafields belonging to the datatype being
     * searched on.
     *
     * @param string $search_key
     * @param Request $request
     *
     * @return Response
     */
    public function listsearchresultfilesAction($search_key, Request $request)
    {
        $return = array();
        $return['r'] = 0;
        $return['t'] = '';
        $return['d'] = '';

        try {
            // Grab necessary objects
            /** @var \Doctrine\ORM\EntityManager $em */
            $em = $this->getDoctrine()->getManager();

            /** @var DatabaseInfoService $database_info_service */
            $database_info_service = $this->container->get('odr.database_info_service');
            /** @var PermissionsManagementService $permissions_service */
            $permissions_service = $this->container->get('odr.permissions_management_service');
            /** @var SearchKeyService $search_key_service */
            $search_key_service = $this->container->get('odr.search_key_service');
            /** @var EngineInterface $templating */
            $templating = $this->get('templating');


            // Need to locate the datatype from the search key
            $search_params = $search_key_service->validateSearchKey($search_key);
            $search_params_dt_id = $search_params['dt_id'];

            /** @var DataType $datatype */
            $datatype = $em->getRepository('ODRAdminBundle:DataType')->find($search_params_dt_id);
            if ($datatype == null)
                throw new ODRNotFoundException('Datatype');

            // Only allow on top-level datatypes
            if ($datatype->getId() !== $datatype->getGrandparent()->getId())
                throw new ODRBadRequestException('This action only works on top-level datatypes');


            // ----------------------------------------
            /** @var ODRUser $user */
            $user = $this->container->get('security.token_storage')->getToken()->getUser();
            $user_permissions = $permissions_service->getUserPermissionsArray($user);

            // TODO - loosen restrictions even more?
            if ( !$permissions_service->canEditDatatype($user, $datatype) )
                throw new ODRForbiddenException();
            // ----------------------------------------


            // Going to use the cached datatype array for this
            $dt_array = $database_info_service->getDatatypeArray($datatype->getId());

            // Filter down to what the user is allowed to see first
            $dr_array = array();
            $permissions_service->filterByGroupPermissions($dt_array, $dr_array, $user_permissions);


            // Need the names of all the datatypes and file datafields
            $entity_names = array(
                'datatypes' => array(),
                'datafields' => array(),
            );
            foreach ($dt_array as $dt_id => $dt) {
                $entity_names['datatypes'][$dt_id] = $dt['dataTypeMeta']['shortName'];

                foreach ($dt['dataFields'] as $df_id => $df) {
                    $typeclass = $df['dataFieldMeta']['fieldType']['typeClass'];
                    if ($typeclass === 'File' || $typeclass === 'Image') {
                        // Is a file or image datafield, store the name
                        $entity_names['datafields'][$df_id] = $df['dataFieldMeta']['fieldName'];
                    }
                    else {
                        // Not a file or image datafield, delete it out of the array
                        unset( $dt_array[$dt_id]['dataFields'][$df_id] );
                    }
                }
            }

            // Stack the datatype array so recursion is easier
            $dt_array = $database_info_service->stackDatatypeArray($dt_array, $search_params_dt_id);
            // Wrap it with the datatype id for the same reason
            $dt_array = array($search_params_dt_id => $dt_array);


            // ----------------------------------------
            // Render the dialog
            $return['d'] = $templating->render(
                'ODRAdminBundle:Default:mass_download_dialog_form.html.twig',
                array(
                    'entity_names' => $entity_names,

                    'dt_array' => $dt_array,
                    'search_key' => $search_key,
                )
            );
        }
        catch (\Exception $e) {
            $source = 0xa71012ea;
            if ($e instanceof ODRException)
                throw new ODRException($e->getMessage(), $e->getStatusCode(), $e->getSourceCode($source), $e);
            else
                throw new ODRException($e->getMessage(), 500, $source, $e);
        }

        // If error encountered, do a json return
        $response = new Response(json_encode($return));
        $response->headers->set('Content-Type', 'application/json');
        return $response;
    }


    /**
     * Assuming the user has the correct permissions, adds each file uploaded to the specified
     * datafields into a zip archive, and returns that zip archive for download.
     *
     * @param Request $request
     *
     * @return Response
     */
    public function startsearchresultfilesdownloadAction(Request $request)
    {
        $return = array();
        $return['r'] = 0;
        $return['t'] = '';
        $return['d'] = '';

        try {
            throw new ODRNotImplementedException();

            // Symfony firewall won't permit GET requests to reach this point
            $post = $request->request->all();

            // Require both of these...
            if ( !isset($post['search_key']) || !isset($post['datafields']) )
                throw new ODRBadRequestException();

            $search_key = $post['search_key'];
            $datafields = $post['datafields'];
            if ( empty($datafields) )
                throw new ODRBadRequestException();


            // Grab necessary objects
            /** @var \Doctrine\ORM\EntityManager $em */
            $em = $this->getDoctrine()->getManager();

            /** @var DatatreeInfoService $datatree_info_service */
            $datatree_info_service = $this->container->get('odr.datatree_info_service');
            /** @var PermissionsManagementService $permissions_service */
            $permissions_service = $this->container->get('odr.permissions_management_service');
            /** @var SearchAPIService $search_api_service */
            $search_api_service = $this->container->get('odr.search_api_service');
            /** @var SearchKeyService $search_key_service */
            $search_key_service = $this->container->get('odr.search_key_service');


            // Need to ensure the datatype from the search key matches the given datafield
            $search_params = $search_key_service->validateSearchKey($search_key);
            $search_params_dt_id = intval($search_params['dt_id']);

            /** @var DataType $grandparent_datatype */
            $grandparent_datatype = $em->getRepository('ODRAdminBundle:DataType')->find($search_params_dt_id);
            if ($grandparent_datatype == null)
                throw new ODRNotFoundException('Datatype');

            // Need to verify that each datafield provided is related to the grandparent datatype,
            //  and that they're all file or image fields
            $associated_datatypes = $datatree_info_service->getAssociatedDatatypes($search_params_dt_id);
            // Flip because isset() is faster than in_array()
            $associated_datatypes = array_flip($associated_datatypes);

            $hydrated_datafields = array();
            foreach ($datafields as $num => $df_id) {
                /** @var DataFields $df */
                $df = $em->getRepository('ODRAdminBundle:DataFields')->find($df_id);
                if ($df == null)
                    throw new ODRNotFoundException('Invalid datafield');

                if ( !isset($associated_datatypes[$df->getDataType()->getGrandparent()->getId()]) )
                    throw new ODRBadRequestException('Invalid search key');

                $typeclass = $df->getFieldType()->getTypeClass();
                if ( $typeclass !== 'File' && $typeclass !== 'Image' )
                    throw new ODRBadRequestException('Invalid datafield');

                $hydrated_datafields[$df_id] = $df;
            }
            /** @var DataFields[] $hydrated_datafields */


            // ----------------------------------------
            /** @var ODRUser $user */
            $user = $this->container->get('security.token_storage')->getToken()->getUser();
            $user_permissions = $permissions_service->getUserPermissionsArray($user);

            // TODO - loosen restrictions even more?
            if ( !$permissions_service->canEditDatatype($user, $grandparent_datatype) )
                throw new ODRForbiddenException();

            // The search results are already filtered to just the datarecords the user can view

            // Need to "manually" filter out non-public files though, depending on whether the user
            //  can view non-public datarecords or not
            $can_view_nonpublic_datarecords = array();
            foreach ($hydrated_datafields as $df_id => $df) {
                // Need to check whether the user can view each of the datafields, though
                if ( !$permissions_service->canViewDatafield($user, $df) )
                    throw new ODRForbiddenException();

                // The filtering of non-public files has to be done on a per-datatype basis, but
                //  it's easier to use on a per-datafield basis
                if ( !isset($can_view_nonpublic_datarecords[$df_id]) ) {
                    $can_view_nonpublic_datarecords[$df_id] = $permissions_service->canViewNonPublicDatarecords($user, $df->getDataType());
                }
            }
            // ----------------------------------------

            // Need to ensure that the filenames of all files/images to be added to the archive
            //  are unique
            $filename_list = array();
            $filename_count = array();


            // Loading and digging through potentially thousands of cached datarecord entries is
            //  untenable...faster to query the database directly for the relevant info

            // Going to need the list of all datarecords that matched the search
            $dr_list = $search_api_service->performSearch(
                $grandparent_datatype,
                $search_key,
                $user_permissions,
                true  // need the child/linked descendant records, not just grandparents...
            );

            $query = $em->createQuery(
               'SELECT partial drf.{id},
                    partial f.{id, ext, original_checksum},
                    partial fm.{id, originalFileName, publicDate},
                    partial df.{id}
                FROM ODRAdminBundle:DataRecordFields drf
                JOIN drf.file AS f
                JOIN f.fileMeta AS fm
                JOIN f.dataField AS df
                WHERE drf.dataRecord IN (:datarecords) AND drf.dataField IN (:datafields)
                AND drf.deletedAt IS NULL AND df.deletedAt IS NULL
                AND f.deletedAt IS NULL AND fm.deletedAt IS NULL'
            )->setParameters(
                array(
                    'datafields' => $datafields,
                    'datarecords' => $dr_list,
                )
            );
            $results = $query->getArrayResult();

            // Organize files by their filename
            $file_list = array();
            foreach ($results as $drf) {
                foreach ($drf['file'] as $file_num => $file) {
                    // Need to ignore files from deleted datafields...
                    if ( is_null($file['dataField']) )
                        continue;

                    // Need to filter out non-public files if the user can't view them
                    $is_public = true;
                    if ( $file['fileMeta'][0]['publicDate']->format('Y-m-d') == '2200-01-01' )
                        $is_public = false;

                    // Determine whether the user can view non-public records for this datatype
                    $df_id = $file['dataField']['id'];
                    $can_view_datarecord = $can_view_nonpublic_datarecords[$df_id];

                    // If the user can't view non-public records and the file is not public, then
                    //  don't store it in the array
                    if (!$can_view_datarecord && !$is_public)
                        continue;

                    // Otherwise, check whether the file is already slated to be added to the zip
                    //  archive...
                    $file['fileMeta'] = $file['fileMeta'][0];
                    $desired_filename = $file['fileMeta']['originalFileName'];
                    $unconflicting_filename = self::getArchiveFilename($desired_filename, $file['ext'], $filename_list, $filename_count);

                    // Store the file under its unique filename
                    $file_list[$unconflicting_filename] = $file;
                }
            }

            // Need to do the same query, but for images this time
            $query = $em->createQuery(
               'SELECT partial drf.{id},
                    partial i.{id},
                    partial ip.{id, ext, original_checksum},
                    partial ipm.{id, originalFileName, publicDate},
                    partial df.{id}
                FROM ODRAdminBundle:DataRecordFields drf
                JOIN drf.image AS i
                JOIN i.parent AS ip
                JOIN ip.imageMeta AS ipm
                JOIN ip.dataField AS df
                WHERE drf.dataRecord IN (:datarecords) AND drf.dataField IN (:datafields)
                AND drf.deletedAt IS NULL AND df.deletedAt IS NULL
                AND i.deletedAt IS NULL AND ip.deletedAt IS NULL AND ipm.deletedAt IS NULL'
            )->setParameters(
                array(
                    'datafields' => $datafields,
                    'datarecords' => $dr_list,
                )
            );
            $results = $query->getArrayResult();

            // Organize images by their filename
            $image_list = array();
            foreach ($results as $drf) {
                foreach ($drf['image'] as $image_num => $thumbnail_image) {
                    // Want to store the original image in the archive
                    $image = $thumbnail_image['parent'];

                    // Need to ignore images from deleted datafields...
                    if ( is_null($image['dataField']) )
                        continue;

                    // Need to filter out non-public images if the user can't view them
                    $is_public = true;
                    if ( $image['imageMeta'][0]['publicDate']->format('Y-m-d') == '2200-01-01' )
                        $is_public = false;

                    // Determine whether the user can view non-public records for this datatype
                    $df_id = $image['dataField']['id'];
                    $can_view_datarecord = $can_view_nonpublic_datarecords[$df_id];

                    // If the user can't view non-public records and the image is not public, then
                    //  don't store it in the array
                    if (!$can_view_datarecord && !$is_public)
                        continue;

                    // Otherwise, check whether the file is already slated to be added to the zip
                    //  archive...
                    $image['imageMeta'] = $image['imageMeta'][0];
                    $desired_filename = $image['imageMeta']['originalFileName'];
                    $unconflicting_filename = self::getArchiveFilename($desired_filename, $image['ext'], $filename_list, $filename_count);

                    // Store the file under its unique filename
                    $image_list[$unconflicting_filename] = $image;
                }
            }


            // ----------------------------------------
            // If any files/images remain...
            if ( empty($file_list) && empty($image_list) ) {
                // TODO - what to return?
                $exact = true;
                throw new ODRNotFoundException('No files or images are available for downloading', $exact);
            }
            else {
                // Create a filename for the zip archive
                $tokenGenerator = $this->get('fos_user.util.token_generator');
                $random_id = substr($tokenGenerator->generateToken(), 0, 12);

                $archive_filename = $random_id.'.zip';
                $archive_filepath = $this->getParameter('odr_tmp_directory').'/user_'.$user->getId().'/'.$archive_filename;

                $archive_size = count($file_list) + count($image_list);

                $requests = array();
                foreach ($file_list as $desired_filename => $file) {
                    // Need to locate the decrypted version of the file
                    $local_filename = '';
                    if ( $file['fileMeta']['publicDate']->format('Y-m-d') == '2200-01-01' ) {
                        // non-public files need to be decrypted to something difficult to guess
                        $local_filename = md5($file['original_checksum'].'_'.$file['id'].'_'.$user->getId());
                        $local_filename .= '.'.$file['ext'];
                    }
                    else {
                        // public files need to be decrypted to this format
                        $local_filename = 'File_'.$file['id'].'.'.$file['ext'];
                    }

                    $requests[] = array(
                        'object_type' => 'File',
                        'object_id' => $file['id'],
                        'local_filename' => $local_filename,
                        'desired_filename' => $desired_filename,
                    );
                }

                // Do the same for the images
                foreach ($image_list as $desired_filename => $image) {
                    // Need to locate the decrypted version of the image
                    $local_filename = '';
                    if ( $image['imageMeta']['publicDate']->format('Y-m-d') == '2200-01-01' ) {
                        // non-public images need to be decrypted to something difficult to guess
                        $local_filename = md5($image['original_checksum'].'_'.$image['id'].'_'.$user->getId());
                        $local_filename .= '.'.$image['ext'];
                    }
                    else {
                        // public images need to be decrypted to this format
                        $local_filename = 'Image_'.$image['id'].'.'.$image['ext'];
                    }

                    $requests[] = array(
                        'object_type' => 'Image',
                        'object_id' => $image['id'],
                        'local_filename' => $local_filename,
                        'desired_filename' => $desired_filename,
                    );
                }

                // Create the decryption requests for each of the files/images
                self::createArchiveRequest($archive_filepath, $requests);
            }

            // TODO - is there some way to return that there are going to be duplicate filenames and/or duplicate files before the download starts?
            $return['d'] = array(
                'archive_filename' => $archive_filename,
                'archive_size' => $archive_size
            );
        }
        catch (\Exception $e) {
            $source = 0x23ed5770;
            if ($e instanceof ODRException)
                throw new ODRException($e->getMessage(), $e->getStatusCode(), $e->getSourceCode($source), $e);
            else
                throw new ODRException($e->getMessage(), 500, $source, $e);
        }

        $response = new Response(json_encode($return));
        $response->headers->set('Content-Type', 'text/html');
        return $response;
    }


    /**
     * Need to ensure that all files/images going into the archive have unique names, otherwise the
     * background process will never finish creating the archive.
     *
     * @param string $requested_filename
     * @param string $ext
     * @param array $filename_list
     * @param array $filename_count
     *
     * @return string
     */
    private function getArchiveFilename($requested_filename, $ext, &$filename_list, &$filename_count)
    {
        if ( !isset($filename_list[$requested_filename]) ) {
            // A file/image with this filename hasn't been seen before
            $filename_list[$requested_filename] = 1;
            $filename_count[$requested_filename] = 1;

            // Can use this filename
            return $requested_filename;
        }
        else {
            // A file/image with this filename has been seen before...need to modify the filename
            //  so there's no collision
            $duplicate_num = $filename_count[$requested_filename];

            // Drop the extension from the previous filename...
            $new_filename = substr($requested_filename, 0, strrpos($requested_filename, "."));
            // ...so a number can be appended immediately before the extension
            $new_filename .= '('.$duplicate_num.').'.$ext;

            // Store the entity under the modified filename
            $filename_list[$new_filename] = 1;

            // Increment this number incase there's yet another duplicate of this filename later on...
            $filename_count[$requested_filename]++;
            // ...and also store the modified filename in case it collides with a later
            //  file as well
            $filename_count[$new_filename] = 1;

            // Use the modified filename
            return $new_filename;
        }
    }


    /**
     * Converts an array of files/images scheduled for decryption into background jobs.
     *
     * @param string $archive_filepath
     * @param array $requests
     */
    private function createArchiveRequest($archive_filepath, $requests)
    {
        // Ensure the directory that the zip archive will reside in exists...ZipArchive::open()
        //  does not create missing directories
        $archive_directory = substr($archive_filepath, 0, strrpos($archive_filepath, '/'));
        if ( !file_exists($archive_directory) )
            mkdir( $archive_directory );

        // Generate the url for cURL to use
        $pheanstalk = $this->get('pheanstalk');
        $url = $this->generateUrl('odr_crypto_request', array(), UrlGeneratorInterface::ABSOLUTE_URL);
        $redis_prefix = $this->container->getParameter('memcached_key_prefix');     // debug purposes only
        $api_key = $this->container->getParameter('beanstalk_api_key');

        // Schedule a beanstalk job to start decrypting the requests in the array
        foreach ($requests as $request) {
            $priority = 1024;   // should be roughly default priority
            $payload = json_encode(
                array(
                    "archive_filepath" => $archive_filepath,
                    "crypto_type" => 'decrypt',

                    "object_type" => $request['object_type'],
                    "object_id" => $request['object_id'],
                    "local_filename" => $request['local_filename'],
                    "desired_filename" => $request['desired_filename'],

                    "redis_prefix" => $redis_prefix,    // debug purposes only
                    "url" => $url,
                    "api_key" => $api_key,
                )
            );

            $delay = 0;
            $pheanstalk->useTube('crypto_requests')->put($payload, $priority, $delay);
        }
    }


    /**
     * Zip archives constructed by startdownloadarchiveAction() or startsearchresultfilesdownloadAction()
     * are downloaded with this controller action.
     *
     * @param string $archive_filename
     * @param Request $request
     *
     * @return Response
     */
    public function downloadarchiveAction($archive_filename, Request $request)
    {
        $return = array();
        $return['r'] = 0;
        $return['t'] = 'html';
        $return['d'] = '';

        try {
            // ----------------------------------------
            /** @var ODRUser $user */
            $user = $this->container->get('security.token_storage')->getToken()->getUser();
            // Don't need to check user's permissions

            // Need a user id for the temp directory to work...
            $user_id = null;
            if ($user == null || $user === 'anon.')
                $user_id = 0;
            else
                $user_id = $user->getId();
            // ----------------------------------------


            // Symfony firewall requires $archive_filename to match "0|[0-9a-zA-Z\-\_]{12}.zip"
            if ($archive_filename == '0')
                throw new ODRBadRequestException();

            $archive_filepath = $this->getParameter('odr_tmp_directory').'/user_'.$user_id.'/'.$archive_filename;
            if ( !file_exists($archive_filepath) )
                throw new FileNotFoundException($archive_filename);

            $handle = fopen($archive_filepath, 'r');
            if ($handle === false)
                throw new FileNotFoundException($archive_filename);


            // Set up a response to send the file back
            $response = new StreamedResponse();
            $response->setPrivate();
            $response->headers->set('Content-Type', mime_content_type($archive_filepath));
            $response->headers->set('Content-Length', filesize($archive_filepath));
            $response->headers->set('Content-Disposition', 'attachment; filename="'.$archive_filename.'";');

            // Have to specify all these properties just so that the last one can be false...otherwise Flow.js can't keep track of the progress
            $response->headers->setCookie(
                new Cookie(
                    'fileDownload', // name
                    'true',         // value
                    0,              // duration set to 'session'
                    '/',            // default path
                    null,           // default domain
                    false,          // don't require HTTPS
                    false           // allow cookie to be accessed outside HTTP protocol
                )
            );

            //$response->sendHeaders();

            // Use symfony's StreamedResponse to send the decrypted file back in chunks to the user
            $response->setCallback(function () use ($handle) {
                while (!feof($handle)) {
                    $buffer = fread($handle, 65536);    // attempt to send 64Kb at a time
                    echo $buffer;
                    flush();
                }
                fclose($handle);
            });

            // Delete the zip archive off the server
            unlink($archive_filepath);

            return $response;
        }
        catch (\Exception $e) {
            // Usually this'll be called via the jQuery fileDownload plugin, and therefore need a json-format error
            // But in the off-chance it's a direct link, then the error format needs to remain html
            if ( $request->query->has('error_type') && $request->query->get('error_type') == 'json' )
                $request->setRequestFormat('json');

            $source = 0xc953bbf3;
            if ($e instanceof ODRException)
                throw new ODRException($e->getMessage(), $e->getStatusCode(), $e->getSourceCode($source), $e);
            else
                throw new ODRException($e->getMessage(), 500, $source, $e);
        }
    }


    /**
     * Redirects to a random datarecord the user can view from the given datatype.
     *
     * @param string $datatype_id
     * @param Request $request
     *
     * @return Response
     */
    public function viewrandomAction($datatype_id, Request $request)
    {
        $return = array();
        $return['r'] = 0;
        $return['t'] = 'html';
        $return['d'] = '';

        try {
            /** @var \Doctrine\ORM\EntityManager $em */
            $em = $this->getDoctrine()->getManager();

            /** @var PermissionsManagementService $permissions_service */
            $permissions_service = $this->container->get('odr.permissions_management_service');
            /** @var Router $router */
            $router = $this->get('router');

            /** @var DataType $datatype */
            $datatype = $em->getRepository('ODRAdminBundle:DataType')->find($datatype_id);
            if ($datatype == null)
                throw new ODRNotFoundException('Datatype');

            // ----------------------------------------
            /** @var ODRUser $user */
            $user = $this->container->get('security.token_storage')->getToken()->getUser();
            if ( !$permissions_service->canViewDatatype($user, $datatype) )
                throw new ODRForbiddenException();
            // ----------------------------------------


            // Locate a random datarecord of this datatype that the user can view...
            $query = null;
            if ( $permissions_service->canViewNonPublicDatarecords($user, $datatype) ) {
                $query = $em->createQuery(
                   'SELECT dr.id AS dr_id
                    FROM ODRAdminBundle:DataRecord dr
                    WHERE dr.dataType = :datatype_id
                    AND dr.deletedAt IS NULL'
                )->setParameters( array('datatype_id' => $datatype->getId()) );
            }
            else {
                $query = $em->createQuery(
                   'SELECT dr.id AS dr_id
                    FROM ODRAdminBundle:DataRecord dr
                    LEFT JOIN ODRAdminBundle:DataRecordMeta drm WITH drm.dataRecord = dr
                    WHERE dr.dataType = :datatype_id AND drm.publicDate != :non_public_date
                    AND dr.deletedAt IS NULL AND drm.deletedAt IS NULL'
                )->setParameters( array('datatype_id' => $datatype->getId(), 'non_public_date' => '2200-01-01 00:00:00') );
            }

            $results = $query->getArrayResult();
            $num = rand(0, count($results)-1);

            // ...and return a url to it
            $url = $router->generate(
                'odr_display_view',
                array(
                    'datarecord_id' => $results[$num]['dr_id'],
                )
            );

            $return['d'] = array('url' => $url);
            $return['r'] = 2;
        }
        catch (\Exception $e) {
            $source = 0x06d6cbeb;
            if ($e instanceof ODRException)
                throw new ODRException($e->getMessage(), $e->getStatusCode(), $e->getSourceCode($source), $e);
            else
                throw new ODRException($e->getMessage(), 500, $source, $e);
        }

        $response = new Response(json_encode($return));
        return $response;
    }


    /**
     * In certain situations it's necessary to create a zip archive from a list of file ids, instead
     * of by datafield/datarecord id.
     *
     * @param Request $request
     *
     * @return Response
     */
    public function createziparchivefromfilelistAction(Request $request)
    {
        $return = array();
        $return['r'] = 0;
        $return['t'] = 'html';
        $return['d'] = '';

        try {
            // Symfony firewall won't permit GET requests to reach this point
            $post = $request->request->all();
            if ( !isset($post['files']) )
                throw new ODRBadRequestException();

            $file_ids = $post['files'];

            // Grab necessary objects
            /** @var \Doctrine\ORM\EntityManager $em */
            $em = $this->getDoctrine()->getManager();

            /** @var DatabaseInfoService $database_info_service */
            $database_info_service = $this->container->get('odr.database_info_service');
            /** @var DatarecordInfoService $datarecord_info_service */
            $datarecord_info_service = $this->container->get('odr.datarecord_info_service');
            /** @var PermissionsManagementService $permissions_service */
            $permissions_service = $this->container->get('odr.permissions_management_service');


            // ----------------------------------------
            /** @var ODRUser $user */
            $user = $this->container->get('security.token_storage')->getToken()->getUser();
            $user_permissions = $permissions_service->getUserPermissionsArray($user);
            // Don't need to verify any permissions, filterByGroupPermissions() will take care of it

            // Need a user id for the temp directory to work...
            $user_id = null;
            if ($user == null || $user === 'anon.')
                $user_id = 0;
            else
                $user_id = $user->getId();
            // ----------------------------------------


            // ----------------------------------------
            // Verifying the post is easier to do with a doctrine query
            $query =
               'SELECT dr.data_type_id AS dt_id, dr.grandparent_id AS g_dr_id, f.id AS file_id
                FROM odr_file AS f
                JOIN odr_data_record AS dr ON f.data_record_id = dr.id
                WHERE f.id IN (?)
                AND f.deletedAt IS NULL AND dr.deletedAt IS NULL';
            $parameters = array(1 => $file_ids);
            $types = array(1 => DBALConnection::PARAM_INT_ARRAY);

            $conn = $em->getConnection();
            $results = $conn->fetchAll($query, $parameters, $types);

            $datatype_id = null;
            $dr_arrays = array();
            foreach ($results as $result) {
                // Ensure that the files all belong to the same datatype
                $dt_id = $result['dt_id'];
                if ( is_null($datatype_id) )
                    $datatype_id = $dt_id;
                else if ( $datatype_id !== $dt_id )
                    throw new ODRBadRequestException('Invalid file list');

                // Going to be slightly easier to load the existing cached arrays...
                $g_dr_id = $result['g_dr_id'];
                if ( !isset($dr_arrays[$g_dr_id]) )
                    $dr_arrays[$g_dr_id] = $datarecord_info_service->getDatarecordArray($g_dr_id, true);    // do need links...
            }

            // Each of the datarecord arrays should be filtered by the user's permissions...
            $dt_array = $database_info_service->getDatatypeArray($datatype_id, true);    // do need links...
            foreach ($dr_arrays as $g_dr_id => $dr_array) {
                $tmp = $dr_array;
                $permissions_service->filterByGroupPermissions($dt_array, $tmp, $user_permissions);

                $dr_arrays[$g_dr_id] = $tmp;
            }

            // Once filtering is done, attempt to find the array entries for each of the requested
            //  files
            $file_ids = array_flip($file_ids);
            $file_list = array();
            foreach ($dr_arrays as $g_dr_id => $dr_array) {
                foreach ($dr_array as $dr_id => $dr) {
                    if ( isset($dr['dataRecordFields']) ) {
                        foreach ($dr['dataRecordFields'] as $df_id => $drf) {
                            if ( !empty($drf['file']) ) {
                                $file = $drf['file'][0];
                                $file_id = $file['id'];
                                $filename = $file['fileMeta']['originalFileName'];
                                if ( isset($file_ids[$file_id]) )
                                    $file_list[$filename] = $file;
                            }
                        }
                    }
                }
            }


            // ----------------------------------------
            // If any files/images remain...
            if ( empty($file_list) ) {
                // TODO - what to return?
                $exact = true;
                throw new ODRNotFoundException('No files are available for downloading', $exact);
            }
            else {
                // Create a filename for the zip archive
                $tokenGenerator = $this->get('fos_user.util.token_generator');
                $random_id = substr($tokenGenerator->generateToken(), 0, 12);

                $archive_filename = $random_id.'.zip';
                $archive_filepath = $this->getParameter('odr_tmp_directory').'/user_'.$user_id.'/'.$archive_filename;

                $archive_size = count($file_list);

                $requests = array();
                foreach ($file_list as $desired_filename => $file) {
                    // Need to locate the decrypted version of the file
                    $local_filename = '';
                    if ( $file['fileMeta']['publicDate']->format('Y-m-d') == '2200-01-01' ) {
                        // non-public files need to be decrypted to something difficult to guess
                        // This won't ever be run when $user_id == 0, since users that aren't logged in can't see non-public files
                        $local_filename = md5($file['original_checksum'].'_'.$file['id'].'_'.$user_id);
                        $local_filename .= '.'.$file['ext'];
                    }
                    else {
                        // public files need to be decrypted to this format
                        $local_filename = 'File_'.$file['id'].'.'.$file['ext'];
                    }

                    $requests[] = array(
                        'object_type' => 'File',
                        'object_id' => $file['id'],
                        'local_filename' => $local_filename,
                        'desired_filename' => $desired_filename,
                    );
                }

                // Create the decryption requests for each of the files/images
                self::createArchiveRequest($archive_filepath, $requests);
            }

            $return['d'] = array('archive_filename' => $archive_filename, 'archive_size' => $archive_size);
        }
        catch (\Exception $e) {
            $source = 0xcf533f63;
            if ($e instanceof ODRException)
                throw new ODRException($e->getMessage(), $e->getStatusCode(), $e->getSourceCode($source), $e);
            else
                throw new ODRException($e->getMessage(), 500, $source, $e);
        }

        // If error encountered, do a json return
        $response = new Response(json_encode($return));
        $response->headers->set('Content-Type', 'application/json');
        return $response;
    }
}<|MERGE_RESOLUTION|>--- conflicted
+++ resolved
@@ -688,10 +688,6 @@
             // Locate the file in the database
             /** @var File $file */
             $em->getFilters()->disable('softdeleteable');
-<<<<<<< HEAD
-=======
-
->>>>>>> 83597e58
             $query = $em->createQuery(
                 'SELECT f
                 FROM ODRAdminBundle:File f
@@ -709,45 +705,34 @@
             // 'non_public_date' => '2200-01-01 00:00:00'
             // AND fm.publicDate != :non_public_date
             // AND f.deletedAt IS NULL AND fm.deletedAt IS NULL
-            print $query->getSql();exit();
-
-<<<<<<< HEAD
+            // print $query->getSql();exit();
+
             $files = $query->getArrayResult();
-=======
             $em->getFilters()->enable('softdeleteable');
-
->>>>>>> 83597e58
             $output_file = null;
             foreach ($files as $file) {
                 // var_dump($file);
                 /** @var File $file */
                 $fileMeta = $em->getRepository('ODRAdminBundle:FileMeta')
                     ->findBy(array('file' => $file['id']));
-<<<<<<< HEAD
                 // var_dump($fileMeta);
-                if(is_null($fileMeta)) {
-                    for($i = 0; $i < count($fileMeta); $i++) {
-                        if($fileMeta[$i]->deletedAt == null
-                            && $fileMeta[$i]->publicDate != '2200-01-01 00:00:00'                ) {
-=======
+                // if(is_null($fileMeta)) { // what was this doing
                 if(is_array($fileMeta)) {
                     for($i = 0; $i < count($fileMeta); $i++) {
+                        // if($fileMeta[$i]->deletedAt == null
+                            // && $fileMeta[$i]->publicDate != '2200-01-01 00:00:00'                ) {
                         if($fileMeta[$i]->getDeletedAt() == null
                             && $fileMeta[$i]->getPublicDate() != '2200-01-01 00:00:00'                ) {
->>>>>>> 83597e58
                             $output_file = $file;
                             break;
                         }
                     }
                 }
                 else if(is_object($fileMeta)) {
-<<<<<<< HEAD
-                    if($fileMeta->deletedAt == null
-                        && $fileMeta->publicDate != '2200-01-01 00:00:00'                ) {
-=======
+                    // if($fileMeta->deletedAt == null
+                        // && $fileMeta->publicDate != '2200-01-01 00:00:00'                ) {
                     if($fileMeta->getDeletedAt() == null
                         && $fileMeta->getPublicDate() != '2200-01-01 00:00:00'                ) {
->>>>>>> 83597e58
                         $output_file = $file;
                         break;
                     }
