<?php

/**
 * Open Data Repository Data Publisher
 * DisplayTemplate Controller
 * (C) 2015 by Nathan Stone (nate.stone@opendatarepository.org)
 * (C) 2015 by Alex Pires (ajpires@email.arizona.edu)
 * Released under the GPLv2
 *
 * The displaytemplate controller handles everything required to
 * design the long-form view and edit layout of a database record.
 * This includes but is not limited to addition, deletion, and setting
 * of position and other related properties of DataFields, ThemeElement
 * containers, and child DataTypes.
 *
 */

namespace ODR\AdminBundle\Controller;

use Symfony\Bundle\FrameworkBundle\Controller\Controller;

// Entities
use ODR\AdminBundle\Entity\DataFields;
use ODR\AdminBundle\Entity\DataFieldsMeta;
use ODR\AdminBundle\Entity\DataRecordFields;
use ODR\AdminBundle\Entity\DataTree;
use ODR\AdminBundle\Entity\DataTreeMeta;
use ODR\AdminBundle\Entity\DataType;
use ODR\AdminBundle\Entity\DataTypeMeta;
use ODR\AdminBundle\Entity\FieldType;
use ODR\AdminBundle\Entity\RadioOptions;
use ODR\AdminBundle\Entity\RadioOptionsMeta;
use ODR\AdminBundle\Entity\RenderPlugin;
use ODR\AdminBundle\Entity\RenderPluginFields;
use ODR\AdminBundle\Entity\RenderPluginInstance;
use ODR\AdminBundle\Entity\RenderPluginMap;
use ODR\AdminBundle\Entity\RenderPluginOptions;
use ODR\AdminBundle\Entity\Theme;
use ODR\AdminBundle\Entity\ThemeDataField;
use ODR\AdminBundle\Entity\ThemeDataType;
use ODR\AdminBundle\Entity\ThemeElement;
use ODR\AdminBundle\Entity\ThemeElementMeta;
use ODR\AdminBundle\Entity\ThemeMeta;
use ODR\AdminBundle\Entity\TrackedJob;
use ODR\OpenRepository\UserBundle\Entity\User;
// Forms
use ODR\AdminBundle\Form\UpdateDataFieldsForm;
use ODR\AdminBundle\Form\UpdateDataTypeForm;
use ODR\AdminBundle\Form\UpdateDataTreeForm;
use ODR\AdminBundle\Form\UpdateThemeElementForm;
use ODR\AdminBundle\Form\UpdateThemeDatafieldForm;
use ODR\AdminBundle\Form\UpdateThemeDatatypeForm;
// Symfony
use Symfony\Component\Form\FormError;
use Symfony\Component\HttpFoundation\Request;
use Symfony\Component\HttpFoundation\Response;
// YAML Parsing
use Symfony\Component\Yaml\Yaml;
use Symfony\Component\Yaml\Exception\ParseException;


class ThemeController extends ODRCustomController
{

    public function createuserthemeAction($datatype_id, Request $request)
    {

    }


    public function newsearchthemeAction($datatype_id, Request $request)
    {

        // Copy entire theme for datatype with theme_id as parent_theme_id

        // Display entire datatype edit view...

    }

    public function newtablethemeAction($datatype_id, Request $request)
    {

    }

    public function togglefieldAction($theme_data_field_id, Request $request)
    {

    }

    public function togglechildtypeAction($theme_data_field_id, Request $request)
    {

    }

    /**
     * Deletes a DataField from the DataType.
     *
     * @param integer $datafield_id The database id of the Datafield to delete.
     * @param Request $request
     *
     * @return Response
     */
    public function deletedatafieldAction($datafield_id, Request $request)
    {
        $return = array();
        $return['r'] = 0;
        $return['t'] = '';
        $return['d'] = '';

        try {
            // Grab necessary objects
            $redis = $this->container->get('snc_redis.default');;
            // $redis->setOption(\Redis::OPT_SERIALIZER, \Redis::SERIALIZER_PHP);
            $redis_prefix = $this->container->getParameter('memcached_key_prefix');

            // Grab entity manager and repositories
            /** @var \Doctrine\ORM\EntityManager $em */
            $em = $this->getDoctrine()->getManager();

            /** @var DataFields $datafield */
            $datafield = $em->getRepository('ODRAdminBundle:DataFields')->find($datafield_id);
            if ($datafield == null)
                return parent::deletedEntityError('DataField');
            $datatype = $datafield->getDataType();
            if ($datatype == null)
                return parent::deletedEntityError('DataType');
            $datatype_id = $datatype->getId();

            // --------------------
            // Determine user privileges
            /** @var User $user */
            $user = $this->container->get('security.token_storage')->getToken()->getUser();
            $user_permissions = parent::getUserPermissionsArray($em, $user->getId());
            $datatype_permissions = $user_permissions['datatypes'];

            // Ensure user has permissions to be doing this
            if (!(isset($datatype_permissions[$datatype->getId()]) && isset($datatype_permissions[$datatype->getId()]['dt_admin'])))
                return parent::permissionDeniedError("edit");
            // --------------------

            $datatree_array = parent::getDatatreeArray($em, true);
            $grandparent_datatype_id = parent::getGrandparentDatatypeId($datatree_array, $datatype->getId());
//            $grandparent_datatype = $em->getRepository('ODRAdminBundle:DataType')->find($grandparent_datatype_id);

            // --------------------
            // TODO - better way of handling this?
            // Prevent deletion of datafields if a csv import is in progress, as this could screw the importing over
            $tracked_job = $em->getRepository('ODRAdminBundle:TrackedJob')->findOneBy(array('job_type' => 'csv_import', 'target_entity' => 'datatype_' . $grandparent_datatype_id, 'completed' => null));   // TODO - not datatype_id, right?
            if ($tracked_job !== null)
                throw new \Exception('Preventing deletion of any DataField for this DataType, because a CSV Import for this DataType is in progress...');


            // ----------------------------------------
            // Save which themes are going to get theme_datafield entries deleted
            $query = $em->createQuery(
                'SELECT t
                FROM ODRAdminBundle:ThemeDataField AS tdf
                JOIN ODRAdminBundle:ThemeElement AS te WITH tdf.themeElement = te
                JOIN ODRAdminBundle:Theme AS t WITH te.theme = t
                WHERE tdf.dataField = :datafield
                AND tdf.deletedAt IS NULL AND te.deletedAt IS NULL AND t.deletedAt IS NULL'
            )->setParameters(array('datafield' => $datafield->getId()));
            $all_datafield_themes = $query->getResult();
            /** @var Theme[] $all_datafield_themes */

            // Save which users and groups need to delete their permission entries for this datafield
            $query = $em->createQuery(
                'SELECT g.id AS group_id
                FROM ODRAdminBundle:GroupDatafieldPermissions AS gdfp
                JOIN ODRAdminBundle:Group AS g WITH gdfp.group = g
                WHERE gdfp.dataField = :datafield
                AND gdfp.deletedAt IS NULL AND g.deletedAt IS NULL'
            )->setParameters(array('datafield' => $datafield->getId()));
            $all_affected_groups = $query->getArrayResult();

//print '<pre>'.print_r($all_affected_groups, true).'</pre>';  //exit();

            $query = $em->createQuery(
                'SELECT u.id AS user_id
                FROM ODRAdminBundle:Group AS g
                JOIN ODRAdminBundle:UserGroup AS ug WITH ug.group = g
                JOIN ODROpenRepositoryUserBundle:User AS u WITH ug.user = u
                WHERE g.id IN (:groups)
                AND g.deletedAt IS NULL AND ug.deletedAt IS NULL'
            )->setParameters(array('groups' => $all_affected_groups));
            $all_affected_users = $query->getArrayResult();

//print '<pre>'.print_r($all_affected_users, true).'</pre>'; exit();


            // Delete this datafield from all table themes and ensure all remaining datafields in the theme are still in sequential order
            self::removeDatafieldFromTableThemes($em, $user, $datafield);


            // ----------------------------------------
            // Perform a series of DQL mass updates to immediately remove everything that could break if it wasn't deleted...
            /*
                        // ...datarecordfield entries
                        $query = $em->createQuery(
                           'UPDATE ODRAdminBundle:DataRecordFields AS drf
                            SET drf.deletedAt = :now
                            WHERE drf.dataField = :datafield AND drf.deletedAt IS NULL'
                        )->setParameters( array('now' => new \DateTime(), 'datafield' => $datafield->getId()) );
                        $rows = $query->execute();
            */
            // ...theme_datafield entries
            $query = $em->createQuery(
                'UPDATE ODRAdminBundle:ThemeDataField AS tdf
                SET tdf.deletedAt = :now, tdf.deletedBy = :deleted_by
                WHERE tdf.dataField = :datafield AND tdf.deletedAt IS NULL'
            )->setParameters(array('now' => new \DateTime(), 'deleted_by' => $user->getId(), 'datafield' => $datafield->getId()));
            $rows = $query->execute();

            // ...datafield permissions
            $query = $em->createQuery(
                'UPDATE ODRAdminBundle:GroupDatafieldPermissions AS gdfp
                SET gdfp.deletedAt = :now
                WHERE gdfp.dataField = :datafield AND gdfp.deletedAt IS NULL'
            )->setParameters(array('now' => new \DateTime(), 'datafield' => $datafield->getId()));
            $rows = $query->execute();


            // Ensure that the datatype dosen't continue to think the deleted datafield is something special
            $properties = array();
            // Ensure that the datatype doesn't continue to think this datafield is its external id field
            if ($datatype->getExternalIdField() !== null && $datatype->getExternalIdField()->getId() === $datafield->getId())
                $properties['externalIdField'] = null;

            // Ensure that the datatype doesn't continue to think this datafield is its name field
            if ($datatype->getNameField() !== null && $datatype->getNameField()->getId() === $datafield->getId())
                $properties['nameField'] = null;

            // Ensure that the datatype doesn't continue to think this datafield is its sort field
            if ($datatype->getSortField() !== null && $datatype->getSortField()->getId() === $datafield->getId()) {
                $properties['sortField'] = null;

                // Delete the sort order for the datatype too, so it doesn't attempt to sort on a non-existent datafield
                $redis->del($redis_prefix . '.data_type_' . $datatype->getId() . '_record_order');
            }

            // Ensure that the datatype doesn't continue to think this datafield is its background image field
            if ($datatype->getBackgroundImageField() !== null && $datatype->getBackgroundImageField()->getId() === $datafield->getId())
                $properties['backgroundImageField'] = null;

            if (count($properties) > 0)
                parent::ODR_copyDatatypeMeta($em, $user, $datatype, $properties);


            // ----------------------------------------
            // Save who deleted this datafield
            $datafield->setDeletedBy($user);
            $em->persist($datafield);
            $em->flush();

            // Done cleaning up after the datafield, delete it and its metadata
            $datafield_meta = $datafield->getDataFieldMeta();
            $em->remove($datafield_meta);
            $em->remove($datafield);

            // Save changes
            $em->flush();


            // ----------------------------------------
            // TODO - delete all storage entities for this datafield via beanstalk?  or just stack delete statements for all 12 entities in here?

            // Remove this datafield from all themes of the datafield's datatype
            $update_datatype = true;
            foreach ($all_datafield_themes as $theme) {
                parent::tmp_updateThemeCache($em, $theme, $user, $update_datatype);
                $update_datatype = false;
            }


            // ----------------------------------------
            // Wipe cached data for all the datatype's datarecords
            $query = $em->createQuery(
                'SELECT dr.id AS dr_id
                FROM ODRAdminBundle:DataRecord AS dr
                WHERE dr.dataType = :datatype_id'
            )->setParameters(array('datatype_id' => $grandparent_datatype_id));
            $results = $query->getArrayResult();

            foreach ($results as $result) {
                $dr_id = $result['dr_id'];
                $redis->del($redis_prefix . '.cached_datarecord_' . $dr_id);
                $redis->del($redis_prefix . '.datarecord_table_data_' . $dr_id);

                // TODO - schedule each of these datarecords for a recache?
            }


            // Wipe cached entries for Group and User permissions involving this datafield
            foreach ($all_affected_groups as $group) {
                $group_id = $group['group_id'];
                $redis->del($redis_prefix . '.group_' . $group_id . '_permissions');

                // TODO - schedule each of these groups for a recache?
            }

            foreach ($all_affected_users as $user) {
                $user_id = $user['user_id'];
                $redis->del($redis_prefix . '.user_' . $user_id . '_permissions');

                // TODO - schedule each of these users for a recache?
            }


            // ----------------------------------------
            // See if any cached search results need to be deleted...
            $cached_searches = parent::getRedisData(($redis->get($redis_prefix . '.cached_search_results')));
            if ($cached_searches != false && isset($cached_searches[$grandparent_datatype_id])) {
                // Delete all cached search results for this datatype that were run with criteria for this specific datafield
                foreach ($cached_searches[$grandparent_datatype_id] as $search_checksum => $search_data) {
                    $searched_datafields = $search_data['searched_datafields'];
                    $searched_datafields = explode(',', $searched_datafields);

                    if (in_array($datafield_id, $searched_datafields))
                        unset($cached_searches[$grandparent_datatype_id][$search_checksum]);
                }

                // Save the collection of cached searches back to memcached
                $redis->set($redis_prefix . '.cached_search_results', gzcompress(serialize($cached_searches)));
            }
        } catch (\Exception $e) {
            $return['r'] = 1;
            $return['t'] = 'ex';
            $return['d'] = 'Error 0x18392883 ' . $e->getMessage();
        }

        $response = new Response(json_encode($return));
        $response->headers->set('Content-Type', 'application/json');
        return $response;
    }


    /**
     * Deletes a RadioOption entity from a Datafield.
     *
     * @param integer $radio_option_id The database id of the RadioOption to delete.
     * @param Request $request
     *
     * @return Response
     */
    public function deleteradiooptionAction($radio_option_id, Request $request)
    {
        $return = array();
        $return['r'] = 0;
        $return['t'] = '';
        $return['d'] = '';

        try {
            // Grab necessary objects
            $redis = $this->container->get('snc_redis.default');;
            // $redis->setOption(\Redis::OPT_SERIALIZER, \Redis::SERIALIZER_PHP);
            $redis_prefix = $this->container->getParameter('memcached_key_prefix');

            /** @var \Doctrine\ORM\EntityManager $em */
            $em = $this->getDoctrine()->getManager();

            /** @var RadioOptions $radio_option */
            $radio_option = $em->getRepository('ODRAdminBundle:RadioOptions')->find($radio_option_id);
            if ($radio_option == null)
                return parent::deletedEntityError('RadioOption');

            $datafield = $radio_option->getDataField();
            if ($datafield == null)
                return parent::deletedEntityError('Datafield');
            $datafield_id = $datafield->getId();

            $datatype = $datafield->getDataType();
            if ($datatype == null)
                return parent::deletedEntityError('Datatype');
            $datatype_id = $datatype->getId();

            /** @var Theme $theme */
            $theme = $em->getRepository('ODRAdminBundle:Theme')->findOneBy(array('dataType' => $datatype->getId(), 'themeType' => 'master'));
            if ($theme == null)
                return parent::deletedEntityError('Theme');


            $datatree_array = parent::getDatatreeArray($em, true);
            $grandparent_datatype_id = parent::getGrandparentDatatypeId($datatree_array, $datatype->getId());

            // --------------------
            // Determine user privileges
            /** @var User $user */
            $user = $this->container->get('security.token_storage')->getToken()->getUser();
            $user_permissions = parent::getUserPermissionsArray($em, $user->getId());
            $datatype_permissions = $user_permissions['datatypes'];

            // Ensure user has permissions to be doing this
            if (!(isset($datatype_permissions[$datatype->getId()]) && isset($datatype_permissions[$datatype->getId()]['dt_admin'])))
                return parent::permissionDeniedError("change layout of");
            // --------------------


            // ----------------------------------------
            // Save which themes are currently using this datafield
            $query = $em->createQuery(
                'SELECT t
                FROM ODRAdminBundle:ThemeDataField AS tdf
                JOIN ODRAdminBundle:ThemeElement AS te WITH tdf.themeElement = te
                JOIN ODRAdminBundle:Theme AS t WITH te.theme = t
                WHERE tdf.dataField = :datafield
                AND tdf.deletedAt IS NULL AND te.deletedAt IS NULL AND t.deletedAt IS NULL'
            )->setParameters(array('datafield' => $datafield->getId()));
            $all_datafield_themes = $query->getResult();
            /** @var Theme[] $all_datafield_themes */


            // Delete all radio selection entities attached to the radio option
            $query = $em->createQuery(
                'UPDATE ODRAdminBundle:RadioSelection AS rs
                SET rs.deletedAt = :now
                WHERE rs.radioOption = :radio_option_id AND rs.deletedAt IS NULL'
            )->setParameters(array('now' => new \DateTime(), 'radio_option_id' => $radio_option_id));
            $updated = $query->execute();


            // Save who deleted this radio option
            $radio_option->setDeletedBy($user);
            $em->persist($radio_option);
            $em->flush($radio_option);

            // Delete the radio option and its current associated metadata entry
            $radio_option_meta = $radio_option->getRadioOptionMeta();
            $em->remove($radio_option);
            $em->remove($radio_option_meta);
            $em->flush();


            // Schedule the cache for an update
            // TODO - how to update all datarecords of this datatype?
            $update_datatype = true;
            foreach ($all_datafield_themes as $theme) {
                parent::tmp_updateThemeCache($em, $theme, $user, $update_datatype);
                $update_datatype = false;
            }


            // ----------------------------------------
            // Wipe cached data for the grandparent datatype
//            $redis->del($redis_prefix.'.cached_datatype_'.$grandparent_datatype_id);

            // Wipe cached data for all the datatype's datarecords
            $query = $em->createQuery(
                'SELECT dr.id AS dr_id
                FROM ODRAdminBundle:DataRecord AS dr
                WHERE dr.dataType = :datatype_id'
            )->setParameters(array('datatype_id' => $grandparent_datatype_id));
            $results = $query->getArrayResult();

            foreach ($results as $result) {
                $dr_id = $result['dr_id'];
                $redis->del($redis_prefix . '.cached_datarecord_' . $dr_id);
                $redis->del($redis_prefix . '.datarecord_table_data_' . $dr_id);

                // TODO - schedule each of these datarecords for a recache?
            }

            // See if any cached search results need to be deleted...
            $cached_searches = parent::getRedisData(($redis->get($redis_prefix . '.cached_search_results')));
            if ($cached_searches != false && isset($cached_searches[$grandparent_datatype_id])) {
                // Delete all cached search results for this datatype that were run with criteria for this specific datafield
                foreach ($cached_searches[$grandparent_datatype_id] as $search_checksum => $search_data) {
                    $searched_datafields = $search_data['searched_datafields'];
                    $searched_datafields = explode(',', $searched_datafields);

                    if (in_array($datafield_id, $searched_datafields))
                        unset($cached_searches[$grandparent_datatype_id][$search_checksum]);
                }

                // Save the collection of cached searches back to memcached
                $redis->set($redis_prefix . '.cached_search_results', gzcompress(serialize($cached_searches)));
            }

        } catch (\Exception $e) {
            $return['r'] = 1;
            $return['t'] = 'ex';
            $return['d'] = 'Error 0x18392884444 ' . $e->getMessage();
        }

        $response = new Response(json_encode($return));
        $response->headers->set('Content-Type', 'application/json');
        return $response;
    }


    /**
     * Toggles whether a given RadioOption entity is automatically selected upon creation of a new datarecord.
     *
     * @param integer $radio_option_id The database id of the RadioOption to modify.
     * @param Request $request
     *
     * @return Response
     */
    public function defaultradiooptionAction($radio_option_id, Request $request)
    {
        $return = array();
        $return['r'] = 0;
        $return['t'] = "";
        $return['d'] = "";

        try {
            // Grab necessary objects
            /** @var \Doctrine\ORM\EntityManager $em */
            $em = $this->getDoctrine()->getManager();
            $repo_radio_option_meta = $em->getRepository('ODRAdminBundle:RadioOptionsMeta');

            /** @var RadioOptions $radio_option */
            $radio_option = $em->getRepository('ODRAdminBundle:RadioOptions')->find($radio_option_id);
            if ($radio_option == null)
                return parent::deletedEntityError('RadioOption');
            $datafield = $radio_option->getDataField();
            if ($datafield == null)
                return parent::deletedEntityError('Datafield');
            $datatype = $datafield->getDataType();
            if ($datatype == null)
                return parent::deletedEntityError('Datatype');

            /** @var Theme $theme */
            $theme = $em->getRepository('ODRAdminBundle:Theme')->findOneBy(array('dataType' => $datatype->getId(), 'themeType' => 'master'));
            if ($theme == null)
                return parent::deletedEntityError('Theme');


            // --------------------
            // Determine user privileges
            /** @var User $user */
            $user = $this->container->get('security.token_storage')->getToken()->getUser();
            $user_permissions = parent::getUserPermissionsArray($em, $user->getId());
            $datatype_permissions = $user_permissions['datatypes'];

            // Ensure user has permissions to be doing this
            if (!(isset($datatype_permissions[$datatype->getId()]) && isset($datatype_permissions[$datatype->getId()]['dt_admin'])))
                return parent::permissionDeniedError("change layout of");
            // --------------------


            $field_typename = $datafield->getFieldType()->getTypeName();
            if ($field_typename == 'Single Radio' || $field_typename == 'Single Select') {
                // Only one option allowed to be default for Single Radio/Select DataFields, find the other option(s) where isDefault == true
                $query = $em->createQuery(
                    'SELECT rom.id
                    FROM ODRAdminBundle:RadioOptionsMeta AS rom
                    JOIN ODRAdminBundle:RadioOptions AS ro WITH rom.radioOption = ro
                    WHERE rom.isDefault = 1 AND ro.dataField = :datafield
                    AND rom.deletedAt IS NULL AND ro.deletedAt IS NULL'
                )->setParameters(array('datafield' => $datafield->getId()));
                $results = $query->getResult();

                foreach ($results as $num => $result) {
                    /** @var RadioOptionsMeta $radio_option_meta */
                    $radio_option_meta = $repo_radio_option_meta->find($result['id']);
                    $ro = $radio_option_meta->getRadioOption();

                    $properties = array(
                        'isDefault' => false
                    );
                    parent::ODR_copyRadioOptionsMeta($em, $user, $ro, $properties);
                }

                // TODO - currently not allowed to remove a default option from one of these fields once a a default has been set
                // Set this radio option as selected by default
                $properties = array(
                    'isDefault' => true
                );
                parent::ODR_copyRadioOptionsMeta($em, $user, $radio_option, $properties);
            } else {
                // Multiple options allowed as defaults, toggle default status of current radio option
                $properties = array(
                    'isDefault' => true
                );
                if ($radio_option->getIsDefault() == true)
                    $properties['isDefault'] = false;

                parent::ODR_copyRadioOptionsMeta($em, $user, $radio_option, $properties);
            }

            /*
                        // Schedule the cache for an update
                        $options = array();
                        $options['mark_as_updated'] = true;
                        parent::updateDatatypeCache($datatype->getId(), $options);
            */
            $update_datatype = true;
            parent::tmp_updateThemeCache($em, $theme, $user, $update_datatype);
        } catch (\Exception $e) {
            $return['r'] = 1;
            $return['t'] = 'ex';
            $return['d'] = 'Error 0x1397284454 ' . $e->getMessage();
        }

        $response = new Response(json_encode($return));
        $response->headers->set('Content-Type', 'application/json');
        return $response;
    }


    /**
     * Deletes an entire DataType and all of the entities directly related to rendering it.
     *
     * @param integer $datatype_id The database id of the DataType to be deleted.
     * @param Request $request
     *
     * @return Response
     */
    public function deletedatatypeAction($datatype_id, Request $request)
    {
        $return = array();
        $return['r'] = 0;
        $return['t'] = '';
        $return['d'] = '';

        try {
            // Grab necessary objects
            /** @var \Doctrine\ORM\EntityManager $em */
            $em = $this->getDoctrine()->getManager();

            $redis = $this->container->get('snc_redis.default');;
            // $redis->setOption(\Redis::OPT_SERIALIZER, \Redis::SERIALIZER_PHP);
            $redis_prefix = $this->container->getParameter('memcached_key_prefix');

            /** @var DataType $datatype */
            $datatype = $em->getRepository('ODRAdminBundle:DataType')->find($datatype_id);
            if ($datatype == null)
                return parent::deletedEntityError('DataType');

            $top_level_datatypes = parent::getTopLevelDatatypes();

            $datatree_array = parent::getDatatreeArray($em, true);
            $grandparent_datatype_id = parent::getGrandparentDatatypeId($datatree_array, $datatype->getId());

            // --------------------
            // Determine user privileges
            /** @var User $user */
            $user = $this->container->get('security.token_storage')->getToken()->getUser();
            $user_permissions = parent::getUserPermissionsArray($em, $user->getId());
            $datatype_permissions = $user_permissions['datatypes'];

            // Ensure user has permissions to be doing this
            if (!(isset($datatype_permissions[$datatype->getId()]) && isset($datatype_permissions[$datatype->getId()]['dt_admin'])))
                return parent::permissionDeniedError("delete");
            // --------------------

            // TODO - prevent datatype deletion when jobs are in progress?


            // ----------------------------------------
            // Locate ids of all datatypes that need deletion
            $tmp = array($datatype->getId() => 0);

            $datatypes_to_delete = array(0 => $datatype->getId());
            while (count($tmp) > 0) {
                $new_tmp = array();
                foreach ($tmp as $dt_id => $num) {
                    $child_datatype_ids = array_keys($datatree_array['descendant_of'], $dt_id);

                    foreach ($child_datatype_ids as $num => $child_datatype_id) {
                        $new_tmp[$child_datatype_id] = 0;
                        $datatypes_to_delete[] = $child_datatype_id;
                    }

                    unset($tmp[$dt_id]);
                }
                $tmp = $new_tmp;
            }

            $datatypes_to_delete = array_unique($datatypes_to_delete);
            $datatypes_to_delete = array_values($datatypes_to_delete);

//print '<pre>'.print_r($datatypes_to_delete, true).'</pre>'; exit();

            // Determine all Groups and all Users affected by this
            $query = $em->createQuery(
                'SELECT g.id AS group_id
                FROM ODRAdminBundle:Group AS g
                WHERE g.dataType IN (:datatype_ids)
                AND g.deletedAt IS NULL'
            )->setParameters(array('datatype_ids' => $datatypes_to_delete));
            $groups_to_delete = $query->getArrayResult();

//print '<pre>'.print_r($groups_to_delete, true).'</pre>';  exit();

            $query = $em->createQuery(
                'SELECT u.id AS user_id
                FROM ODRAdminBundle:UserGroup AS ug
                JOIN ODROpenRepositoryUserBundle:User AS u WITH ug.user = u
                WHERE ug.group IN (:groups) AND ug.deletedAt IS NULL'
            )->setParameters(array('groups' => $groups_to_delete));
            $all_affected_users = $query->getArrayResult();

//print '<pre>'.print_r($all_affected_users, true).'</pre>';  exit();


            // ----------------------------------------
            /*
                        // Delete Datarecordfield entries
                        $query = $em->createQuery(
                           'UPDATE ODRAdminBundle:DataRecord AS dr, ODRAdminBundle:DataRecordFields AS drf
                            SET drf.deletedAt = :now
                            WHERE drf.dataRecord = dr
                            AND dr.dataType IN (:datatype_ids)
                            AND dr.deletedAt IS NULL AND drf.deletedAt IS NULL'
                        )->setParameters( array('now' => new \DateTime(), 'datatype_ids' => $datatypes_to_delete) );
                        $query->execute();
            */
            // Delete LinkedDatatree entries...can't do multi-table updates in Doctrine, so have to split it apart into three queries
            $query = $em->createQuery(
                'SELECT ancestor.id AS ancestor_id
                FROM ODRAdminBundle:DataRecord AS ancestor
                WHERE ancestor.dataType IN (:datatype_ids)
                AND ancestor.deletedAt IS NULL'
            )->setParameters(array('datatype_ids' => $datatypes_to_delete));
            $results = $query->getArrayResult();

            $ancestor_ids = array();
            foreach ($results as $result)
                $ancestor_ids[] = $result['ancestor_id'];

            $query = $em->createQuery(
                'SELECT descendant.id AS descendant_id
                FROM ODRAdminBundle:DataRecord AS descendant
                WHERE descendant.dataType IN (:datatype_ids)
                AND descendant.deletedAt IS NULL'
            )->setParameters(array('datatype_ids' => $datatypes_to_delete));
            $results = $query->getArrayResult();

            $descendant_ids = array();
            foreach ($results as $result)
                $descendant_ids[] = $result['descendant_id'];

            $query = $em->createQuery(
                'UPDATE ODRAdminBundle:LinkedDataTree AS ldt
                SET ldt.deletedAt = :now, ldt.deletedBy = :deleted_by
                WHERE (ldt.ancestor IN (:ancestor_ids) OR ldt.descendant IN (:descendant_ids))
                AND ldt.deletedAt IS NULL'
            )->setParameters(array('now' => new \DateTime(), 'deleted_by' => $user->getId(), 'ancestor_ids' => $ancestor_ids, 'descendant_ids' => $descendant_ids));
            $query->execute();

            /*
                        // Delete Datarecord and DatarecordMeta entries
                        $query = $em->createQuery(
                            'UPDATE ODRAdminBundle:DataRecord AS dr, ODRAdminBundle:DataRecordMeta AS drm
                            SET dr.deletedAt = :now, dr.deletedBy = :deleted_by, drm.deletedAt = :now
                            WHERE drm.dataRecord = dr
                            AND dr.dataType IN (:datatype_ids)
                            AND dr.deletedAt IS NULL AND drm.deletedAt IS NULL'
                        )->setParameters( array('now' => new \DateTime(), 'deleted_by' => $user->getId(), 'datatype_ids' => $datatypes_to_delete) );
                        $query->execute();
            */

            // ----------------------------------------
            /*
                        // Delete GroupDatafieldPermission entries (cached versions deleted later)
                        $query = $em->createQuery(
                           'UPDATE ODRAdminBundle:DataFields AS df, ODRAdminBundle:GroupDatafieldPermissions AS gdfp
                            SET gdfp.deletedAt = :now
                            WHERE gdfp.dataField = df
                            AND df.dataType IN (:datatype_ids)
                            AND df.deletedAt IS NULL AND gdfp.deletedAt IS NULL'
                        )->setParameters( array('now' => new \DateTime(), 'datatype_ids' => $datatypes_to_delete) );
                        $query->execute();

                        // Delete Datafields and their DatafieldMeta entries
                        $query = $em->createQuery(
                           'UPDATE ODRAdminBundle:DataFields AS df, ODRAdminBundle:DataFieldsMeta AS dfm
                            SET df.deletedAt = :now, df.deletedBy = :deleted_by, dfm.deletedAt = :now
                            WHERE dfm.dataField = df
                            AND df.dataType IN (:datatype_ids)
                            AND df.deletedAt IS NULL AND dfm.deletedAt IS NULL'
                        )->setParameters( array('now' => new \DateTime(), 'deleted_by' => $user->getId(), 'datatype_ids' => $datatypes_to_delete) );
                        $query->execute();
            */

            // ----------------------------------------
            /*
                        // Delete all ThemeDatatype entries
                        $query = $em->createQuery(
                           'UPDATE ODRAdminBundle:ThemeDataType AS tdt, ODRAdminBundle:ThemeElement AS te, ODRAdminBundle:Theme AS t
                            SET tdt.deletedAt = :now, tdt.deletedBy = :deleted_by
                            WHERE tdt.themeElement = te AND te.theme = t
                            AND t.dataType IN (:datatype_ids)
                            AND tdt.deletedAt IS NULL AND te.deletedAt IS NULL AND t.deletedAt IS NULL'
                        )->setParameters( array('now' => new \DateTime(), 'deleted_by' => $user->getId(), 'datatype_ids' => $datatypes_to_delete) );
                        $query->execute();
            */
            // Delete any leftover ThemeDatatype entries that refer to $datatypes_to_delete...these would be other datatypes linking to the ones being deleted
            // (if block above is commented, then it'll also arbitrarily delete themeDatatype entries for child datatypes)
            $query = $em->createQuery(
                'UPDATE ODRAdminBundle:ThemeDataType AS tdt
                SET tdt.deletedAt = :now, tdt.deletedBy = :deleted_by
                WHERE tdt.dataType IN (:datatype_ids)
                AND tdt.deletedAt IS NULL'
            )->setParameters(array('now' => new \DateTime(), 'deleted_by' => $user->getId(), 'datatype_ids' => $datatypes_to_delete));
            $query->execute();
            /*
                        // Delete all ThemeDatafield entries
                        $query = $em->createQuery(
                           'UPDATE ODRAdminBundle:ThemeDataField AS tdf, ODRAdminBundle:ThemeElement AS te, ODRAdminBundle:Theme AS t
                            SET tdf.deletedAt = :now, tdf.deletedBy = :deleted_by
                            WHERE tdf.themeElement = te AND te.theme = t
                            AND t.dataType IN (:datatype_ids)
                            AND tdf.deletedAt IS NULL AND te.deletedAt IS NULL AND t.deletedAt IS NULL'
                        )->setParameters( array('now' => new \DateTime(), 'deleted_by' => $user->getId(), 'datatype_ids' => $datatypes_to_delete) );
                        $query->execute();

                        // Delete all ThemeElement and ThemeElementMeta entries
                        $query = $em->createQuery(
                           'UPDATE ODRAdminBundle:ThemeElement AS te, ODRAdminBundle:ThemeElementMeta AS tem ODRAdminBundle:Theme AS t
                            SET te.deletedAt = :now, te.deletedBy = :deleted_by, tem.deletedAt = :now
                            WHERE tem.themeElement = te AND te.theme = t
                            AND t.dataType IN (:datatype_ids)
                            AND te.deletedAt IS NULL AND tem.deletedAt IS NULL AND t.deletedAt IS NULL'
                        )->setParameters( array('now' => new \DateTime(), 'deleted_by' => $user->getId(), 'datatype_ids' => $datatypes_to_delete) );
                        $query->execute();

                        // Delete all Theme and ThemeMeta entries
                        $query = $em->createQuery(
                           'UPDATE ODRAdminBundle:Theme AS t, ODRAdminBundle:ThemeMeta AS tm
                            SET t.deletedAt = :now, t.deletedBy = :deleted_by, tm.deletedAt = :now
                            WHERE tm.theme = t
                            AND t.dataType IN (:datatype_ids)
                            AND t.deletedAt IS NULL AND tm.deletedAt IS NULL'
                        )->setParameters( array('now' => new \DateTime(), 'deleted_by' => $user->getId(), 'datatype_ids' => $datatypes_to_delete) );
                        $query->execute();
            */

            // ----------------------------------------
            // Delete all Datatree and DatatreeMeta entries
            $query = $em->createQuery(
                'SELECT dt.id AS dt_id
                FROM ODRAdminBundle:DataTree AS dt
                WHERE (dt.ancestor IN (:datatype_ids) OR dt.descendant IN (:datatype_ids) )
                AND dt.deletedAt IS NULL'
            )->setParameters(array('datatype_ids' => $datatypes_to_delete));
            $results = $query->getArrayResult();

            $datatree_ids = array();
            foreach ($results as $result)
                $datatree_ids[] = $result['dt_id'];

            $query = $em->createQuery(
                'UPDATE ODRAdminBundle:DataTreeMeta AS dtm
                SET dtm.deletedAt = :now
                WHERE dtm.dataTree IN (:datatree_ids)
                AND dtm.deletedAt IS NULL'
            )->setParameters(array('now' => new \DateTime(), 'datatree_ids' => $datatree_ids));
            $query->execute();

            $query = $em->createQuery(
                'UPDATE ODRAdminBundle:DataTree AS dt
                SET dt.deletedAt = :now, dt.deletedBy = :deleted_by
                WHERE dt.id IN (:datatree_ids)
                AND dt.deletedAt IS NULL'
            )->setParameters(array('now' => new \DateTime(), 'deleted_by' => $user->getId(), 'datatree_ids' => $datatree_ids));
            $query->execute();


            // ----------------------------------------
            /*
                        // Delete GroupDatatypePermission entries (cached versions deleted later)
                        $query = $em->createQuery(
                           'UPDATE ODRAdminBundle:GroupDatatypePermissions AS gdtp
                            SET gdtp.deletedAt = :now
                            WHERE gdtp.dataType IN (:datatype_ids)
                            AND gdtp.deletedAt IS NULL'
                        )->setParameters( array('now' => new \DateTime(), 'datatype_ids' => $datatypes_to_delete) );
                        $query->execute();

                        // Delete Groups and their GroupMeta entries
                        $query = $em->createQuery(
                           'UPDATE ODRAdminBundle:Group AS g, ODRAdminBundle:GroupMeta AS gm
                            SET g.deletedAt = :now, g.deletedBy = :deleted_by, gm.deletedAt = :now
                            WHERE gm.group = g
                            AND g.dataType IN (:datatype_ids)
                            AND g.deletedAt IS NULL AND gm.deletedAt IS NULL'
                        )->setParameters( array('now' => new \DateTime(), 'deleted_by' => $user->getId(), 'datatype_ids' => $datatypes_to_delete) );
                        $query->execute();
            */

            // Remove members from the Groups for this Datatype
            $query = $em->createQuery(
                'UPDATE ODRAdminBundle:UserGroup AS ug
                SET ug.deletedAt = :now, ug.deletedBy = :deleted_by
                WHERE ug.group IN (:group_ids)
                AND ug.deletedAt IS NULL'
            )->setParameters(array('now' => new \DateTime(), 'deleted_by' => $user->getId(), 'group_ids' => $groups_to_delete));
            $query->execute();


            // ----------------------------------------
            // Delete all Datatype and DatatypeMeta entries
            $query = $em->createQuery(
                'UPDATE ODRAdminBundle:DataTypeMeta AS dtm
                SET dtm.deletedAt = :now
                WHERE dtm.dataType IN (:datatype_ids)
                AND dtm.deletedAt IS NULL'
            )->setParameters(array('now' => new \DateTime(), 'datatype_ids' => $datatypes_to_delete));
            $query->execute();

            $query = $em->createQuery(
                'UPDATE ODRAdminBundle:DataType AS dt
                SET dt.deletedAt = :now, dt.deletedBy = :deleted_by
                WHERE dt.id IN (:datatype_ids)
                AND dt.deletedAt IS NULL'
            )->setParameters(array('now' => new \DateTime(), 'deleted_by' => $user->getId(), 'datatype_ids' => $datatypes_to_delete));
            $query->execute();


            // ----------------------------------------
            // Delete cached versions of all Datarecords of this Datatype if needed
            if ($datatype->getId() == $grandparent_datatype_id) {
                $query = $em->createQuery(
                    'SELECT dr.id AS dr_id
                    FROM ODRAdminBundle:DataRecord AS dr
                    WHERE dr.dataType = :datatype_id'
                )->setParameters(array('datatype_id' => $grandparent_datatype_id));
                $results = $query->getArrayResult();

//print '<pre>'.print_r($results, true).'</pre>';  exit();

                foreach ($results as $result) {
                    $dr_id = $result['dr_id'];

                    $redis->del($redis_prefix . '.cached_datarecord_' . $dr_id);
                    $redis->del($redis_prefix . '.datarecord_table_data_' . $dr_id);
                    $redis->del($redis_prefix . '.associated_datarecords_for_' . $dr_id);
                }
            }

            // Delete cached entries for Group and User permissions involving this Datafield
            foreach ($groups_to_delete as $group) {
                $group_id = $group['group_id'];
                $redis->del($redis_prefix . '.group_' . $group_id . '_permissions');

                // TODO - schedule each of these groups for a recache?
            }

            foreach ($all_affected_users as $user) {
                $user_id = $user['user_id'];
                $redis->del($redis_prefix . '.user_' . $user_id . '_permissions');

                // TODO - schedule each of these users for a recache?
            }

            // ...cached searches
            $cached_searches = parent::getRedisData(($redis->get($redis_prefix . '.cached_search_results')));
            if ($cached_searches != false && isset($cached_searches[$datatype_id])) {
                unset($cached_searches[$datatype_id]);

                // Save the collection of cached searches back to memcached
                $redis->set($redis_prefix . '.cached_search_results', gzcompress(serialize($cached_searches)));
            }

            // ...layout data
            foreach ($datatypes_to_delete as $num => $dt_id)
                $redis->del($redis_prefix . '.cached_datatype_' . $dt_id);

            // ...and the cached version of the datatree array
            $redis->del($redis_prefix . '.cached_datatree_array');
        } catch (\Exception $e) {
            $return['r'] = 1;
            $return['t'] = 'ex';
            $return['d'] = 'Error 0x1883778 ' . $e->getMessage();
        }

        $response = new Response(json_encode($return));
        $response->headers->set('Content-Type', 'application/json');
        return $response;
    }


    /**
     * Loads and returns the DesignTemplate HTML for this DataType.
     *
     * @param integer $datatype_id The database id of the DataType to be rendered.
     * @param string $template_type The type of template to be designed/modified [default: master].
     * @param integer $template_id If provided, the corresponding template will be loaded [default: 0].
     * @param Request $request
     *
     * @return Response
     */
    public function designAction(
        $datatype_id,
        $theme_type = "search_results",
        $theme_id = 0,
        Request $request
    )
    {
        $return = array();
        $return['r'] = 0;
        $return['t'] = '';
        $return['d'] = '';

        try {
            // Grab necessary objects
            /** @var \Doctrine\ORM\EntityManager $em */
            $em = $this->getDoctrine()->getManager();

            /** @var DataType $datatype */
            $datatype = $em->getRepository('ODRAdminBundle:DataType')->find($datatype_id);
            if ($datatype == null)
                return parent::deletedEntityError('Datatype');

            // --------------------
            // Determine user privileges
            /** @var User $user */
            $user = $this->container->get('security.token_storage')->getToken()->getUser();
            $user_permissions = parent::getUserPermissionsArray($em, $user->getId());
            $datatype_permissions = $user_permissions['datatypes'];

            // Ensure user has permissions to be doing this
            if (!(isset($datatype_permissions[$datatype->getId()]) && isset($datatype_permissions[$datatype->getId()]['dt_admin'])))
                return parent::permissionDeniedError("edit");
            // --------------------


            // Check if this is a master template based datatype that is still
            // in the creation process.  If so, redirect to progress system.
            if ($datatype->getSetupStep() == "create" && $datatype->getIsMasterType() == 0) {
                // Return creating datatype template
                $templating = $this->get('templating');
                $return['t'] = "html";
                $return['d'] = array();
                $return['d']['html'] = $templating->render(
                    'ODRAdminBundle:Datatype:create_status_checker.html.twig',
                    array("datatype" => $datatype)
                );
            } else {
                $return['d'] = array(
                    'datatype_id' => $datatype->getId(),
                    'html' => self::DisplayTheme($datatype, $theme_type, $theme_id, $request),
                );
            }
        } catch (\Exception $e) {
            $return['r'] = 1;
            $return['t'] = 'ex';
            $return['d'] = 'Error 0x38288399 ' . $e->getMessage();
        }

        $response = new Response(json_encode($return));
        $response->headers->set('Content-Type', 'application/json');
        return $response;
    }


    /**
     * Renders and returns the HTML for a DesignTemplate version of a DataType.
     *
     * @param DataType $datatype The datatype that originally requested this Theme rendering
     * @param string $template_type One of 'master','custom'
     * @param integer $theme_id If > 0, load this theme to operate on.
     *
     * @throws \Exception
     *
     * @return string
     */
    private function DisplayTheme($datatype, $template_type, $theme_id)
    {
        // Don't need to check permissions

        // Required objects
        /** @var \Doctrine\ORM\EntityManager $em */
        $em = $this->getDoctrine()->getManager();
        $repo_datatype = $em->getRepository('ODRAdminBundle:DataType');
        $repo_theme = $em->getRepository('ODRAdminBundle:Theme');

        $redis = $this->container->get('snc_redis.default');
        $redis_prefix = $this->container->getParameter('memcached_key_prefix');

        // Always bypass cache in dev mode?
        $bypass_cache = false;
        if ($this->container->getParameter('kernel.environment') === 'dev')
            $bypass_cache = true;

        // Going to need this a lot...
        $datatree_array = parent::getDatatreeArray($em, $bypass_cache);

        // ----------------------------------------
        // Load required objects based on parameters
        /** @var Theme $theme */
        $theme = null;

        // Don't need to check whether these entities are deleted or not
        if ($theme_id > 0) {
            $theme = $repo_theme->find($theme_id);
        } else {
            $theme = $repo_theme->findOneBy(
                array(
                    'dataType' => $datatype->getId(),
                    'themeType' => $template_type
                )
            );
        }

        // ----------------------------------------
        // Determine whether the user is an admin of this datatype
        /** @var User $user */
        $user = $this->container->get('security.token_storage')->getToken()->getUser();
        $user_permissions = parent::getUserPermissionsArray($em, $user->getId());
        $datatype_permissions = $user_permissions['datatypes'];

        $is_datatype_admin = false;
        if (isset($datatype_permissions[$datatype->getId()]) && isset($datatype_permissions[$datatype->getId()]['dt_admin']))
            $is_datatype_admin = true;


        // If theme is null, we need to create them cloning master.
        // TODO Determine if master clone is always appropriate.
        // Create Datatype Service....
        if ($theme == null) {
            $theme_service = $this->container->get('odr.theme_service');
            $theme = $theme_service->cloneThemesForDatatype(
                $datatype->getId(),
                'master',
                $template_type,
                $user->getId()
            );
        }

        // ----------------------------------------
        // Determine which datatypes/childtypes to load from the cache
        $include_links = true;
        $associated_datatypes = parent::getAssociatedDatatypes($em, array($datatype->getId()), $include_links);


        // Grab the cached versions of all of the associated datatypes, and store them all at the same level in a single array
        $datatype_array = array();
        foreach ($associated_datatypes as $num => $dt_id) {
            $datatype_data = parent::getRedisData(($redis->get($redis_prefix . '.cached_datatype_' . $dt_id)));
            if ($bypass_cache || $datatype_data == null)
                $datatype_data = parent::getDatatypeData($em, $datatree_array, $dt_id, $bypass_cache);

            foreach ($datatype_data as $dt_id => $data)
                $datatype_array[$dt_id] = $data;
        }

        // ----------------------------------------
        // Going to need an array of fieldtype ids and fieldtype typenames for notifications about changing fieldtypes
        $fieldtype_array = array();
        /** @var FieldType[] $fieldtypes */
        $fieldtypes = $em->getRepository('ODRAdminBundle:FieldType')->findAll();
        foreach ($fieldtypes as $fieldtype)
            $fieldtype_array[$fieldtype->getId()] = $fieldtype->getTypeName();

        // Store whether this datatype has datarecords..affects warnings when changing datafield fieldtypes
        $query = $em->createQuery(
            'SELECT COUNT(dr) AS dr_count
            FROM ODRAdminBundle:DataRecord AS dr
            WHERE dr.dataType = :datatype_id'
        )->setParameters(array('datatype_id' => $datatype->getId()));
        $results = $query->getArrayResult();

        $has_datarecords = false;
        if ($results[0]['dr_count'] > 0)
            $has_datarecords = true;

        // ----------------------------------------
        // Render the required version of the page
        $templating = $this->get('templating');

        $html = $templating->render(
            'ODRAdminBundle:Theme:theme_ajax.html.twig',
            array(
                'datatype_array' => $datatype_array,
                'initial_datatype_id' => $datatype->getId(),
                'theme_id' => $theme->getId(),

                'is_datatype_admin' => $is_datatype_admin,

                'fieldtype_array' => $fieldtype_array,
                'has_datarecords' => $has_datarecords,
            )
        );

        return $html;
    }


    /**
     * Loads/saves an ODR ThemeElement properties form.
     *
     * @param integer $theme_element_id
     * @param Request $request
     *
     * @return Response
     */
    public function themeelementpropertiesAction($theme_element_id, Request $request)
    {
        $return = array();
        $return['r'] = 0;
        $return['t'] = '';
        $return['d'] = '';

        try {
            // Grab objects
            /** @var \Doctrine\ORM\EntityManager $em */
            $em = $this->getDoctrine()->getManager();

            /** @var ThemeElement $theme_element */
            $theme_element = $em->getRepository('ODRAdminBundle:ThemeElement')->find($theme_element_id);
            if ($theme_element == null)
                return parent::deletedEntityError('ThemeElement');

            $theme = $theme_element->getTheme();
            if ($theme == null)
                return parent::deletedEntityError('Theme');

            $datatype = $theme->getDataType();
            if ($datatype == null)
                return parent::deletedEntityError('Datatype');

            // --------------------
            // Determine user privileges
            /** @var User $user */
            $user = $this->container->get('security.token_storage')->getToken()->getUser();
            $user_permissions = parent::getUserPermissionsArray($em, $user->getId());
            $datatype_permissions = $user_permissions['datatypes'];

            // Ensure user has permissions to be doing this
            if (!(isset($datatype_permissions[$datatype->getId()]) && isset($datatype_permissions[$datatype->getId()]['dt_admin'])))
                return parent::permissionDeniedError("edit");
            // --------------------

            // Not allowed to modify properties of a theme element in a table theme
            if ($theme->getThemeType() == 'table')
                throw new \Exception('Not allowed to change properties of a theme element belonging to a table theme');


            // Populate new ThemeElement form
            $submitted_data = new ThemeElementMeta();
            $theme_element_form = $this->createForm(
                UpdateThemeElementForm::class,
                $submitted_data
            );

            $theme_element_form->handleRequest($request);

            if ($theme_element_form->isSubmitted()) {

                //$theme_element_form->addError( new FormError('do not save') );

                if ($theme_element_form->isValid()) {
                    // Store the old and the new css widths for this ThemeElement
                    $widths = array(
                        'med_width_old' => $theme_element->getCssWidthMed(),
                        'xl_width_old' => $theme_element->getCssWidthXL(),
                        'med_width_current' => $submitted_data->getCssWidthMed(),
                        'xl_width_current' => $submitted_data->getCssWidthXL(),
                    );

                    // If a value in the form changed, create a new ThemeElementMeta entity to store the change
                    $properties = array(
                        'cssWidthMed' => $submitted_data->getCssWidthMed(),
                        'cssWidthXL' => $submitted_data->getCssWidthXL(),
                    );
                    parent::ODR_copyThemeElementMeta($em, $user, $theme_element, $properties);

                    // TODO - update cached version directly?
                    parent::tmp_updateThemeCache($em, $theme, $user);


                    // Don't need to return a form object after saving
                    $return['widths'] = $widths;
                } else {
                    // Form validation failed
                    $error_str = parent::ODR_getErrorMessages($theme_element_form);
                    throw new \Exception($error_str);
                }
            } else {

                // Create ThemeElement form to modify existing properties
                $theme_element_meta = $theme_element->getThemeElementMeta();
                $theme_element_form = $this->createForm(
                    UpdateThemeElementForm::class,
                    $theme_element_meta,
                    array(
                        'action' => $this->generateUrl(
                            'odr_design_get_theme_element_properties',
                            array(
                                'theme_element_id' => $theme_element_id
                            )
                        )
                    )
                );

                // Return the slideout html
                $templating = $this->get('templating');
                $return['d'] = $templating->render(
                    'ODRAdminBundle:Theme:theme_element_properties_form.html.twig',
                    array(
                        'theme_element' => $theme_element,
                        'theme_element_form' => $theme_element_form->createView(),
                    )
                );
            }

        } catch (\Exception $e) {
            $return['r'] = 1;
            $return['t'] = 'ex';
            $return['d'] = 'Error 0x216225700 ' . $e->getMessage();
        }

        $response = new Response(json_encode($return));
        $response->headers->set('Content-Type', 'application/json');
        return $response;
    }


    /**
     * Loads an ODR ThemeDatafield properties form.
     *
     * @param integer $datafield_id
     * @param integer $theme_element_id
     * @param Request $request
     *
     * @return Response
     */
    public function loadthemedatafieldAction($datafield_id, $theme_element_id, Request $request)
    {
        $return = array();
        $return['r'] = 0;
        $return['t'] = '';
        $return['d'] = '';

        try {
            // Grab necessary objects
            /** @var \Doctrine\ORM\EntityManager $em */
            $em = $this->getDoctrine()->getManager();


            /** @var DataFields $datafield */
            $datafield = $em->getRepository('ODRAdminBundle:DataFields')->find($datafield_id);
            if ($datafield == null)
                return parent::deletedEntityError('Datafield');

            /** @var ThemeElement $theme_element */
            $theme_element = $em->getRepository('ODRAdminBundle:ThemeElement')->find($theme_element_id);
            if ($theme_element == null)
                return parent::deletedEntityError('ThemeElement');

            $theme_id = $theme_element->getTheme()->getId();

            /** @var Theme $theme */
            $theme = $em->getRepository('ODRAdminBundle:Theme')->find($theme_element->getTheme()->getId());
            if ($theme == null)
                return parent::deletedEntityError('Theme');

            $datatype = $theme->getDataType();
            if ($datatype->getDeletedAt() != null)
                return parent::deletedEntityError('Datatype');

            if ($datafield->getDataType()->getId() !== $datatype->getId())
                throw new \Exception('Invalid Form');

            // --------------------
            // Determine user privileges
            /** @var User $user */
            $user = $this->container->get('security.token_storage')->getToken()->getUser();
            $user_permissions = parent::getUserPermissionsArray($em, $user->getId());
            $datatype_permissions = $user_permissions['datatypes'];

            // Ensure user has permissions to be doing this
            if (!(isset($datatype_permissions[$datatype->getId()]) && isset($datatype_permissions[$datatype->getId()]['dt_admin'])))
                return parent::permissionDeniedError("edit");
            // --------------------

            // Locate the ThemeDatafield entity
            $query = $em->createQuery(
                'SELECT tdf
                FROM ODRAdminBundle:ThemeDataField AS tdf
                JOIN ODRAdminBundle:ThemeElement AS te WITH tdf.themeElement = te
                WHERE tdf.dataField = :datafield_id AND te.id = :theme_element_id
                AND tdf.deletedAt IS NULL AND te.deletedAt IS NULL'
            )->setParameters(array('datafield_id' => $datafield->getId(), 'theme_element_id' => $theme_element_id));
            $results = $query->getResult();

            /** @var ThemeDataField $theme_datafield */
            $theme_datafield = $results[0];
            if ($theme_datafield == null)
                return parent::deletedEntityError('Theme Datafield');

            // Create the ThemeDatatype form object
            $theme_datafield_form = $this->createForm(
                UpdateThemeDatafieldForm::class,
                $theme_datafield,
                array(
                    'action' => $this->generateUrl(
                        'odr_design_save_theme_datafield',
                        array(
                            'theme_element_id' => $theme_element_id,
                            'datafield_id' => $datafield_id
                        )
                    )
                )
            )->createView();

            // Return the slideout html
            $templating = $this->get('templating');
            $return['d'] = $templating->render(
                'ODRAdminBundle:Theme:theme_datafield_properties_form.html.twig',
                array(
                    'theme_datafield' => $theme_datafield,
                    'theme_datafield_form' => $theme_datafield_form,

                    'datafield_name' => $datafield->getFieldName(),
                )
            );
        } catch (\Exception $e) {
            $return['r'] = 1;
            $return['t'] = 'ex';
            $return['d'] = 'Error 0x9112630 ' . $e->getMessage();
        }

        $response = new Response(json_encode($return));
        $response->headers->set('Content-Type', 'application/json');
        return $response;
    }


    /**
     * Saves an ODR ThemeDatafield properties form.  Kept separate from self::loadthemedatafieldAction() because
     * the 'master' theme designed by DisplaytemplateController.php needs to combine Datafield and ThemeDatafield forms
     * onto a single slideout, but every other theme is only allowed to modify ThemeDatafield entries.
     *
     * @param integer $theme_element_id
     * @param integer $datafield_id
     * @param Request $request
     *
     * @return Response
     */
    public function savethemedatafieldAction($theme_element_id, $datafield_id, Request $request)
    {
        $return = array();
        $return['r'] = 0;
        $return['t'] = '';
        $return['d'] = '';

        try {
            // Grab necessary objects
            /** @var \Doctrine\ORM\EntityManager $em */
            $em = $this->getDoctrine()->getManager();

<<<<<<< HEAD
            $redis = $this->container->get('snc_redis.default');;
            // $redis->setOption(\Redis::OPT_SERIALIZER, \Redis::SERIALIZER_PHP);
            $redis_prefix = $this->container->getParameter('memcached_key_prefix');

            /** @var ThemeElement $theme_element */
            $theme_element = $em->getRepository('ODRAdminBundle:ThemeElement')->find($theme_element_id);
            if ($theme_element == null)
=======
            /** @var ThemeDataField $theme_datafield */
            $theme_datafield = $em->getRepository('ODRAdminBundle:ThemeDataField')->findOneBy(array('themeElement' => $theme_element_id, 'dataField' => $datafield_id));
            if ($theme_datafield == null)
                return parent::deletedEntityError('ThemeDatafield');

            $theme_element = $theme_datafield->getThemeElement();
            if ($theme_element->getDeletedAt() != null)
>>>>>>> 242c64aa
                return parent::deletedEntityError('ThemeElement');

            $theme = $theme_element->getTheme();
            if ($theme->getDeletedAt() != null)
                return parent::deletedEntityError('Theme');

            $datafield = $theme_datafield->getDataField();
            if ($datafield->getDeletedAt() != null)
                return parent::deletedEntityError('Datafield');

            $datatype = $datafield->getDataType();
            if ($datatype->getDeletedAt() != null)
                return parent::deletedEntityError('Datatype');

            // --------------------
            // Determine user privileges
            /** @var User $user */
            $user = $this->container->get('security.token_storage')->getToken()->getUser();
            $user_permissions = parent::getUserPermissionsArray($em, $user->getId());
            $datatype_permissions = $user_permissions['datatypes'];

            // Ensure user has permissions to be doing this
            if (!(isset($datatype_permissions[$datatype->getId()]) && isset($datatype_permissions[$datatype->getId()]['dt_admin'])))
                return parent::permissionDeniedError("edit");
            // --------------------


            //
            if ($theme->getThemeType() == 'table')
                throw new \Exception('Unable to change properties of a Table theme');


            // Populate new ThemeDataField form
            $submitted_data = new ThemeDataField();
            $theme_datafield_form = $this->createForm(UpdateThemeDatafieldForm::class, $submitted_data);

            $widths = array(
                'med_width_old' => $theme_datafield->getCssWidthMed(),
                'xl_width_old' => $theme_datafield->getCssWidthXL(),
                'hidden' => $theme_datafield->getHidden()
            );

            $theme_datafield_form->handleRequest($request);

            if ($theme_datafield_form->isSubmitted()) {

                if ($theme_datafield_form->isValid()) {
                    // Save all changes made via the form
                    $new_theme_datafield = clone $theme_datafield;
                    $new_theme_datafield->setCssWidthMed($submitted_data->getCssWidthMed());
                    $new_theme_datafield->setCssWidthXL($submitted_data->getCssWidthXL());
                    $new_theme_datafield->setHidden($submitted_data->getHidden());
                    $new_theme_datafield->setUpdatedBy($user);
                    $new_theme_datafield->setCreatedBy($user);
                    $new_theme_datafield->setCreated(new \DateTime());
                    $new_theme_datafield->setUpdated(new \DateTime());
                    $em->persist($new_theme_datafield);
                    $em->remove($theme_datafield);
                    $em->flush();


                    $widths['med_width_current'] = $new_theme_datafield->getCssWidthMed();
                    $widths['xl_width_current'] = $new_theme_datafield->getCssWidthXL();
                    $widths['hidden'] = $new_theme_datafield->getHidden();

                    // Theme changes are cached with the Datatype (ugh)
                    $datatype_info_service = $this->container->get('odr.datatype_info_service');
                    $datatype_data = $datatype_info_service->getDatatypeData('', $datatype->getId(), true);
                } else {
                    // Form validation failed
                    $error_str = parent::ODR_getErrorMessages($theme_datafield_form);
                    throw new \Exception($error_str);
                }
<<<<<<< HEAD

                // TODO - empty table themes still count as having table themes?

                // Since a datafield got attached to this table theme, the cached table versions of all affected datarecords need to be deleted
                $query = $em->createQuery(
                   'SELECT dr.id AS dr_id
                    FROM ODRAdminBundle:DataRecord AS dr
                    WHERE dr.dataType = :datatype_id
                    AND dr.deletedAt IS NULL'
                )->setParameters(array('datatype_id' => $datatype->getId()));
                $results = $query->getArrayResult();

                foreach ($results as $result) {
                    $dr_id = $result['dr_id'];
                    $redis->del($redis_prefix.'.datarecord_table_data_'.$dr_id);
                }
=======
>>>>>>> 242c64aa
            }

            // Don't need to return a form object...it's loaded with the regular datafield properties form
            $return['widths'] = $widths;
        } catch (\Exception $e) {
            $return['r'] = 1;
            $return['t'] = 'ex';
            $return['d'] = 'Error 0x82399100 ' . $e->getMessage();
        }

        $response = new Response(json_encode($return));
        $response->headers->set('Content-Type', 'application/json');
        return $response;
    }



    /**
     * Loads an ODR ThemeDatafield properties form.
     *
     * @param integer $theme_element_id
     * @param integer $datatype_id
     * @param Request $request
     *
     * @return Response
     */
    public function loadthemedatatypeAction($theme_element_id, $datatype_id, Request $request)
    {
        $return = array();
        $return['r'] = 0;
        $return['t'] = '';
        $return['d'] = '';

        try {
            // Grab necessary objects
            /** @var \Doctrine\ORM\EntityManager $em */
            $em = $this->getDoctrine()->getManager();

<<<<<<< HEAD
            $redis = $this->container->get('snc_redis.default');;
            // $redis->setOption(\Redis::OPT_SERIALIZER, \Redis::SERIALIZER_PHP);
            $redis_prefix = $this->container->getParameter('memcached_key_prefix');

            /** @var ThemeElement $theme_element */
            $theme_element = $em->getRepository('ODRAdminBundle:ThemeElement')->find($theme_element_id);
=======
            /** @var ThemeDataType $theme_datatype */
            $theme_datatype = $em->getRepository('ODRAdminBundle:ThemeDataType')->findOneBy(
                array(
                    'themeElement' => $theme_element_id,
                    'dataType' => $datatype_id
                )
            );

            if ($theme_datatype == null)
                return parent::deletedEntityError('ThemeDatatype');

            $theme_element = $theme_datatype->getThemeElement();
>>>>>>> 242c64aa
            if ($theme_element == null)
                return parent::deletedEntityError('ThemeElement');

            $theme = $theme_element->getTheme();
            if ($theme == null)
                return parent::deletedEntityError('Theme');

            $datatype = $theme->getDataType();
            if ($datatype == null)
                return parent::deletedEntityError('Datatype');

            // --------------------
            // Determine user privileges
            /** @var User $user */
            $user = $this->container->get('security.token_storage')->getToken()->getUser();
            $user_permissions = parent::getUserPermissionsArray($em, $user->getId());
            $datatype_permissions = $user_permissions['datatypes'];

            // Ensure user has permissions to be doing this
            if ( !(isset($datatype_permissions[ $datatype->getId() ]) && isset($datatype_permissions[ $datatype->getId() ][ 'dt_admin' ])) )
                return parent::permissionDeniedError("edit");
            // --------------------


            // Allow header to be hidden for non-multiple-allowed child types
            $display_choices = array(
                'Accordion' => '0',
                'Tabbed' => '1',
                'Select Box' => '2',
                'List' => '3'
            );

            // Check if multiple are allowed for datatype
            $data_tree = $em->getRepository('ODRAdminBundle:DataTree')->findOneBy(
                array(
                    'ancestor' => $theme_element->getTheme()->getDataType()->getId(),
                    'descendant' => $datatype_id
                )
            );

<<<<<<< HEAD
                // TODO - empty table themes still count as having table themes?

                // Since a datafield got detached from this table theme, the cached table versions of all affected datarecords need to be deleted
                $query = $em->createQuery(
                   'SELECT dr.id AS dr_id
                    FROM ODRAdminBundle:DataRecord AS dr
                    WHERE dr.dataType = :datatype_id
                    AND dr.deletedAt IS NULL'
                )->setParameters(array('datatype_id' => $datatype->getId()));
                $results = $query->getArrayResult();

                foreach ($results as $result) {
                    $dr_id = $result['dr_id'];
                    $redis->del($redis_prefix.'.datarecord_table_data_'.$dr_id);
                }
=======
            if($data_tree->getDataTreeMeta()->getMultipleAllowed() == false) {
                $display_choices = array(
                    'Accordion' => '0',
                    'Tabbed' => '1',
                    'Select Box' => '2',
                    'List' => '3',
                    'Hide Header' => '4'
                );
>>>>>>> 242c64aa
            }

            // Create the ThemeDatatype form object
            // Create the ThemeDatatype form object
            $theme_datatype_form = $this->createForm(
                UpdateThemeDatatypeForm::class,
                $theme_datatype,
                array(
                    'action' => $this->generateUrl(
                        'odr_design_save_theme_datatype',
                        array(
                            'theme_element_id' => $theme_element_id,
                            'datatype_id' => $datatype_id,
                        )
                    ),
                    'display_choices' => $display_choices
                )
            )->createView();


            // Return the slideout html
            $templating = $this->get('templating');
            $return['d'] = $templating->render(
                'ODRAdminBundle:Theme:theme_datatype_properties_form.html.twig',
                array(
                    'theme_datatype' => $theme_datatype,
                    'theme_datatype_form' => $theme_datatype_form,
                )
            );
        }
        catch (\Exception $e) {
            $return['r'] = 1;
            $return['t'] = 'ex';
            $return['d'] = 'Error 0x39912560 ' . $e->getMessage();
        }

        $response = new Response(json_encode($return));
        $response->headers->set('Content-Type', 'application/json');
        return $response;
    }



    /**
     * Saves an ODR ThemeDatatype properties form.  Kept separate from self::loadthemedatatypeAction() because
     * the 'master' theme designed by DisplaytemplateController.php needs to combine Datatype, Datatree, and ThemeDatatype forms
     * onto a single slideout, but every other theme is only allowed to modify ThemeDatatype entries.
     *
     * @param integer $theme_element_id
     * @param integer $datatype_id
     * @param Request $request
     *
     * @return Response
     */
    public function savethemedatatypeAction($theme_element_id, $datatype_id, Request $request)
    {
        $return = array();
        $return['r'] = 0;
        $return['t'] = '';
        $return['d'] = '';

        try {
            // Grab necessary objects
            /** @var \Doctrine\ORM\EntityManager $em */
            $em = $this->getDoctrine()->getManager();

            /** @var ThemeDataType $theme_datatype */
            $theme_datatype = $em->getRepository('ODRAdminBundle:ThemeDataType')->findOneBy( array('themeElement' => $theme_element_id, 'dataType' => $datatype_id) );
            if ($theme_datatype == null)
                return parent::deletedEntityError('ThemeDatatype');

            $theme_element = $theme_datatype->getThemeElement();
            if ($theme_element->getDeletedAt() != null)
                return parent::deletedEntityError('ThemeElement');

            $theme = $theme_element->getTheme();
            if ($theme->getDeletedAt() != null)
                return parent::deletedEntityError('Theme');

            $datatype = $theme->getDataType();                  // Note that this is $datatype_id's parent datatype
            if ($datatype->getDeletedAt() != null)
                return parent::deletedEntityError('Datatype');

            // --------------------
            // Determine user privileges
            /** @var User $user */
            $user = $this->container->get('security.token_storage')->getToken()->getUser();
            $user_permissions = parent::getUserPermissionsArray($em, $user->getId());
            $datatype_permissions = $user_permissions['datatypes'];

            // Ensure user has permissions to be doing this
            // TODO What permissions should a user have to do this?
            // Probably depends on theme type (Search Result -> datatype admin)
            // UserDisplay -> Theme Creator?
            if ( !(isset($datatype_permissions[ $datatype->getId() ]) && isset($datatype_permissions[ $datatype->getId() ][ 'dt_admin' ])) )
                return parent::permissionDeniedError("edit");
            // --------------------

            // Populate new ThemeDataType form
            $submitted_data = new ThemeDataType();




            // Allow header to be hidden for non-multiple-allowed child types
            $display_choices = array(
                'Accordion' => '0',
                'Tabbed' => '1',
                'Select Box' => '2',
                'List' => '3'
            );

            // Check if multiple are allowed for datatype
            $data_tree = $em->getRepository('ODRAdminBundle:DataTree')->findOneBy(
                array(
                    'ancestor' => $theme_element->getTheme()->getDataType()->getId(),
                    'descendant' => $datatype_id
                )
            );

            if($data_tree->getDataTreeMeta()->getMultipleAllowed() == false) {
                $display_choices = array(
                    'Accordion' => '0',
                    'Tabbed' => '1',
                    'Select Box' => '2',
                    'List' => '3',
                    'Hide Header' => '4'
                );
            }

            // Create the ThemeDatatype form object
            $theme_datatype_form = $this->createForm(
                UpdateThemeDatatypeForm::class,
                $submitted_data,
                array(
                    'display_choices' => $display_choices
                )
            );

            // $theme_datatype_form = $this->createForm(UpdateThemeDatatypeForm::class, $submitted_data);

            $theme_datatype_form->handleRequest($request);

            if ($theme_datatype_form->isSubmitted()) {

                if ($theme_datatype_form->isValid()) {
                    // Save all changes made via the form
                    $new_theme_datatype = clone $theme_datatype;
                    $new_theme_datatype->setDisplayType($submitted_data->getDisplayType());
                    $new_theme_datatype->setHidden($submitted_data->getHidden());
                    $new_theme_datatype->setUpdatedBy($user);
                    $new_theme_datatype->setCreatedBy($user);
                    $new_theme_datatype->setCreated(new \DateTime());
                    $new_theme_datatype->setUpdated(new \DateTime());
                    $em->persist($new_theme_datatype);
                    $em->remove($theme_datatype);
                    $em->flush();

                    // Theme changes are cached with the Datatype (ugh)
                    $datatype_info_service = $this->container->get('odr.datatype_info_service');
                    $datatype_data = $datatype_info_service->getDatatypeData('', $datatype->getId(), true);

                }
                else {
                    // Form validation failed
                    $error_str = parent::ODR_getErrorMessages($theme_datatype_form);
                    throw new \Exception($error_str);
                }
            }
        }
        catch (\Exception $e) {
            $return['r'] = 1;
            $return['t'] = 'ex';
            $return['d'] = 'Error 0x39981500 ' . $e->getMessage();
        }

        $response = new Response(json_encode($return));
        $response->headers->set('Content-Type', 'application/json');
        return $response;
    }

    /**
     * Adds a new ThemeElement entity to the current layout.
     *
     * @param integer $theme_id  Which theme to add this theme_element to
     * @param Request $request
     *
     * @return Response
     */
    public function addthemeelementAction($theme_id, Request $request)
    {
        $return = array();
        $return['r'] = 0;
        $return['t'] = '';
        $return['d'] = '';

        try {
            // Grab necessary objects
            /** @var \Doctrine\ORM\EntityManager $em */
            $em = $this->getDoctrine()->getManager();

            /** @var Theme $theme */
            $theme = $em->getRepository('ODRAdminBundle:Theme')->find($theme_id);
            if ($theme == null)
                return parent::deletedEntityError('Theme');

            $datatype = $theme->getDataType();
            if ($datatype == null)
                return parent::deletedEntityError('Datatype');

            // --------------------
            // Determine user privileges
            /** @var User $user */
            $user = $this->container->get('security.token_storage')->getToken()->getUser();
            $user_permissions = parent::getUserPermissionsArray($em, $user->getId());
            $datatype_permissions = $user_permissions['datatypes'];

            // Ensure user has permissions to be doing this
            if ( !(isset($datatype_permissions[ $datatype->getId() ]) && isset($datatype_permissions[ $datatype->getId() ][ 'dt_admin' ])) )
                return parent::permissionDeniedError("edit");
            // --------------------

            // Not allowed to create a new theme element for a table theme
            if ($theme->getThemeType() == 'table')
                throw new \Exception('Not allowed to have multiple theme elements in a table theme');


            // Create a new theme element entity
            /** @var Theme $theme */
            $data = parent::ODR_addThemeElement($em, $user, $theme);
            /** @var ThemeElement $theme_element */
            $theme_element = $data['theme_element'];
            /** @var ThemeElementMeta $theme_element_meta */
//            $theme_element_meta = $data['theme_element_meta'];

            // Save changes
            $em->flush();

            // Return the new theme element's id
            $return['d'] = array(
                'theme_element_id' => $theme_element->getId(),
                'datatype_id' => $datatype->getId(),
            );

            // TODO - update cached version directly?
            parent::tmp_updateThemeCache($em, $theme, $user);
        }
        catch (\Exception $e) {
            $return['r'] = 1;
            $return['t'] = 'ex';
            $return['d'] = 'Error 0x831225029 ' . $e->getMessage();
        }

        $response = new Response(json_encode($return));
        $response->headers->set('Content-Type', 'application/json');
        return $response;
    }



    /**
     * Updates the display order of ThemeElements inside the current layout.
     *
     * @param Request $request
     *
     * @return Response
     */
    public function themeelementorderAction(Request $request)
    {
        $return = array();
        $return['r'] = 0;
        $return['t'] = '';
        $return['d'] = '';

        try {
            // Grab necessary objects
            $post = $_POST;

            /** @var \Doctrine\ORM\EntityManager $em */
            $em = $this->getDoctrine()->getManager();
            $repo_theme_element = $em->getRepository('ODRAdminBundle:ThemeElement');

            // Grab the first theme element just to check permissions
            $theme_element = null;
            foreach ($post as $index => $theme_element_id) {
                $theme_element = $repo_theme_element->find($theme_element_id);
                break;
            }
            /** @var ThemeElement $theme_element */

            $theme = $theme_element->getTheme();
            if ($theme == null)
                return parent::deletedEntityError('Theme');

            $datatype = $theme->getDataType();
            if ( $datatype == null )
                return parent::deletedEntityError('DataType');


            // --------------------
            // Determine user privileges
            /** @var User $user */
            $user = $this->container->get('security.token_storage')->getToken()->getUser();
            $user_permissions = parent::getUserPermissionsArray($em, $user->getId());
            $datatype_permissions = $user_permissions['datatypes'];

            // Ensure user has permissions to be doing this
            if ( !(isset($datatype_permissions[ $datatype->getId() ]) && isset($datatype_permissions[ $datatype->getId() ][ 'dt_admin' ])) )
                return parent::permissionDeniedError("edit");
            // --------------------

            // Shouldn't happen since there's only one theme element per table theme
            if ($theme->getThemeType() == 'table')
                throw new \Exception('Not allowed to re-order theme elements inside a table theme');


            // If user has permissions, go through all of the theme elements updating their display order if needed
            foreach ($post as $index => $theme_element_id) {
                /** @var ThemeElement $theme_element */
                $theme_element = $repo_theme_element->find($theme_element_id);
                $em->refresh($theme_element);

                if ( $theme_element->getDisplayOrder() !== $index ) {
                    // Need to update this theme_element's display order
                    $properties = array(
                        'displayOrder' => $index
                    );
                    parent::ODR_copyThemeElementMeta($em, $user, $theme_element, $properties);
                }
            }

            // TODO - update cached version directly?
            parent::tmp_updateThemeCache($em, $theme, $user);
        }
        catch (\Exception $e) {
            $return['r'] = 1;
            $return['t'] = 'ex';
            $return['d'] = 'Error 0x8283002 ' . $e->getMessage();
        }

        $response = new Response(json_encode($return));
        $response->headers->set('Content-Type', 'application/json');
        return $response;
    }




    /**
     * Updates the display order of DataFields inside a ThemeElement, and/or moves the DataField to a new ThemeElement.
     *
     * @param integer $initial_theme_element_id
     * @param integer $ending_theme_element_id
     * @param Request $request
     *
     * @return Response
     */
    public function datafieldorderAction($initial_theme_element_id, $ending_theme_element_id, Request $request)
    {
        $return = array();
        $return['r'] = 0;
        $return['t'] = '';
        $return['d'] = '';

        try {
            // Grab necessary objects
            $post = $_POST;
//print_r($post);
//return;

            /** @var \Doctrine\ORM\EntityManager $em */
            $em = $this->getDoctrine()->getManager();
            $repo_theme_element = $em->getRepository('ODRAdminBundle:ThemeElement');

            /** @var ThemeElement $initial_theme_element */
            /** @var ThemeElement $ending_theme_element */
            $initial_theme_element = $repo_theme_element->find($initial_theme_element_id);
            $ending_theme_element = $repo_theme_element->find($ending_theme_element_id);
            if ($initial_theme_element == null || $ending_theme_element == null)
                return parent::deletedEntityError('ThemeElement');

            if ($initial_theme_element->getTheme() == null || $ending_theme_element->getTheme() == null)
                return parent::deletedEntityError('Theme');
            if ( $initial_theme_element->getTheme()->getId() !== $ending_theme_element->getTheme()->getId() )
                throw new \Exception('Unable to move a datafield between Themes');

            $theme = $initial_theme_element->getTheme();
            $datatype = $theme->getDataType();
            if ( $datatype->getDeletedAt() != null )
                return parent::deletedEntityError('DataType');

            // --------------------
            // Determine user privileges
            /** @var User $user */
            $user = $this->container->get('security.token_storage')->getToken()->getUser();
            $user_permissions = parent::getUserPermissionsArray($em, $user->getId());
            $datatype_permissions = $user_permissions['datatypes'];

            // Ensure user has permissions to be doing this
            if ( !(isset($datatype_permissions[ $datatype->getId() ]) && isset($datatype_permissions[ $datatype->getId() ][ 'dt_admin' ])) )
                return parent::permissionDeniedError("edit");
            // --------------------


            // ----------------------------------------
            // Ensure there's not a child or linked datatype in the ending theme_element before actually moving this datafield into it
            /** @var ThemeDataType[] $theme_datatypes */
            $theme_datatypes = $em->getRepository('ODRAdminBundle:ThemeDataType')->findBy( array('themeElement' => $ending_theme_element_id) );
            if ( count($theme_datatypes) > 0 )
                throw new \Exception('Unable to move a Datafield into a ThemeElement that already has a child/linked Datatype');


            // ----------------------------------------
            // Ensure datafield list in $post is valid
            $query = $em->createQuery(
                'SELECT dt.id AS dt_id
                FROM ODRAdminBundle:DataFields AS df
                JOIN ODRAdminBundle:DataType AS dt WITH df.dataType = dt
                WHERE df.id IN (:datafields)
                AND df.deletedAt IS NULL AND dt.deletedAt IS NULL
                GROUP BY dt.id'
            )->setParameters( array('datafields' => $post) );
            $results = $query->getArrayResult();

            if ( count($results) > 1 )
                throw new \Exception('Invalid Datafield list');


            // There aren't appreciable differences between 'master', 'search_results', and 'table' themes...at least as far as changing datafield order is concerned

            // Grab all theme_datafield entries currently in the destination theme element
            $datafield_list = array();
            /** @var ThemeDataField[] $theme_datafields */
            $theme_datafields = $ending_theme_element->getThemeDataFields();
//print 'loading theme_datafield entries for theme_element '.$ending_theme_element->getId()."\n";
            foreach ($theme_datafields as $tdf) {
//print '-- found entry for datafield '.$tdf->getDataField()->getId().' tdf '.$tdf->getId()."\n";
                $datafield_list[ $tdf->getDataField()->getId() ] = $tdf;
            }
            /** @var ThemeDataField[] $datafield_list */


            // Update the order of the datafields in the destination theme element
            foreach ($post as $index => $df_id) {

                if ( isset($datafield_list[$df_id]) ) {
                    // Ensure this datafield has the correct display_order
                    $tdf = $datafield_list[$df_id];
                    if ($index != $tdf->getDisplayOrder()) {
                        $properties = array(
                            'displayOrder' => $index
                        );
//print 'updating theme_datafield '.$tdf->getId().' for datafield '.$tdf->getDataField()->getId().' theme_element '.$tdf->getThemeElement()->getId().' to displayOrder '.$index."\n";
                        parent::ODR_copyThemeDatafield($em, $user, $tdf, $properties);
                    }
                }
                else {
                    // This datafield got moved into the theme element
                    /** @var ThemeDataField $inserted_theme_datafield */
                    $inserted_theme_datafield = $em->getRepository('ODRAdminBundle:ThemeDataField')->findOneBy( array('dataField' => $df_id, 'themeElement' => $initial_theme_element_id) );
                    if ($inserted_theme_datafield == null)
                        throw new \Exception('theme_datafield entry for Datafield '.$df_id.' themeElement '.$initial_theme_element_id.' does not exist');
                    else {
                        $properties = array(
                            'displayOrder' => $index,
                            'themeElement' => $ending_theme_element_id,
                        );
//print 'moved theme_datafield '.$inserted_theme_datafield->getId().' for Datafield '.$df_id.' themeElement '.$initial_theme_element_id.' to themeElement '.$ending_theme_element_id.' displayOrder '.$index."\n";
                        parent::ODR_copyThemeDatafield($em, $user, $inserted_theme_datafield, $properties);

                        // Don't need to redo display_order of the other theme_datafield entries in $initial_theme_element_id...they'll work fine even if the values aren't contiguous
                    }
                }
            }
            $em->flush();
            /*
                        // Schedule the cache for an update
                        $options = array();
                        $options['mark_as_updated'] = true;
                        parent::updateDatatypeCache($datatype->getId(), $options);
            */
            parent::tmp_updateThemeCache($em, $theme, $user);
        }
        catch (\Exception $e) {
            $return['r'] = 1;
            $return['t'] = 'ex';
            $return['d'] = 'Error 0x28268302 ' . $e->getMessage();
        }

        $response = new Response(json_encode($return));
        $response->headers->set('Content-Type', 'application/json');
        return $response;
    }



    /**
     * Deletes a ThemeElement entity from the current layout.
     *
     * @param integer $theme_element_id
     * @param Request $request
     *
     * @return Response
     */
    public function deletethemeelementAction($theme_element_id, Request $request)
    {
        $return = array();
        $return['r'] = 0;
        $return['t'] = '';
        $return['d'] = '';

        try {
            // Get Current User
            /** @var \Doctrine\ORM\EntityManager $em */
            $em = $this->getDoctrine()->getManager();

            // Grab the theme element from the repository
            /** @var ThemeElement $theme_element */
            $theme_element = $em->getRepository('ODRAdminBundle:ThemeElement')->find($theme_element_id);
            if ($theme_element == null)
                return parent::deletedEntityError('ThemeElement');
            $em->refresh($theme_element);

            $theme = $theme_element->getTheme();
            if ($theme == null)
                return parent::deletedEntityError('Theme');

            $datatype = $theme->getDataType();
            if ($datatype == null)
                return parent::deletedEntityError('Datatype');

            // --------------------
            // Determine user privileges
            /** @var User $user */
            $user = $this->container->get('security.token_storage')->getToken()->getUser();
            $user_permissions = parent::getUserPermissionsArray($em, $user->getId());
            $datatype_permissions = $user_permissions['datatypes'];

            // Ensure user has permissions to be doing this
            if ( !(isset($datatype_permissions[ $datatype->getId() ]) && isset($datatype_permissions[ $datatype->getId() ][ 'dt_admin' ])) )
                return parent::permissionDeniedError("edit");
            // --------------------

            // Not allowed to delete a theme element from a table theme
            if ($theme->getThemeType() == 'table')
                throw new \Exception('Not allowed to delete a theme element from a table theme');

            $entities_to_remove = array();

            // Don't allow deletion of theme_element if it still has datafields or a child/linked datatype attached to it
            $theme_datatypes = $theme_element->getThemeDataType();
            $theme_datafields = $theme_element->getThemeDataFields();

            if ( count($theme_datatypes) > 0 || count($theme_datafields) > 0 ) {
                // TODO - allow deletion of theme elements that still have datafields or a child/linked datatype attached to them?
                $return['r'] = 1;
                $return['t'] = 'ex';
                $return['d'] = "This ThemeElement can't be removed...it still contains datafields or a datatype!";
            }
            else {
                // Save who is deleting this theme_element
                $theme_element->setDeletedBy($user);
                $em->persist($theme_element);

                // Also delete the meta entry
                $theme_element_meta = $theme_element->getThemeElementMeta();

                $entities_to_remove[] = $theme_element_meta;
                $entities_to_remove[] = $theme_element;

                // Commit deletes
                $em->flush();
                foreach ($entities_to_remove as $entity)
                    $em->remove($entity);
                $em->flush();

                // TODO - update cached version directly?
                parent::tmp_updateThemeCache($em, $theme, $user);
            }
        }
        catch (\Exception $e) {
            $return['r'] = 1;
            $return['t'] = 'ex';
            $return['d'] = 'Error 0x77392699 ' . $e->getMessage();
        }

        $response = new Response(json_encode($return));
        $response->headers->set('Content-Type', 'application/json');
        return $response;
    }




}<|MERGE_RESOLUTION|>--- conflicted
+++ resolved
@@ -1443,35 +1443,34 @@
             /** @var \Doctrine\ORM\EntityManager $em */
             $em = $this->getDoctrine()->getManager();
 
-<<<<<<< HEAD
-            $redis = $this->container->get('snc_redis.default');;
-            // $redis->setOption(\Redis::OPT_SERIALIZER, \Redis::SERIALIZER_PHP);
-            $redis_prefix = $this->container->getParameter('memcached_key_prefix');
-
-            /** @var ThemeElement $theme_element */
-            $theme_element = $em->getRepository('ODRAdminBundle:ThemeElement')->find($theme_element_id);
-            if ($theme_element == null)
-=======
+// TODO This was in conflict. Delete if system works.
+//            $redis = $this->container->get('snc_redis.default');;
+//            // $redis->setOption(\Redis::OPT_SERIALIZER, \Redis::SERIALIZER_PHP);
+//            $redis_prefix = $this->container->getParameter('memcached_key_prefix');
+//
+//            /** @var ThemeElement $theme_element */
+//            $theme_element = $em->getRepository('ODRAdminBundle:ThemeElement')->find($theme_element_id);
+//            if ($theme_element == null)
+
             /** @var ThemeDataField $theme_datafield */
             $theme_datafield = $em->getRepository('ODRAdminBundle:ThemeDataField')->findOneBy(array('themeElement' => $theme_element_id, 'dataField' => $datafield_id));
             if ($theme_datafield == null)
                 return parent::deletedEntityError('ThemeDatafield');
 
             $theme_element = $theme_datafield->getThemeElement();
-            if ($theme_element->getDeletedAt() != null)
->>>>>>> 242c64aa
+            if ($theme_element == null)
                 return parent::deletedEntityError('ThemeElement');
 
             $theme = $theme_element->getTheme();
-            if ($theme->getDeletedAt() != null)
+            if ($theme == null)
                 return parent::deletedEntityError('Theme');
 
             $datafield = $theme_datafield->getDataField();
-            if ($datafield->getDeletedAt() != null)
+            if ($datafield == null)
                 return parent::deletedEntityError('Datafield');
 
             $datatype = $datafield->getDataType();
-            if ($datatype->getDeletedAt() != null)
+            if ($datatype == null)
                 return parent::deletedEntityError('Datatype');
 
             // --------------------
@@ -1533,25 +1532,23 @@
                     $error_str = parent::ODR_getErrorMessages($theme_datafield_form);
                     throw new \Exception($error_str);
                 }
-<<<<<<< HEAD
-
-                // TODO - empty table themes still count as having table themes?
-
-                // Since a datafield got attached to this table theme, the cached table versions of all affected datarecords need to be deleted
-                $query = $em->createQuery(
-                   'SELECT dr.id AS dr_id
-                    FROM ODRAdminBundle:DataRecord AS dr
-                    WHERE dr.dataType = :datatype_id
-                    AND dr.deletedAt IS NULL'
-                )->setParameters(array('datatype_id' => $datatype->getId()));
-                $results = $query->getArrayResult();
-
-                foreach ($results as $result) {
-                    $dr_id = $result['dr_id'];
-                    $redis->del($redis_prefix.'.datarecord_table_data_'.$dr_id);
-                }
-=======
->>>>>>> 242c64aa
+
+// TODO - Conflict commented below. Believe it is un-needed.
+//                // TODO - empty table themes still count as having table themes?
+//
+//                // Since a datafield got attached to this table theme, the cached table versions of all affected datarecords need to be deleted
+//                $query = $em->createQuery(
+//                   'SELECT dr.id AS dr_id
+//                    FROM ODRAdminBundle:DataRecord AS dr
+//                    WHERE dr.dataType = :datatype_id
+//                    AND dr.deletedAt IS NULL'
+//                )->setParameters(array('datatype_id' => $datatype->getId()));
+//                $results = $query->getArrayResult();
+//
+//                foreach ($results as $result) {
+//                    $dr_id = $result['dr_id'];
+//                    $redis->del($redis_prefix.'.datarecord_table_data_'.$dr_id);
+//                }
             }
 
             // Don't need to return a form object...it's loaded with the regular datafield properties form
@@ -1590,14 +1587,13 @@
             /** @var \Doctrine\ORM\EntityManager $em */
             $em = $this->getDoctrine()->getManager();
 
-<<<<<<< HEAD
-            $redis = $this->container->get('snc_redis.default');;
-            // $redis->setOption(\Redis::OPT_SERIALIZER, \Redis::SERIALIZER_PHP);
-            $redis_prefix = $this->container->getParameter('memcached_key_prefix');
-
-            /** @var ThemeElement $theme_element */
-            $theme_element = $em->getRepository('ODRAdminBundle:ThemeElement')->find($theme_element_id);
-=======
+// TODO - Conflicted
+//            $redis = $this->container->get('snc_redis.default');;
+//            // $redis->setOption(\Redis::OPT_SERIALIZER, \Redis::SERIALIZER_PHP);
+//            $redis_prefix = $this->container->getParameter('memcached_key_prefix');
+//
+//            /** @var ThemeElement $theme_element */
+//            $theme_element = $em->getRepository('ODRAdminBundle:ThemeElement')->find($theme_element_id);
             /** @var ThemeDataType $theme_datatype */
             $theme_datatype = $em->getRepository('ODRAdminBundle:ThemeDataType')->findOneBy(
                 array(
@@ -1610,7 +1606,6 @@
                 return parent::deletedEntityError('ThemeDatatype');
 
             $theme_element = $theme_datatype->getThemeElement();
->>>>>>> 242c64aa
             if ($theme_element == null)
                 return parent::deletedEntityError('ThemeElement');
 
@@ -1651,23 +1646,23 @@
                 )
             );
 
-<<<<<<< HEAD
-                // TODO - empty table themes still count as having table themes?
-
-                // Since a datafield got detached from this table theme, the cached table versions of all affected datarecords need to be deleted
-                $query = $em->createQuery(
-                   'SELECT dr.id AS dr_id
-                    FROM ODRAdminBundle:DataRecord AS dr
-                    WHERE dr.dataType = :datatype_id
-                    AND dr.deletedAt IS NULL'
-                )->setParameters(array('datatype_id' => $datatype->getId()));
-                $results = $query->getArrayResult();
-
-                foreach ($results as $result) {
-                    $dr_id = $result['dr_id'];
-                    $redis->del($redis_prefix.'.datarecord_table_data_'.$dr_id);
-                }
-=======
+// TODO - Conflicted
+//                // TODO - empty table themes still count as having table themes?
+//
+//                // Since a datafield got detached from this table theme, the cached table versions of all affected datarecords need to be deleted
+//                $query = $em->createQuery(
+//                   'SELECT dr.id AS dr_id
+//                    FROM ODRAdminBundle:DataRecord AS dr
+//                    WHERE dr.dataType = :datatype_id
+//                    AND dr.deletedAt IS NULL'
+//                )->setParameters(array('datatype_id' => $datatype->getId()));
+//                $results = $query->getArrayResult();
+//
+//                foreach ($results as $result) {
+//                    $dr_id = $result['dr_id'];
+//                    $redis->del($redis_prefix.'.datarecord_table_data_'.$dr_id);
+//                }
+
             if($data_tree->getDataTreeMeta()->getMultipleAllowed() == false) {
                 $display_choices = array(
                     'Accordion' => '0',
@@ -1676,10 +1671,8 @@
                     'List' => '3',
                     'Hide Header' => '4'
                 );
->>>>>>> 242c64aa
-            }
-
-            // Create the ThemeDatatype form object
+            }
+
             // Create the ThemeDatatype form object
             $theme_datatype_form = $this->createForm(
                 UpdateThemeDatatypeForm::class,
