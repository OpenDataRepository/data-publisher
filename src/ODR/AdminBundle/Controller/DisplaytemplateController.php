<?php

/**
 * Open Data Repository Data Publisher
 * DisplayTemplate Controller
 * (C) 2015 by Nathan Stone (nate.stone@opendatarepository.org)
 * (C) 2015 by Alex Pires (ajpires@email.arizona.edu)
 * Released under the GPLv2
 *
 * The displaytemplate controller handles everything required to
 * design the long-form view and edit layout of a database record.
 * This includes but is not limited to addition, deletion, and setting
 * of position and other related properties of DataFields, ThemeElement
 * containers, and child DataTypes.
 *
 */

namespace ODR\AdminBundle\Controller;

use Symfony\Bundle\FrameworkBundle\Controller\Controller;

// Entities
use ODR\AdminBundle\Entity\DataFields;
use ODR\AdminBundle\Entity\DataFieldsMeta;
use ODR\AdminBundle\Entity\DataRecordFields;
use ODR\AdminBundle\Entity\DataTree;
use ODR\AdminBundle\Entity\DataTreeMeta;
use ODR\AdminBundle\Entity\DataType;
use ODR\AdminBundle\Entity\DataTypeMeta;
use ODR\AdminBundle\Entity\FieldType;
use ODR\AdminBundle\Entity\RadioOptions;
use ODR\AdminBundle\Entity\RadioOptionsMeta;
use ODR\AdminBundle\Entity\RenderPlugin;
use ODR\AdminBundle\Entity\RenderPluginFields;
use ODR\AdminBundle\Entity\RenderPluginInstance;
use ODR\AdminBundle\Entity\RenderPluginMap;
use ODR\AdminBundle\Entity\RenderPluginOptions;
use ODR\AdminBundle\Entity\Theme;
use ODR\AdminBundle\Entity\ThemeDataField;
use ODR\AdminBundle\Entity\ThemeDataType;
use ODR\AdminBundle\Entity\ThemeElement;
use ODR\AdminBundle\Entity\ThemeMeta;
use ODR\AdminBundle\Entity\TrackedJob;
use ODR\OpenRepository\UserBundle\Entity\User;
// Forms
use ODR\AdminBundle\Form\UpdateDataFieldsForm;
use ODR\AdminBundle\Form\UpdateDataTypeForm;
use ODR\AdminBundle\Form\UpdateDataTreeForm;
use ODR\AdminBundle\Form\UpdateThemeDatafieldForm;
use ODR\AdminBundle\Form\UpdateThemeDatatypeForm;
// Symfony
use Symfony\Component\Form\FormError;
use Symfony\Component\HttpFoundation\Request;
use Symfony\Component\HttpFoundation\Response;
// YAML Parsing
use Symfony\Component\Yaml\Yaml;
use Symfony\Component\Yaml\Exception\ParseException;


class DisplaytemplateController extends ODRCustomController
{

    public function setup() {
        if(!isset($this->em)) {
            $this->em = $this->getDoctrine()->getManager();
        }
        // Initialize services
        if(!isset($this->dti_service)) {
            $this->dti_service = $this->container->get('odr.datatype_info_service');
        }
    }

    /**
     * Deletes a DataField from the DataType.
     * 
     * @param integer $datafield_id The database id of the Datafield to delete.
     * @param Request $request
     * 
     * @return Response
     */
    public function deletedatafieldAction($datafield_id, Request $request)
    {
        $return = array();
        $return['r'] = 0;
        $return['t'] = '';
        $return['d'] = '';

        try {
            self::setup();
            // Grab necessary objects
            $redis = $this->container->get('snc_redis.default');;
            // $redis->setOption(\Redis::OPT_SERIALIZER, \Redis::SERIALIZER_PHP);
            $redis_prefix = $this->container->getParameter('memcached_key_prefix');

            /** @var DataFields $datafield */
            $datafield = $this->em->getRepository('ODRAdminBundle:DataFields')->find($datafield_id);
            if ( $datafield == null )
                return parent::deletedEntityError('DataField');
            $datatype = $datafield->getDataType();
            if ( $datatype == null )
                return parent::deletedEntityError('DataType');
            $datatype_id = $datatype->getId();

            // --------------------
            // Determine user privileges
            /** @var User $user */
            $user = $this->container->get('security.token_storage')->getToken()->getUser();
            $user_permissions = parent::getUserPermissionsArray($this->em, $user->getId());
            $datatype_permissions = $user_permissions['datatypes'];

            // Ensure user has permissions to be doing this
            if ( !(isset($datatype_permissions[ $datatype->getId() ]) && isset($datatype_permissions[ $datatype->getId() ][ 'dt_admin' ])) )
                return parent::permissionDeniedError("edit");
            // --------------------

            $datatree_array = parent::getDatatreeArray($this->em, true);
            $grandparent_datatype_id = parent::getGrandparentDatatypeId($datatree_array, $datatype->getId());
//            $grandparent_datatype = $this->em->getRepository('ODRAdminBundle:DataType')->find($grandparent_datatype_id);

            // --------------------
            // TODO - better way of handling this?
            // Prevent deletion of datafields if a csv import is in progress, as this could screw the importing over
            $tracked_job = $this->em->getRepository('ODRAdminBundle:TrackedJob')->findOneBy( array('job_type' => 'csv_import', 'target_entity' => 'datatype_'.$grandparent_datatype_id, 'completed' => null) );   // TODO - not datatype_id, right?
            if ($tracked_job !== null)
                throw new \Exception('Preventing deletion of any DataField for this DataType, because a CSV Import for this DataType is in progress...');


            // ----------------------------------------
            // Save which themes are going to get theme_datafield entries deleted
            $query = $this->em->createQuery(
               'SELECT t
                FROM ODRAdminBundle:ThemeDataField AS tdf
                JOIN ODRAdminBundle:ThemeElement AS te WITH tdf.themeElement = te
                JOIN ODRAdminBundle:Theme AS t WITH te.theme = t
                WHERE tdf.dataField = :datafield
                AND tdf.deletedAt IS NULL AND te.deletedAt IS NULL AND t.deletedAt IS NULL'
            )->setParameters( array('datafield' => $datafield->getId()) );
            $all_datafield_themes = $query->getResult();
            /** @var Theme[] $all_datafield_themes */

            // Save which users and groups need to delete their permission entries for this datafield
            $query = $this->em->createQuery(
               'SELECT g.id AS group_id
                FROM ODRAdminBundle:GroupDatafieldPermissions AS gdfp
                JOIN ODRAdminBundle:Group AS g WITH gdfp.group = g
                WHERE gdfp.dataField = :datafield
                AND gdfp.deletedAt IS NULL AND g.deletedAt IS NULL'
            )->setParameters( array('datafield' => $datafield->getId()) );
            $all_affected_groups = $query->getArrayResult();

//print '<pre>'.print_r($all_affected_groups, true).'</pre>';  //exit();

            $query = $this->em->createQuery(
               'SELECT u.id AS user_id
                FROM ODRAdminBundle:Group AS g
                JOIN ODRAdminBundle:UserGroup AS ug WITH ug.group = g
                JOIN ODROpenRepositoryUserBundle:User AS u WITH ug.user = u
                WHERE g.id IN (:groups)
                AND g.deletedAt IS NULL AND ug.deletedAt IS NULL'
            )->setParameters( array('groups' => $all_affected_groups) );
            $all_affected_users = $query->getArrayResult();

//print '<pre>'.print_r($all_affected_users, true).'</pre>'; exit();


            // Delete this datafield from all table themes and ensure all remaining datafields in the theme are still in sequential order
            self::removeDatafieldFromTableThemes($this->em, $user, $datafield);


            // ----------------------------------------
            // Perform a series of DQL mass updates to immediately remove everything that could break if it wasn't deleted...
/*
            // ...datarecordfield entries
            $query = $this->em->createQuery(
               'UPDATE ODRAdminBundle:DataRecordFields AS drf
                SET drf.deletedAt = :now
                WHERE drf.dataField = :datafield AND drf.deletedAt IS NULL'
            )->setParameters( array('now' => new \DateTime(), 'datafield' => $datafield->getId()) );
            $rows = $query->execute();
*/
            // ...theme_datafield entries
            $query = $this->em->createQuery(
               'UPDATE ODRAdminBundle:ThemeDataField AS tdf
                SET tdf.deletedAt = :now, tdf.deletedBy = :deleted_by
                WHERE tdf.dataField = :datafield AND tdf.deletedAt IS NULL'
            )->setParameters( array('now' => new \DateTime(), 'deleted_by' => $user->getId(), 'datafield' => $datafield->getId()) );
            $rows = $query->execute();

            // ...datafield permissions
            $query = $this->em->createQuery(
               'UPDATE ODRAdminBundle:GroupDatafieldPermissions AS gdfp
                SET gdfp.deletedAt = :now
                WHERE gdfp.dataField = :datafield AND gdfp.deletedAt IS NULL'
            )->setParameters( array('now' => new \DateTime(), 'datafield' => $datafield->getId()) );
            $rows = $query->execute();


            // Ensure that the datatype dosen't continue to think the deleted datafield is something special
            $properties = array();
            // Ensure that the datatype doesn't continue to think this datafield is its external id field
            if ($datatype->getExternalIdField() !== null && $datatype->getExternalIdField()->getId() === $datafield->getId())
                $properties['externalIdField'] = null;

            // Ensure that the datatype doesn't continue to think this datafield is its name field
            if ($datatype->getNameField() !== null && $datatype->getNameField()->getId() === $datafield->getId())
                $properties['nameField'] = null;

            // Ensure that the datatype doesn't continue to think this datafield is its sort field
            if ($datatype->getSortField() !== null && $datatype->getSortField()->getId() === $datafield->getId()) {
                $properties['sortField'] = null;

                // Delete the sort order for the datatype too, so it doesn't attempt to sort on a non-existent datafield
                $redis->del($redis_prefix.'.data_type_'.$datatype->getId().'_record_order');
            }

            // Ensure that the datatype doesn't continue to think this datafield is its background image field
            if ($datatype->getBackgroundImageField() !== null && $datatype->getBackgroundImageField()->getId() === $datafield->getId())
                $properties['backgroundImageField'] = null;

            if ( count($properties) > 0 )
                parent::ODR_copyDatatypeMeta($this->em, $user, $datatype, $properties);


            // ----------------------------------------
            // Save who deleted this datafield
            $datafield->setDeletedBy($user);
            $this->em->persist($datafield);
            $this->em->flush();

            // Done cleaning up after the datafield, delete it and its metadata
            $datafield_meta = $datafield->getDataFieldMeta();
            $this->em->remove($datafield_meta);
            $this->em->remove($datafield);

            // Save changes
            $this->em->flush();


            // ----------------------------------------
            // TODO - delete all storage entities for this datafield via beanstalk?  or just stack delete statements for all 12 entities in here?

            // Remove this datafield from all themes of the datafield's datatype
            $update_datatype = true;
            foreach ($all_datafield_themes as $theme) {
                parent::tmp_updateThemeCache($this->em, $theme, $user, $update_datatype);
                $update_datatype = false;
            }


            // ----------------------------------------
            // Wipe cached data for all the datatype's datarecords
            $query = $this->em->createQuery(
               'SELECT dr.id AS dr_id
                FROM ODRAdminBundle:DataRecord AS dr
                WHERE dr.dataType = :datatype_id'
            )->setParameters( array('datatype_id' => $grandparent_datatype_id) );
            $results = $query->getArrayResult();

            foreach ($results as $result) {
                $dr_id = $result['dr_id'];
                $redis->del($redis_prefix.'.cached_datarecord_'.$dr_id);
                $redis->del($redis_prefix.'.datarecord_table_data_'.$dr_id);

                // TODO - schedule each of these datarecords for a recache?
            }


            // Wipe cached entries for Group and User permissions involving this datafield
            foreach ($all_affected_groups as $group) {
                $group_id = $group['group_id'];
                $redis->del($redis_prefix.'.group_'.$group_id.'_permissions');

                // TODO - schedule each of these groups for a recache?
            }

            foreach ($all_affected_users as $user) {
                $user_id = $user['user_id'];
                $redis->del($redis_prefix.'.user_'.$user_id.'_permissions');

                // TODO - schedule each of these users for a recache?
            }


            // ----------------------------------------
            // See if any cached search results need to be deleted...
            $cached_searches = parent::getRedisData(($redis->get($redis_prefix.'.cached_search_results')));
            if ( $cached_searches != false && isset($cached_searches[$grandparent_datatype_id]) ) {
                // Delete all cached search results for this datatype that were run with criteria for this specific datafield
                foreach ($cached_searches[$grandparent_datatype_id] as $search_checksum => $search_data) {
                    $searched_datafields = $search_data['searched_datafields'];
                    $searched_datafields = explode(',', $searched_datafields);

                    if ( in_array($datafield_id, $searched_datafields) )
                        unset( $cached_searches[$grandparent_datatype_id][$search_checksum] );
                }

                // Save the collection of cached searches back to memcached
                $redis->set($redis_prefix.'.cached_search_results', gzcompress(serialize($cached_searches)));
            }
        }
        catch (\Exception $e) {
            $return['r'] = 1;
            $return['t'] = 'ex';
            $return['d'] = 'Error 0x18392883 ' . $e->getMessage();
        }
    
        $response = new Response(json_encode($return));  
        $response->headers->set('Content-Type', 'application/json');
        return $response;
    }


    /**
     * Deletes a RadioOption entity from a Datafield.
     * 
     * @param integer $radio_option_id The database id of the RadioOption to delete.
     * @param Request $request
     * 
     * @return Response
     */
    public function deleteradiooptionAction($radio_option_id, Request $request)
    {
        $return = array();
        $return['r'] = 0;
        $return['t'] = '';
        $return['d'] = '';

        try {
            self::setup();
            // Grab necessary objects
            $redis = $this->container->get('snc_redis.default');;
            // $redis->setOption(\Redis::OPT_SERIALIZER, \Redis::SERIALIZER_PHP);
            $redis_prefix = $this->container->getParameter('memcached_key_prefix');

            /** @var RadioOptions $radio_option */
            $radio_option = $this->em->getRepository('ODRAdminBundle:RadioOptions')->find( $radio_option_id );
            if ($radio_option == null)
                return parent::deletedEntityError('RadioOption');

            $datafield = $radio_option->getDataField();
            if ($datafield == null)
                return parent::deletedEntityError('Datafield');
            $datafield_id = $datafield->getId();

            $datatype = $datafield->getDataType();
            if ($datatype == null)
                return parent::deletedEntityError('Datatype');
            $datatype_id = $datatype->getId();

            /** @var Theme $theme */
            $theme = $this->em->getRepository('ODRAdminBundle:Theme')->findOneBy( array('dataType' => $datatype->getId(), 'themeType' => 'master') );
            if ($theme == null)
                return parent::deletedEntityError('Theme');


            $datatree_array = parent::getDatatreeArray($this->em, true);
            $grandparent_datatype_id = parent::getGrandparentDatatypeId($datatree_array, $datatype->getId());

            // --------------------
            // Determine user privileges
            /** @var User $user */
            $user = $this->container->get('security.token_storage')->getToken()->getUser();
            $user_permissions = parent::getUserPermissionsArray($this->em, $user->getId());
            $datatype_permissions = $user_permissions['datatypes'];

            // Ensure user has permissions to be doing this
            if ( !(isset($datatype_permissions[ $datatype->getId() ]) && isset($datatype_permissions[ $datatype->getId() ][ 'dt_admin' ])) )
                return parent::permissionDeniedError("change layout of");
            // --------------------


            // ----------------------------------------
            // Save which themes are currently using this datafield
            $query = $this->em->createQuery(
               'SELECT t
                FROM ODRAdminBundle:ThemeDataField AS tdf
                JOIN ODRAdminBundle:ThemeElement AS te WITH tdf.themeElement = te
                JOIN ODRAdminBundle:Theme AS t WITH te.theme = t
                WHERE tdf.dataField = :datafield
                AND tdf.deletedAt IS NULL AND te.deletedAt IS NULL AND t.deletedAt IS NULL'
            )->setParameters( array('datafield' => $datafield->getId()) );
            $all_datafield_themes = $query->getResult();
            /** @var Theme[] $all_datafield_themes */


            // Delete all radio selection entities attached to the radio option
            $query = $this->em->createQuery(
               'UPDATE ODRAdminBundle:RadioSelection AS rs
                SET rs.deletedAt = :now
                WHERE rs.radioOption = :radio_option_id AND rs.deletedAt IS NULL'
            )->setParameters( array('now' => new \DateTime(), 'radio_option_id' => $radio_option_id) );
            $updated = $query->execute();


            // Save who deleted this radio option
            $radio_option->setDeletedBy($user);
            $this->em->persist($radio_option);
            $this->em->flush($radio_option);

            // Delete the radio option and its current associated metadata entry
            $radio_option_meta = $radio_option->getRadioOptionMeta();
            $this->em->remove($radio_option);
            $this->em->remove($radio_option_meta);
            $this->em->flush();


            // Schedule the cache for an update
            // TODO - how to update all datarecords of this datatype?
            $update_datatype = true;
            foreach ($all_datafield_themes as $theme) {
                parent::tmp_updateThemeCache($this->em, $theme, $user, $update_datatype);
                $update_datatype = false;
            }


            // ----------------------------------------
            // Wipe cached data for the grandparent datatype
//            $redis->del($redis_prefix.'.cached_datatype_'.$grandparent_datatype_id);

            // Wipe cached data for all the datatype's datarecords
            $query = $this->em->createQuery(
                'SELECT dr.id AS dr_id
                FROM ODRAdminBundle:DataRecord AS dr
                WHERE dr.dataType = :datatype_id'
            )->setParameters( array('datatype_id' => $grandparent_datatype_id) );
            $results = $query->getArrayResult();

            foreach ($results as $result) {
                $dr_id = $result['dr_id'];
                $redis->del($redis_prefix.'.cached_datarecord_'.$dr_id);
                $redis->del($redis_prefix.'.datarecord_table_data_'.$dr_id);

                // TODO - schedule each of these datarecords for a recache?
            }

            // See if any cached search results need to be deleted...
            $cached_searches = parent::getRedisData(($redis->get($redis_prefix.'.cached_search_results')));
            if ( $cached_searches != false && isset($cached_searches[$grandparent_datatype_id]) ) {
                // Delete all cached search results for this datatype that were run with criteria for this specific datafield
                foreach ($cached_searches[$grandparent_datatype_id] as $search_checksum => $search_data) {
                    $searched_datafields = $search_data['searched_datafields'];
                    $searched_datafields = explode(',', $searched_datafields);

                    if ( in_array($datafield_id, $searched_datafields) )
                        unset( $cached_searches[$grandparent_datatype_id][$search_checksum] );
                }

                // Save the collection of cached searches back to memcached
                $redis->set($redis_prefix.'.cached_search_results', gzcompress(serialize($cached_searches)));
            }

        }
        catch (\Exception $e) {
            $return['r'] = 1;
            $return['t'] = 'ex';
            $return['d'] = 'Error 0x18392884444 ' . $e->getMessage();
        }

        $response = new Response(json_encode($return));
        $response->headers->set('Content-Type', 'application/json');
        return $response;
    }


    /**
     * Toggles whether a given RadioOption entity is automatically selected upon creation of a new datarecord.
     *
     * @param integer $radio_option_id The database id of the RadioOption to modify.
     * @param Request $request
     *
     * @return Response
     */
    public function defaultradiooptionAction($radio_option_id, Request $request)
    {
        $return = array();
        $return['r'] = 0;
        $return['t'] = "";
        $return['d'] = "";

        try {
            self::setup();
            $repo_radio_option_meta = $this->em->getRepository('ODRAdminBundle:RadioOptionsMeta');

            /** @var RadioOptions $radio_option */
            $radio_option = $this->em->getRepository('ODRAdminBundle:RadioOptions')->find( $radio_option_id );
            if ($radio_option == null)
                return parent::deletedEntityError('RadioOption');
            $datafield = $radio_option->getDataField();
            if ($datafield == null)
                return parent::deletedEntityError('Datafield');
            $datatype = $datafield->getDataType();
            if ($datatype == null)
                return parent::deletedEntityError('Datatype');

            /** @var Theme $theme */
            $theme = $this->em->getRepository('ODRAdminBundle:Theme')->findOneBy( array('dataType' => $datatype->getId(), 'themeType' => 'master') );
            if ($theme == null)
                return parent::deletedEntityError('Theme');


            // --------------------
            // Determine user privileges
            /** @var User $user */
            $user = $this->container->get('security.token_storage')->getToken()->getUser();
            $user_permissions = parent::getUserPermissionsArray($this->em, $user->getId());
            $datatype_permissions = $user_permissions['datatypes'];

            // Ensure user has permissions to be doing this
            if ( !(isset($datatype_permissions[ $datatype->getId() ]) && isset($datatype_permissions[ $datatype->getId() ][ 'dt_admin' ])) )
                return parent::permissionDeniedError("change layout of");
            // --------------------


            $field_typename = $datafield->getFieldType()->getTypeName();
            if ( $field_typename == 'Single Radio' || $field_typename == 'Single Select' ) {
                // Only one option allowed to be default for Single Radio/Select DataFields, find the other option(s) where isDefault == true
                $query = $this->em->createQuery(
                   'SELECT rom.id
                    FROM ODRAdminBundle:RadioOptionsMeta AS rom
                    JOIN ODRAdminBundle:RadioOptions AS ro WITH rom.radioOption = ro
                    WHERE rom.isDefault = 1 AND ro.dataField = :datafield
                    AND rom.deletedAt IS NULL AND ro.deletedAt IS NULL'
                )->setParameters( array('datafield' => $datafield->getId()) );
                $results = $query->getResult();

                foreach ($results as $num => $result) {
                    /** @var RadioOptionsMeta $radio_option_meta */
                    $radio_option_meta = $repo_radio_option_meta->find( $result['id'] );
                    $ro = $radio_option_meta->getRadioOption();

                    $properties = array(
                        'isDefault' => false
                    );
                    parent::ODR_copyRadioOptionsMeta($this->em, $user, $ro, $properties);
                }

                // TODO - currently not allowed to remove a default option from one of these fields once a a default has been set
                // Set this radio option as selected by default
                $properties = array(
                    'isDefault' => true
                );
                parent::ODR_copyRadioOptionsMeta($this->em, $user, $radio_option, $properties);
            }
            else {
                // Multiple options allowed as defaults, toggle default status of current radio option
                $properties = array(
                    'isDefault' => true
                );
                if ($radio_option->getIsDefault() == true)
                    $properties['isDefault'] = false;

                parent::ODR_copyRadioOptionsMeta($this->em, $user, $radio_option, $properties);
            }

/*
            // Schedule the cache for an update
            $options = array();
            $options['mark_as_updated'] = true;
            parent::updateDatatypeCache($datatype->getId(), $options);
*/
            $update_datatype = true;
            parent::tmp_updateThemeCache($this->em, $theme, $user, $update_datatype);
        }
        catch (\Exception $e) {
            $return['r'] = 1;
            $return['t'] = 'ex';
            $return['d'] = 'Error 0x1397284454 ' . $e->getMessage();
        }

        $response = new Response(json_encode($return));
        $response->headers->set('Content-Type', 'application/json');
        return $response;
    }


    /**
     * Deletes an entire DataType and all of the entities directly related to rendering it.
     *
     * @param integer $datatype_id The database id of the DataType to be deleted.
     * @param Request $request
     * 
     * @return Response
     */
    public function deletedatatypeAction($datatype_id, Request $request)
    {
        $return = array();
        $return['r'] = 0;
        $return['t'] = '';
        $return['d'] = '';

        try {
            self::setup();
            $redis = $this->container->get('snc_redis.default');;
            // $redis->setOption(\Redis::OPT_SERIALIZER, \Redis::SERIALIZER_PHP);
            $redis_prefix = $this->container->getParameter('memcached_key_prefix');

            /** @var DataType $datatype */
            $datatype = $this->em->getRepository('ODRAdminBundle:DataType')->find($datatype_id);
            if ( $datatype == null )
                return parent::deletedEntityError('DataType');

            $top_level_datatypes = parent::getTopLevelDatatypes();

            $datatree_array = parent::getDatatreeArray($this->em, true);
            $grandparent_datatype_id = parent::getGrandparentDatatypeId($datatree_array, $datatype->getId());

            // --------------------
            // Determine user privileges
            /** @var User $user */
            $user = $this->container->get('security.token_storage')->getToken()->getUser();
            $user_permissions = parent::getUserPermissionsArray($this->em, $user->getId());
            $datatype_permissions = $user_permissions['datatypes'];

            // Ensure user has permissions to be doing this
            if ( !(isset($datatype_permissions[ $datatype->getId() ]) && isset($datatype_permissions[ $datatype->getId() ][ 'dt_admin' ])) )
                return parent::permissionDeniedError("delete");
            // --------------------

            // TODO - prevent datatype deletion when jobs are in progress?


            // ----------------------------------------
            // Locate ids of all datatypes that need deletion
            $tmp = array($datatype->getId() => 0);

            $datatypes_to_delete = array(0 => $datatype->getId());
            while ( count($tmp) > 0 ) {
                $new_tmp = array();
                foreach ($tmp as $dt_id => $num) {
                    $child_datatype_ids = array_keys($datatree_array['descendant_of'], $dt_id);

                    foreach ($child_datatype_ids as $num => $child_datatype_id) {
                        $new_tmp[$child_datatype_id] = 0;
                        $datatypes_to_delete[] = $child_datatype_id;
                    }

                    unset($tmp[$dt_id]);
                }
                $tmp = $new_tmp;
            }

            $datatypes_to_delete = array_unique($datatypes_to_delete);
            $datatypes_to_delete = array_values($datatypes_to_delete);

//print '<pre>'.print_r($datatypes_to_delete, true).'</pre>'; exit();

            // Determine all Groups and all Users affected by this
            $query = $this->em->createQuery(
               'SELECT g.id AS group_id
                FROM ODRAdminBundle:Group AS g
                WHERE g.dataType IN (:datatype_ids)
                AND g.deletedAt IS NULL'
            )->setParameters( array('datatype_ids' => $datatypes_to_delete) );
            $groups_to_delete = $query->getArrayResult();

//print '<pre>'.print_r($groups_to_delete, true).'</pre>';  exit();

            $query = $this->em->createQuery(
               'SELECT u.id AS user_id
                FROM ODRAdminBundle:UserGroup AS ug
                JOIN ODROpenRepositoryUserBundle:User AS u WITH ug.user = u
                WHERE ug.group IN (:groups) AND ug.deletedAt IS NULL'
            )->setParameters( array('groups' => $groups_to_delete) );
            $all_affected_users = $query->getArrayResult();

//print '<pre>'.print_r($all_affected_users, true).'</pre>';  exit();


            // ----------------------------------------
/*
            // Delete Datarecordfield entries
            $query = $this->em->createQuery(
               'UPDATE ODRAdminBundle:DataRecord AS dr, ODRAdminBundle:DataRecordFields AS drf
                SET drf.deletedAt = :now
                WHERE drf.dataRecord = dr
                AND dr.dataType IN (:datatype_ids)
                AND dr.deletedAt IS NULL AND drf.deletedAt IS NULL'
            )->setParameters( array('now' => new \DateTime(), 'datatype_ids' => $datatypes_to_delete) );
            $query->execute();
*/
            // Delete LinkedDatatree entries...can't do multi-table updates in Doctrine, so have to split it apart into three queries
            $query = $this->em->createQuery(
               'SELECT ancestor.id AS ancestor_id
                FROM ODRAdminBundle:DataRecord AS ancestor
                WHERE ancestor.dataType IN (:datatype_ids)
                AND ancestor.deletedAt IS NULL'
            )->setParameters( array('datatype_ids' => $datatypes_to_delete) );
            $results = $query->getArrayResult();

            $ancestor_ids = array();
            foreach ($results as $result)
                $ancestor_ids[] = $result['ancestor_id'];

            $query = $this->em->createQuery(
               'SELECT descendant.id AS descendant_id
                FROM ODRAdminBundle:DataRecord AS descendant
                WHERE descendant.dataType IN (:datatype_ids)
                AND descendant.deletedAt IS NULL'
            )->setParameters( array('datatype_ids' => $datatypes_to_delete) );
            $results = $query->getArrayResult();

            $descendant_ids = array();
            foreach ($results as $result)
                $descendant_ids[] = $result['descendant_id'];

            $query = $this->em->createQuery(
               'UPDATE ODRAdminBundle:LinkedDataTree AS ldt
                SET ldt.deletedAt = :now, ldt.deletedBy = :deleted_by
                WHERE (ldt.ancestor IN (:ancestor_ids) OR ldt.descendant IN (:descendant_ids))
                AND ldt.deletedAt IS NULL'
            )->setParameters( array('now' => new \DateTime(), 'deleted_by' => $user->getId(), 'ancestor_ids' => $ancestor_ids, 'descendant_ids' => $descendant_ids) );
            $query->execute();

/*
            // Delete Datarecord and DatarecordMeta entries
            $query = $this->em->createQuery(
                'UPDATE ODRAdminBundle:DataRecord AS dr, ODRAdminBundle:DataRecordMeta AS drm
                SET dr.deletedAt = :now, dr.deletedBy = :deleted_by, drm.deletedAt = :now
                WHERE drm.dataRecord = dr
                AND dr.dataType IN (:datatype_ids)
                AND dr.deletedAt IS NULL AND drm.deletedAt IS NULL'
            )->setParameters( array('now' => new \DateTime(), 'deleted_by' => $user->getId(), 'datatype_ids' => $datatypes_to_delete) );
            $query->execute();
*/

            // ----------------------------------------
/*
            // Delete GroupDatafieldPermission entries (cached versions deleted later)
            $query = $this->em->createQuery(
               'UPDATE ODRAdminBundle:DataFields AS df, ODRAdminBundle:GroupDatafieldPermissions AS gdfp
                SET gdfp.deletedAt = :now
                WHERE gdfp.dataField = df
                AND df.dataType IN (:datatype_ids)
                AND df.deletedAt IS NULL AND gdfp.deletedAt IS NULL'
            )->setParameters( array('now' => new \DateTime(), 'datatype_ids' => $datatypes_to_delete) );
            $query->execute();

            // Delete Datafields and their DatafieldMeta entries
            $query = $this->em->createQuery(
               'UPDATE ODRAdminBundle:DataFields AS df, ODRAdminBundle:DataFieldsMeta AS dfm
                SET df.deletedAt = :now, df.deletedBy = :deleted_by, dfm.deletedAt = :now
                WHERE dfm.dataField = df
                AND df.dataType IN (:datatype_ids)
                AND df.deletedAt IS NULL AND dfm.deletedAt IS NULL'
            )->setParameters( array('now' => new \DateTime(), 'deleted_by' => $user->getId(), 'datatype_ids' => $datatypes_to_delete) );
            $query->execute();
*/

            // ----------------------------------------
/*
            // Delete all ThemeDatatype entries
            $query = $this->em->createQuery(
               'UPDATE ODRAdminBundle:ThemeDataType AS tdt, ODRAdminBundle:ThemeElement AS te, ODRAdminBundle:Theme AS t
                SET tdt.deletedAt = :now, tdt.deletedBy = :deleted_by
                WHERE tdt.themeElement = te AND te.theme = t
                AND t.dataType IN (:datatype_ids)
                AND tdt.deletedAt IS NULL AND te.deletedAt IS NULL AND t.deletedAt IS NULL'
            )->setParameters( array('now' => new \DateTime(), 'deleted_by' => $user->getId(), 'datatype_ids' => $datatypes_to_delete) );
            $query->execute();
*/
            // Delete any leftover ThemeDatatype entries that refer to $datatypes_to_delete...these would be other datatypes linking to the ones being deleted
            // (if block above is commented, then it'll also arbitrarily delete themeDatatype entries for child datatypes)
            $query = $this->em->createQuery(
               'UPDATE ODRAdminBundle:ThemeDataType AS tdt
                SET tdt.deletedAt = :now, tdt.deletedBy = :deleted_by
                WHERE tdt.dataType IN (:datatype_ids)
                AND tdt.deletedAt IS NULL'
            )->setParameters( array('now' => new \DateTime(), 'deleted_by' => $user->getId(), 'datatype_ids' => $datatypes_to_delete) );
            $query->execute();
/*
            // Delete all ThemeDatafield entries
            $query = $this->em->createQuery(
               'UPDATE ODRAdminBundle:ThemeDataField AS tdf, ODRAdminBundle:ThemeElement AS te, ODRAdminBundle:Theme AS t
                SET tdf.deletedAt = :now, tdf.deletedBy = :deleted_by
                WHERE tdf.themeElement = te AND te.theme = t
                AND t.dataType IN (:datatype_ids)
                AND tdf.deletedAt IS NULL AND te.deletedAt IS NULL AND t.deletedAt IS NULL'
            )->setParameters( array('now' => new \DateTime(), 'deleted_by' => $user->getId(), 'datatype_ids' => $datatypes_to_delete) );
            $query->execute();

            // Delete all ThemeElement and ThemeElementMeta entries
            $query = $this->em->createQuery(
               'UPDATE ODRAdminBundle:ThemeElement AS te, ODRAdminBundle:ThemeElementMeta AS tem ODRAdminBundle:Theme AS t
                SET te.deletedAt = :now, te.deletedBy = :deleted_by, tem.deletedAt = :now
                WHERE tem.themeElement = te AND te.theme = t
                AND t.dataType IN (:datatype_ids)
                AND te.deletedAt IS NULL AND tem.deletedAt IS NULL AND t.deletedAt IS NULL'
            )->setParameters( array('now' => new \DateTime(), 'deleted_by' => $user->getId(), 'datatype_ids' => $datatypes_to_delete) );
            $query->execute();

            // Delete all Theme and ThemeMeta entries
            $query = $this->em->createQuery(
               'UPDATE ODRAdminBundle:Theme AS t, ODRAdminBundle:ThemeMeta AS tm
                SET t.deletedAt = :now, t.deletedBy = :deleted_by, tm.deletedAt = :now
                WHERE tm.theme = t
                AND t.dataType IN (:datatype_ids)
                AND t.deletedAt IS NULL AND tm.deletedAt IS NULL'
            )->setParameters( array('now' => new \DateTime(), 'deleted_by' => $user->getId(), 'datatype_ids' => $datatypes_to_delete) );
            $query->execute();
*/

            // ----------------------------------------
            // Delete all Datatree and DatatreeMeta entries
            $query = $this->em->createQuery(
               'SELECT dt.id AS dt_id
                FROM ODRAdminBundle:DataTree AS dt
                WHERE (dt.ancestor IN (:datatype_ids) OR dt.descendant IN (:datatype_ids) )
                AND dt.deletedAt IS NULL'
            )->setParameters( array('datatype_ids' => $datatypes_to_delete) );
            $results = $query->getArrayResult();

            $datatree_ids = array();
            foreach ($results as $result)
                $datatree_ids[] = $result['dt_id'];

            $query = $this->em->createQuery(
               'UPDATE ODRAdminBundle:DataTreeMeta AS dtm
                SET dtm.deletedAt = :now
                WHERE dtm.dataTree IN (:datatree_ids)
                AND dtm.deletedAt IS NULL'
            )->setParameters( array('now' => new \DateTime(), 'datatree_ids' => $datatree_ids) );
            $query->execute();

            $query = $this->em->createQuery(
               'UPDATE ODRAdminBundle:DataTree AS dt
                SET dt.deletedAt = :now, dt.deletedBy = :deleted_by
                WHERE dt.id IN (:datatree_ids)
                AND dt.deletedAt IS NULL'
            )->setParameters( array('now' => new \DateTime(), 'deleted_by' => $user->getId(), 'datatree_ids' => $datatree_ids) );
            $query->execute();


            // ----------------------------------------
/*
            // Delete GroupDatatypePermission entries (cached versions deleted later)
            $query = $this->em->createQuery(
               'UPDATE ODRAdminBundle:GroupDatatypePermissions AS gdtp
                SET gdtp.deletedAt = :now
                WHERE gdtp.dataType IN (:datatype_ids)
                AND gdtp.deletedAt IS NULL'
            )->setParameters( array('now' => new \DateTime(), 'datatype_ids' => $datatypes_to_delete) );
            $query->execute();

            // Delete Groups and their GroupMeta entries
            $query = $this->em->createQuery(
               'UPDATE ODRAdminBundle:Group AS g, ODRAdminBundle:GroupMeta AS gm
                SET g.deletedAt = :now, g.deletedBy = :deleted_by, gm.deletedAt = :now
                WHERE gm.group = g
                AND g.dataType IN (:datatype_ids)
                AND g.deletedAt IS NULL AND gm.deletedAt IS NULL'
            )->setParameters( array('now' => new \DateTime(), 'deleted_by' => $user->getId(), 'datatype_ids' => $datatypes_to_delete) );
            $query->execute();
*/

            // Remove members from the Groups for this Datatype
            $query = $this->em->createQuery(
               'UPDATE ODRAdminBundle:UserGroup AS ug
                SET ug.deletedAt = :now, ug.deletedBy = :deleted_by
                WHERE ug.group IN (:group_ids)
                AND ug.deletedAt IS NULL'
            )->setParameters( array('now' => new \DateTime(), 'deleted_by' => $user->getId(), 'group_ids' => $groups_to_delete) );
            $query->execute();


            // ----------------------------------------
            // Delete all Datatype and DatatypeMeta entries
            $query = $this->em->createQuery(
               'UPDATE ODRAdminBundle:DataTypeMeta AS dtm
                SET dtm.deletedAt = :now
                WHERE dtm.dataType IN (:datatype_ids)
                AND dtm.deletedAt IS NULL'
            )->setParameters( array('now' => new \DateTime(), 'datatype_ids' => $datatypes_to_delete) );
            $query->execute();

            $query = $this->em->createQuery(
               'UPDATE ODRAdminBundle:DataType AS dt
                SET dt.deletedAt = :now, dt.deletedBy = :deleted_by
                WHERE dt.id IN (:datatype_ids)
                AND dt.deletedAt IS NULL'
            )->setParameters( array('now' => new \DateTime(), 'deleted_by' => $user->getId(), 'datatype_ids' => $datatypes_to_delete) );
            $query->execute();


            // ----------------------------------------
            // Delete cached versions of all Datarecords of this Datatype if needed
            if ($datatype->getId() == $grandparent_datatype_id) {
                $query = $this->em->createQuery(
                    'SELECT dr.id AS dr_id
                    FROM ODRAdminBundle:DataRecord AS dr
                    WHERE dr.dataType = :datatype_id'
                )->setParameters( array('datatype_id' => $grandparent_datatype_id) );
                $results = $query->getArrayResult();

//print '<pre>'.print_r($results, true).'</pre>';  exit();

                foreach ($results as $result) {
                    $dr_id = $result['dr_id'];

                    $redis->del($redis_prefix.'.cached_datarecord_'.$dr_id);
                    $redis->del($redis_prefix.'.datarecord_table_data_'.$dr_id);
                    $redis->del($redis_prefix.'.associated_datarecords_for_'.$dr_id);
                }
            }

            // Delete cached entries for Group and User permissions involving this Datafield
            foreach ($groups_to_delete as $group) {
                $group_id = $group['group_id'];
                $redis->del($redis_prefix.'.group_'.$group_id.'_permissions');

                // TODO - schedule each of these groups for a recache?
            }

            foreach ($all_affected_users as $user) {
                $user_id = $user['user_id'];
                $redis->del($redis_prefix.'.user_'.$user_id.'_permissions');

                // TODO - schedule each of these users for a recache?
            }

            // ...cached searches
            $cached_searches = parent::getRedisData(($redis->get($redis_prefix.'.cached_search_results')));
            if ( $cached_searches != false && isset($cached_searches[$datatype_id]) ) {
                unset( $cached_searches[$datatype_id] );

                // Save the collection of cached searches back to memcached
                $redis->set($redis_prefix.'.cached_search_results', gzcompress(serialize($cached_searches)));
            }

            // ...layout data
            foreach ($datatypes_to_delete as $num => $dt_id)
                $redis->del($redis_prefix.'.cached_datatype_'.$dt_id);

            // ...and the cached version of the datatree array
            $redis->del($redis_prefix.'.cached_datatree_array');
        }
        catch (\Exception $e) {
            $return['r'] = 1;
            $return['t'] = 'ex';
            $return['d'] = 'Error 0x1883778 ' . $e->getMessage();
        }

        $response = new Response(json_encode($return));
        $response->headers->set('Content-Type', 'application/json');
        return $response;
    }


    /**
     * Loads and returns the DesignTemplate HTML for this DataType.
     * 
     * @param integer $datatype_id The database id of the DataType to be rendered.
     * @param Request $request
     * 
     * @return Response
     */
    public function designAction($datatype_id, Request $request)
    {
        $return = array();
        $return['r'] = 0;
        $return['t'] = '';
        $return['d'] = '';

        try {
            self::setup();
            /** @var DataType $datatype */
            $datatype = $this->em->getRepository('ODRAdminBundle:DataType')->find($datatype_id);
            if ( $datatype == null )
                return parent::deletedEntityError('Datatype');

            // --------------------
            // Determine user privileges
            /** @var User $user */
            $user = $this->container->get('security.token_storage')->getToken()->getUser();
            $user_permissions = parent::getUserPermissionsArray($this->em, $user->getId());
            $datatype_permissions = $user_permissions['datatypes'];

            // Ensure user has permissions to be doing this
            if ( !(isset($datatype_permissions[ $datatype->getId() ]) && isset($datatype_permissions[ $datatype->getId() ][ 'dt_admin' ])) )
                return parent::permissionDeniedError("edit");
            // --------------------



            // Check if this is a master template based datatype that is still
            // in the creation process.  If so, redirect to progress system.
            if($datatype->getSetupStep() == "create" && $datatype->getIsMasterType() == 0) {
                // Return creating datatype template
                $templating = $this->get('templating');
                $return['t'] = "html";
                $return['d'] = array();
                $return['d']['html'] = $templating->render(
                    'ODRAdminBundle:Datatype:create_status_checker.html.twig',
                    array("datatype" => $datatype)
                );
            }
            else {
                $return['d'] = array(
                    'datatype_id' => $datatype->getId(),
                    'html' => self::GetDisplayData($datatype_id, 'default', $datatype_id, $request),
                );
            }
        }
        catch (\Exception $e) {
            $return['r'] = 1;
            $return['t'] = 'ex';
            $return['d'] = 'Error 0x38288399 ' . $e->getMessage();
        }

        $response = new Response(json_encode($return));
        $response->headers->set('Content-Type', 'application/json');
        return $response;
    }


    /**
     * Saves changes made to a Datatree entity.
     * 
     * @param integer $datatree_id  The id of the Datatree entity being changed
     * @param Request $request
     * 
     * @return Response
     */
    public function savedatatreeAction($datatree_id, Request $request)
    {
        $return = array();
        $return['r'] = 0;
        $return['t'] = '';
        $return['d'] = '';

        try {
            self::setup();
            /** @var DataTree $datatree */
            $datatree = $this->em->getRepository('ODRAdminBundle:DataTree')->find($datatree_id);
            if ($datatree == null)
                return parent::deletedEntityError('Datatree');

            $ancestor_datatype = $datatree->getAncestor();
            if ($ancestor_datatype->getDeletedAt() != null)
                return parent::deletedEntityError('Datatype');

            // --------------------
            // Determine user privileges
            /** @var User $user */
            $user = $this->container->get('security.token_storage')->getToken()->getUser();
            $user_permissions = parent::getUserPermissionsArray($this->em, $user->getId());
            $datatype_permissions = $user_permissions['datatypes'];

            // Ensure user has permissions to be doing this
            if ( !(isset($datatype_permissions[ $ancestor_datatype->getId() ]) && isset($datatype_permissions[ $ancestor_datatype->getId() ][ 'dt_admin' ])) )
                return parent::permissionDeniedError("edit");
            // --------------------


            // Ensure that the datatree isn't set to only allow single child/linked datarecords when it already is supporting multiple child/linked datarecords
            $parent_datatype_id = $datatree->getAncestor()->getId();
            $child_datatype_id = $datatree->getDescendant()->getId();

            $force_multiple = false;
            $results = array();
            if ($datatree->getIsLink() == 0) {
                // Determine whether a datarecord of this datatype has multiple child datarecords...if so, then require the "multiple allowed" property of the datatree to remain true
                $query = $this->em->createQuery(
                   'SELECT parent.id AS ancestor_id, child.id AS descendant_id
                    FROM ODRAdminBundle:DataRecord AS parent
                    JOIN ODRAdminBundle:DataRecord AS child WITH child.parent = parent
                    WHERE parent.dataType = :parent_datatype AND child.dataType = :child_datatype AND parent.id != child.id
                    AND parent.deletedAt IS NULL AND child.deletedAt IS NULL'
                )->setParameters( array('parent_datatype' => $parent_datatype_id, 'child_datatype' => $child_datatype_id) );
                $results = $query->getArrayResult();
            }
            else {
                // Determine whether a datarecord of this datatype is linked to multiple datarecords...if so, then require the "multiple allowed" property of the datatree to remain true
                $query = $this->em->createQuery(
                   'SELECT ancestor.id AS ancestor_id, descendant.id AS descendant_id
                    FROM ODRAdminBundle:DataRecord AS ancestor
                    JOIN ODRAdminBundle:LinkedDataTree AS ldt WITH ldt.ancestor = ancestor
                    JOIN ODRAdminBundle:DataRecord AS descendant WITH ldt.descendant = descendant
                    WHERE ancestor.dataType = :ancestor_datatype AND descendant.dataType = :descendant_datatype
                    AND ancestor.deletedAt IS NULL AND ldt.deletedAt IS NULL AND descendant.deletedAt IS NULL'
                )->setParameters( array('ancestor_datatype' => $parent_datatype_id, 'descendant_datatype' => $child_datatype_id) );
                $results = $query->getArrayResult();
            }

            $tmp = array();
            foreach ($results as $num => $result) {
                $ancestor_id = $result['ancestor_id'];
                if ( isset($tmp[$ancestor_id]) ) {
                    $force_multiple = true;
                    break;
                }
                else {
                    $tmp[$ancestor_id] = 1;
                }
            }


            // Populate new Datatree form
            $submitted_data = new DataTreeMeta();
            $datatree_form = $this->createForm(UpdateDataTreeForm::class, $submitted_data);

            $datatree_form->handleRequest($request);

            if ( $datatree_form->isSubmitted() ) {

                // Ensure that "multiple allowed" is true if required
                if ($force_multiple) 
                    $submitted_data->setMultipleAllowed(true);

                if ( $datatree_form->isValid() ) {
                    // If a value in the form changed, create a new DataTree entity to store the change
                    $properties = array(
                        'multiple_allowed' => $submitted_data->getMultipleAllowed(),
                        'is_link' => $submitted_data->getIsLink(),
                    );
                    parent::ODR_copyDatatreeMeta($this->em, $user, $datatree, $properties);

                    // Delete the cached version of the datatree array because 'multiple_allowed' may have been changed
                    $redis = $this->container->get('snc_redis.default');;
                    // $redis->setOption(\Redis::OPT_SERIALIZER, \Redis::SERIALIZER_PHP);
                    $redis_prefix = $this->container->getParameter('memcached_key_prefix');

                    $redis->del($redis_prefix.'.cached_datatree_array');

                    // TODO - modify cached version of datatype directly?
                    parent::tmp_updateDatatypeCache($this->em, $ancestor_datatype, $user);
                }
                else {
                    // Form validation failed
                    $error_str = parent::ODR_getErrorMessages($datatree_form);
                    throw new \Exception($error_str);
                }
            }
        }
        catch (\Exception $e) {
            $return['r'] = 1;
            $return['t'] = 'ex';
            $return['d'] = 'Error 0x82392700 ' . $e->getMessage();
        }

        $response = new Response(json_encode($return));
        $response->headers->set('Content-Type', 'application/json');
        return $response;
    }


    /**
     * Builds the wrapper for the slide-out properties menu on the right of the screen.
     * 
     * @param Request $request
     * 
     * @return Response
     */
    public function navslideoutAction(Request $request)
    {
        $return = array();
        $return['r'] = 0;
        $return['t'] = '';
        $return['d'] = '';

        try {
            $templating = $this->get('templating');
            $return['t'] = "html";
            $return['d'] = $templating->render(
                'ODRAdminBundle:Displaytemplate:nav_slideout.html.twig'
            );
        }
        catch (\Exception $e) {
            $return['r'] = 1;
            $return['t'] = 'ex';
            $return['d'] = 'Error 0x82394557 ' . $e->getMessage();
        }
    
        $response = new Response(json_encode($return));
        $response->headers->set('Content-Type', 'application/json');
        return $response;
    }


    /**
     * Adds a new DataField to the given DataType and ThemeElement.
     *
     * @param integer $theme_element_id The database id of the ThemeElement to attach this new Datafield to
     * @param Request $request
     * 
     * @return Response
     */
    public function adddatafieldAction($theme_element_id, Request $request)
    {
        $return = array();
        $return['r'] = 0;
        $return['t'] = '';
        $return['d'] = '';

        try {
            self::setup();
            /** @var ThemeElement $theme_element */
            $theme_element = $this->em->getRepository('ODRAdminBundle:ThemeElement')->find($theme_element_id);
            if ($theme_element == null)
                return parent::deletedEntityError('ThemeElement');

            $theme = $theme_element->getTheme();
            if ($theme == null)
                return parent::deletedEntityError('Theme');

            $datatype = $theme->getDataType();
            if ($datatype == null)
                return parent::deletedEntityError('DataType');


            // --------------------
            // Determine user privileges
            /** @var User $user */
            $user = $this->container->get('security.token_storage')->getToken()->getUser();
            $user_permissions = parent::getUserPermissionsArray($this->em, $user->getId());
            $datatype_permissions = $user_permissions['datatypes'];

            // Ensure user has permissions to be doing this
            if ( !(isset($datatype_permissions[ $datatype->getId() ]) && isset($datatype_permissions[ $datatype->getId() ][ 'dt_admin' ])) )
                return parent::permissionDeniedError("edit");
            // --------------------


            // ----------------------------------------
            // Ensure there's not a child or linked datatype in this theme_element before going and creating a new datafield
            /** @var ThemeDataType[] $theme_datatypes */
            $theme_datatypes = $this->em->getRepository('ODRAdminBundle:ThemeDataType')->findBy( array('themeElement' => $theme_element_id) );
            if ( count($theme_datatypes) > 0 )
                throw new \Exception('Unable to add a Datafield into a ThemeElement that already has a child/linked Datatype');


            // ----------------------------------------
            // Grab objects required to create a datafield entity
            /** @var FieldType $fieldtype */
            $fieldtype = $this->em->getRepository('ODRAdminBundle:FieldType')->findOneBy( array('typeName' => 'Short Text') );
            /** @var RenderPlugin $render_plugin */
            $render_plugin = $this->em->getRepository('ODRAdminBundle:RenderPlugin')->find('1');

            // Create the datafield
            $objects = parent::ODR_addDataField($this->em, $user, $datatype, $fieldtype, $render_plugin);
            /** @var DataFields $datafield */
            $datafield = $objects['datafield'];

            // Tie the datafield to the theme element
            parent::ODR_addThemeDataField($this->em, $user, $datafield, $theme_element);

            // Save changes
            $this->em->flush();

            // design_ajax.html.twig calls ReloadThemeElement()

            // TODO - Updated cached entries instead of deleting them?
            $update_datatype = true;
            parent::tmp_updateThemeCache($this->em, $theme, $user, $update_datatype);

            // Don't need to worry about datafield permissions here, those are taken care of inside ODR_addDataField()
        }
        catch (\Exception $e) {
            $return['r'] = 1;
            $return['t'] = 'ex';
            $return['d'] = 'Error 0x898272332 ' . $e->getMessage();
        }
    
        $response = new Response(json_encode($return));
        $response->headers->set('Content-Type', 'application/json');
        return $response;
    }


    /**
     * Copies the layout of an existing DataField into a new DataField Entity.
     *
     * @param integer $theme_element_id The database id of the ThemeElement to insert the new datafield into.
     * @param integer $datafield_id     The database id of the DataField to copy data from.
     * @param Request $request
     *
     * @return Response
     */
    public function copydatafieldAction($theme_element_id, $datafield_id, Request $request)
    {
        $return = array();
        $return['r'] = 0;
        $return['t'] = '';
        $return['d'] = '';

        try {
            self::setup();
            /** @var ThemeElement $theme_element */
            $theme_element = $this->em->getRepository('ODRAdminBundle:ThemeElement')->find($theme_element_id);
            if ($theme_element == null)
                return parent::deletedEntityError('ThemeElement');

            $theme = $theme_element->getTheme();
            if ($theme == null)
                return parent::deletedEntityError('Theme');

            $datatype = $theme->getDataType();
            if ($datatype == null)
                return parent::deletedEntityError('DataType');

            /** @var DataFields $old_datafield */
            $old_datafield = $this->em->getRepository('ODRAdminBundle:DataFields')->find($datafield_id);
            if ($old_datafield == null)
                return parent::deletedEntityError('DataField');

            // --------------------
            // Determine user privileges
            /** @var User $user */
            $user = $this->container->get('security.token_storage')->getToken()->getUser();
            $user_permissions = parent::getUserPermissionsArray($this->em, $user->getId());
            $datatype_permissions = $user_permissions['datatypes'];

            // Ensure user has permissions to be doing this
            if ( !(isset($datatype_permissions[ $datatype->getId() ]) && isset($datatype_permissions[ $datatype->getId() ][ 'dt_admin' ])) )
                return parent::permissionDeniedError("edit");
            // --------------------


            // Grab objects required to create a datafield entity
            /** @var FieldType $fieldtype */
            $fieldtype = $this->em->getRepository('ODRAdminBundle:FieldType')->findOneBy( array('typeName' => 'Short Text') );
            /** @var RenderPlugin $render_plugin */
            $render_plugin = $this->em->getRepository('ODRAdminBundle:RenderPlugin')->find('1');

            // Create the datafield
            $objects = parent::ODR_addDataField($this->em, $user, $datatype, $fieldtype, $render_plugin);
            /** @var DataFields $new_datafield */
            $new_datafield = $objects['datafield'];
            /** @var DataFieldsMeta $new_datafield_meta */
            $new_datafield_meta = $objects['datafield_meta'];

            // Tie the new datafield to the theme element
            $new_theme_datafield = parent::ODR_addThemeDataField($this->em, $user, $new_datafield, $theme_element);
            $this->em->flush();


            // TODO - copy anything else?
            // Copy fieldtype of old datafield over to new datafield
            $this->em->refresh($new_datafield_meta);
            $properties = array(
                'fieldType' => $old_datafield->getFieldType()->getId(),
                'fieldName' => 'Copy of '.$old_datafield->getFieldName(),

                'allow_multiple_uploads' => $old_datafield->getAllowMultipleUploads(),
                'shorten_filename' => $old_datafield->getShortenFilename(),
                'children_per_row' => $old_datafield->getChildrenPerRow(),
                'radio_option_name_sort' => $old_datafield->getRadioOptionNameSort(),
                'radio_option_display_unselected' => $old_datafield->getRadioOptionDisplayUnselected(),
                'searchable' => $old_datafield->getSearchable(),
                'publicDate' => $old_datafield->getPublicDate(),
            );
            parent::ODR_copyDatafieldMeta($this->em, $user, $new_datafield, $properties);


            // Copy widths of old datafield over to new datafield
            $this->em->refresh($new_theme_datafield);
            /** @var ThemeDataField $old_theme_datafield */
            $old_theme_datafield = $this->em->getRepository('ODRAdminBundle:ThemeDataField')->findOneBy( array('dataField' => $old_datafield->getId(), 'theme' => $theme->getId()) );
            $properties = array(
                'cssWidthMed' => $old_theme_datafield->getCssWidthMed(),
                'cssWidthXL' => $old_theme_datafield->getCssWidthXL(),
            );
            parent::ODR_copyThemeDatafield($this->em, $user, $new_theme_datafield, $properties);


            // Save any other changes
            $this->em->flush();

            // design_ajax.html.twig calls ReloadThemeElement()

/*
            // Schedule the cache for an update
            $options = array();
            $options['mark_as_updated'] = true;
            parent::updateDatatypeCache($datatype->getId(), $options);
*/
            $update_datatype = true;
            parent::tmp_updateThemeCache($this->em, $theme, $user, $update_datatype);
        }
        catch (\Exception $e) {
            $return['r'] = 1;
            $return['t'] = 'ex';
            $return['d'] = 'Error 0x88138720 ' . $e->getMessage();
        }

        $response = new Response(json_encode($return));
        $response->headers->set('Content-Type', 'application/json');
        return $response;
    }


    /**
     * Gets all RadioOptions associated with a DataField, for display in the right slideout.
     * 
     * @param integer $datafield_id The database if of the DataField to grab RadioOptions from.
     * @param Request $request
     * 
     * @return Response
     */
    public function getradiooptionsAction($datafield_id, Request $request)
    {
        $return = array();
        $return['r'] = 0;
        $return['t'] = '';
        $return['d'] = '';

        try {
            self::setup();
            /** @var DataFields $datafield */
            $datafield = $this->em->getRepository('ODRAdminBundle:DataFields')->find($datafield_id);
            if ( $datafield == null )
                return parent::deletedEntityError('DataField');
            $datatype = $datafield->getDataType();
            if ( $datatype == null )
                return parent::deletedEntityError('DataType');


            // --------------------
            // Determine user privileges
            /** @var User $user */
            $user = $this->container->get('security.token_storage')->getToken()->getUser();
            $user_permissions = parent::getUserPermissionsArray($this->em, $user->getId());
            $datatype_permissions = $user_permissions['datatypes'];

            // Ensure user has permissions to be doing this
            if ( !(isset($datatype_permissions[ $datatype->getId() ]) && isset($datatype_permissions[ $datatype->getId() ][ 'dt_admin' ])) )
                return parent::permissionDeniedError("edit");
            // --------------------


            // Grab radio options
            $radio_options = $datafield->getRadioOptions();

            // Render the template
            $return['t'] = 'html';
            $templating = $this->get('templating');
            $return['d'] = array(
                'html' => $templating->render(
                    'ODRAdminBundle:Displaytemplate:radio_option_list.html.twig',
                    array(
                        'datafield' => $datafield,
                        'radio_options' => $radio_options,
                    )
                )
            );
        }
        catch (\Exception $e) {
            $return['r'] = 1;
            $return['t'] = 'ex';
            $return['d'] = 'Error 0x022896256 '. $e->getMessage();
        }

        $response = new Response(json_encode($return));
        $response->headers->set('Content-Type', 'application/json');
        return $response;
    }


    /**
     * Renames a given RadioOption.
     * 
     * @param integer $radio_option_id The database id of the RadioOption to rename.
     * @param Request $request
     *
     * @return Response
     */
    public function radiooptionnameAction($radio_option_id, Request $request)
    {
        $return = array();
        $return['r'] = 0;
        $return['t'] = '';
        $return['d'] = '';

        try {
            self::setup();
            // Grab necessary objects
            $post = $_POST;
//print_r($post);
//return;

            if ( !isset($post['option_name']) )
                throw new \Exception('Invalid Form');

            /** @var RadioOptions $radio_option */
            $radio_option = $this->em->getRepository('ODRAdminBundle:RadioOptions')->find($radio_option_id);
            if ($radio_option == null)
                return parent::deletedEntityError('RadioOption');
            $datafield = $radio_option->getDataField();
            if ($datafield == null)
                return parent::deletedEntityError('DataField');
            $datatype = $datafield->getDataType();
            if ($datatype == null)
                return parent::deletedEntityError('DataType');

            /** @var Theme $theme */
            $theme = $this->em->getRepository('ODRAdminBundle:Theme')->findOneBy( array('dataType' => $datatype->getId(), 'themeType' => 'master') );
            if ($theme == null)
                return parent::deletedEntityError('Theme');

            // --------------------
            // Determine user privileges
            /** @var User $user */
            $user = $this->container->get('security.token_storage')->getToken()->getUser();
            $user_permissions = parent::getUserPermissionsArray($this->em, $user->getId());
            $datatype_permissions = $user_permissions['datatypes'];

            // Ensure user has permissions to be doing this
            if ( !(isset($datatype_permissions[ $datatype->getId() ]) && isset($datatype_permissions[ $datatype->getId() ][ 'dt_admin' ])) )
                return parent::permissionDeniedError("edit");
            // --------------------


            // Update the radio option's name
            $new_name = trim($post['option_name']);
            if ($radio_option->getOptionName() !== $new_name) {
                // TODO - regexp validation on new name?
                // TODO - reset xml_fieldname on change?

                // Update the radio option's name to prevent concurrency issues during CSV/XML importing
                $radio_option->setOptionName($new_name);
                $this->em->persist($radio_option);

                // Create a new meta entry using the new radio option's name
                $properties = array(
                    'optionName' => $new_name
                );
                parent::ODR_copyRadioOptionsMeta($this->em, $user, $radio_option, $properties);
            }


            // Schedule the cache for an update
            // TODO - how to update all datarecords of this datatype?
            $update_datatype = true;
            parent::tmp_updateThemeCache($this->em, $theme, $user, $update_datatype);
        }
        catch (\Exception $e) {
            $return['r'] = 1;
            $return['t'] = 'ex';
            $return['d'] = 'Error 0x034896256 '. $e->getMessage();
        }

        $response = new Response(json_encode($return));
        $response->headers->set('Content-Type', 'application/json');
        return $response;
    }


    /**
     * Updates the display order of the DataField's associated RadioOption entities.
     *
     * @param integer $datafield_id      The database id of the DataField that is having its RadioOption entities sorted.
     * @param boolean $alphabetical_sort Whether to order the RadioOptions alphabetically or in some user-specified order.
     * @param Request $request
     * 
     * @return Response
     */
    public function radiooptionorderAction($datafield_id, $alphabetical_sort, Request $request)
    {
        $return = array();
        $return['r'] = 0;
        $return['t'] = '';
        $return['d'] = '';

        try {
            self::setup();
            $post = $_POST;
//print_r($post);
//return;
            /** @var DataFields $datafield */
            $datafield = $this->em->getRepository('ODRAdminBundle:DataFields')->find($datafield_id);
            if ( $datafield == null )
                return parent::deletedEntityError('DataField');
            $datatype = $datafield->getDataType();
            if ( $datatype == null )
                return parent::deletedEntityError('DataType');

            /** @var Theme $theme */
            $theme = $this->em->getRepository('ODRAdminBundle:Theme')->findOneBy( array('dataType' => $datatype->getId(), 'themeType' => 'master') );
            if ($theme == null)
                return parent::deletedEntityError('Theme');


            // --------------------
            // Determine user privileges
            /** @var User $user */
            $user = $this->container->get('security.token_storage')->getToken()->getUser();
            $user_permissions = parent::getUserPermissionsArray($this->em, $user->getId());
            $datatype_permissions = $user_permissions['datatypes'];

            // Ensure user has permissions to be doing this
            if ( !(isset($datatype_permissions[ $datatype->getId() ]) && isset($datatype_permissions[ $datatype->getId() ][ 'dt_admin' ])) )
                return parent::permissionDeniedError("edit");
            // --------------------


            // Load all RadioOptionMeta entities for this datafield
            $query = $this->em->createQuery(
               'SELECT rom
                FROM ODRAdminBundle:RadioOptionsMeta AS rom
                JOIN ODRAdminBundle:RadioOptions AS ro WITH rom.radioOption = ro
                WHERE ro.dataField = :datafield
                AND rom.deletedAt IS NULL AND ro.deletedAt IS NULL'
            )->setParameters( array('datafield' => $datafield_id) );
            /** @var RadioOptionsMeta[] $results */
            $results = $query->getResult();


            if ($alphabetical_sort == 1 ) {
                // Organize by name, and re-sort the list
                $all_options_meta = array();
                foreach ($results as $radio_option_meta)
                    $all_options_meta[ $radio_option_meta->getOptionName() ] = $radio_option_meta;
                ksort($all_options_meta);
                /** @var RadioOptionsMeta[] $all_options_meta */

                // Save any changes in the sort order
                $index = 0;
                foreach ($all_options_meta as $option_name => $radio_option_meta) {
                    $radio_option = $radio_option_meta->getRadioOption();

                    if ($radio_option_meta->getDisplayOrder() != $index) {

                        $properties = array(
                            'displayOrder' => $index
                        );
//print 'updated "'.$radio_option_meta->getOptionName().'" to index '.$index."\n";
                        parent::ODR_copyRadioOptionsMeta($this->em, $user, $radio_option, $properties);
                    }

                    $index++;
                }
            }
            else {
                // Organize by radio option id
                $all_options_meta = array();
                foreach ($results as $radio_option_meta)
                    $all_options_meta[ $radio_option_meta->getRadioOption()->getId() ] = $radio_option_meta;
                /** @var RadioOptionsMeta[] $all_options_meta */

                // Look to the $_POST for the new order
                foreach ($post as $index => $radio_option_id) {
                    if ( !isset($all_options_meta[$radio_option_id]) )
                        throw new \Exception('Invalid POST request');

                    $radio_option_meta = $all_options_meta[$radio_option_id];
                    $radio_option = $radio_option_meta->getRadioOption();

                    if ( $radio_option_meta->getDisplayOrder() != $index ) {
                        $properties = array(
                            'displayOrder' => $index
                        );
//print 'updated "'.$radio_option_meta->getOptionName().'" to index '.$index."\n";
                        parent::ODR_copyRadioOptionsMeta($this->em, $user, $radio_option, $properties);
                    }
                }
            }

/*
            // Schedule the cache for an update
            // TODO - how to update all datarecords of this datatype?
            $options = array();
            $options['mark_as_updated'] = true;
            parent::updateDatatypeCache($datatype->getId(), $options);
*/
            $update_datatype = true;
            parent::tmp_updateThemeCache($this->em, $theme, $user, $update_datatype);
        }
        catch (\Exception $e) {
            $return['r'] = 1;
            $return['t'] = 'ex';
            $return['d'] = 'Error 0x828463002 ' . $e->getMessage();
        }

        $response = new Response(json_encode($return));
        $response->headers->set('Content-Type', 'application/json');
        return $response;
    }


    /**
     * Adds a new RadioOption entity to a SingleSelect, MultipleSelect, SingleRadio, or MultipleRadio DataField.
     * 
     * @param integer $datafield_id The database id of the DataField to add a RadioOption to.
     * @param Request $request
     * 
     * @return Response
     */
    public function addradiooptionAction($datafield_id, Request $request)
    {
        $return = array();
        $return['r'] = 0;
        $return['t'] = '';
        $return['d'] = '';

        try {
            self::setup();
            /** @var DataFields $datafield */
            $datafield = $this->em->getRepository('ODRAdminBundle:DataFields')->find($datafield_id);
            if ( $datafield == null )
                return parent::deletedEntityError('DataField');
            $datatype = $datafield->getDataType();
            if ( $datatype == null )
                return parent::deletedEntityError('DataType');

            /** @var Theme $theme */
            $theme = $this->em->getRepository('ODRAdminBundle:Theme')->findOneBy( array('dataType' => $datatype->getId(), 'themeType' => 'master') );
            if ($theme == null)
                return parent::deletedEntityError($theme);


            // --------------------
            // Determine user privileges
            /** @var User $user */
            $user = $this->container->get('security.token_storage')->getToken()->getUser();
            $user_permissions = parent::getUserPermissionsArray($this->em, $user->getId());
            $datatype_permissions = $user_permissions['datatypes'];

            // Ensure user has permissions to be doing this
            if ( !(isset($datatype_permissions[ $datatype->getId() ]) && isset($datatype_permissions[ $datatype->getId() ][ 'dt_admin' ])) )
                return parent::permissionDeniedError("edit");
            // --------------------


            // Create a new RadioOption
            $force_create = true;
            /*$radio_option = */parent::ODR_addRadioOption($this->em, $user, $datafield, $force_create);
            $this->em->flush();
//            $this->em->refresh($radio_option);


            // Schedule the cache for an update
            $update_datatype = true;
            parent::tmp_updateThemeCache($this->em, $theme, $user, $update_datatype);
        }
        catch (\Exception $e) {
            $return['r'] = 1;
            $return['t'] = 'ex';
            $return['d'] = 'Error 0x81282679 ' . $e->getMessage();
        }

        $response = new Response(json_encode($return));
        $response->headers->set('Content-Type', 'application/json');
        return $response;
    }


    /**
     * Adds a new child DataType to this DataType.
     *
     * @param integer $theme_element_id The database id of the ThemeElement that the new DataType will be rendered in.
     * @param Request $request
     * 
     * @return Response
     */
    public function addchilddatatypeAction($theme_element_id, Request $request)
    {
        $return = array();
        $return['r'] = 0;
        $return['t'] = '';
        $return['d'] = '';

        try {
            self::setup();
            /** @var ThemeElement $theme_element */
            $theme_element = $this->em->getRepository('ODRAdminBundle:ThemeElement')->find($theme_element_id);
            if ($theme_element == null)
                return parent::deletedEntityError('ThemeElement');

            $theme = $theme_element->getTheme();
            if ($theme == null)
                return parent::deletedEntityError('Theme');

            $parent_datatype = $theme->getDataType();
            if ($parent_datatype == null)
                return parent::deletedEntityError('DataType');

            // --------------------
            // Determine user privileges
            /** @var User $user */
            $user = $this->container->get('security.token_storage')->getToken()->getUser();
            $user_permissions = parent::getUserPermissionsArray($this->em, $user->getId());
            $datatype_permissions = $user_permissions['datatypes'];

            // Ensure user has permissions to be doing this
            if ( !(isset($datatype_permissions[ $parent_datatype->getId() ]) && isset($datatype_permissions[ $parent_datatype->getId() ][ 'dt_admin' ])) )
                return parent::permissionDeniedError("edit");
            // --------------------


            // ----------------------------------------
            // Ensure that this action isn't being called on a derivative theme
            if ($theme->getThemeType() !== 'master')
                throw new \Exception('Unable to create a new child Datatype outside of the master Theme');

            // Ensure there are no datafields in this theme_element before going and creating a child datatype
            /** @var ThemeDataField[] $theme_datafields */
            $theme_datafields = $this->em->getRepository('ODRAdminBundle:ThemeDataField')->findBy( array('themeElement' => $theme_element_id) );
            if ( count($theme_datafields) > 0 )
                throw new \Exception('Unable to add a child Datatype into a ThemeElement that already has Datafields');


            // ----------------------------------------
            // Defaults
            /** @var RenderPlugin $render_plugin */
            $default_render_plugin = $this->em->getRepository('ODRAdminBundle:RenderPlugin')->find(1);

            // Create the new child Datatype
            $child_datatype = new DataType();
            $child_datatype->setRevision(0);
            $child_datatype->setHasShortresults(false);
            $child_datatype->setHasTextresults(false);
            $child_datatype->setCreatedBy($user);
            $child_datatype->setUpdatedBy($user);

            $child_datatype->setIsMasterType(false);
            // TODO Figure out if setup steps are needed for child datatypes.
            $child_datatype->setSetupStep("child-complete");
            if($parent_datatype->getIsMasterType()) {
                $child_datatype->setIsMasterType(true);
            }

            // Save all changes made
            $this->em->persist($child_datatype);
            $this->em->flush();
            $this->em->refresh($child_datatype);

            // Create the associated metadata entry for this new child datatype
            $datatype_meta = new DataTypeMeta();
            $datatype_meta->setDataType($child_datatype);
            $datatype_meta->setRenderPlugin($default_render_plugin);

            $datatype_meta->setSearchSlug(null);
            $datatype_meta->setShortName("New Child");
            $datatype_meta->setLongName("New Child");
            $datatype_meta->setDescription("New Child Type");
            $datatype_meta->setXmlShortName('');

            $datatype_meta->setUseShortResults(true);
            $datatype_meta->setPublicDate( new \DateTime('1980-01-01 00:00:00') );

            $datatype_meta->setExternalIdField(null);
            $datatype_meta->setNameField(null);
            $datatype_meta->setSortField(null);
            $datatype_meta->setBackgroundImageField(null);

            $datatype_meta->setMasterPublishedRevision(0);
            $datatype_meta->setMasterRevision(0);
            $datatype_meta->setTrackingMasterRevision(0);
            if($child_datatype->getIsMasterType()) {
                // Set the initial Master Revision
                $datatype_meta->setMasterRevision(1);
            }

            $datatype_meta->setCreatedBy($user);
            $datatype_meta->setUpdatedBy($user);
            $this->em->persist($datatype_meta);


            // Create a new DataTree entry to link the original datatype and this new child datatype
            $datatree = new DataTree();
            $datatree->setAncestor($parent_datatype);
            $datatree->setDescendant($child_datatype);
            $datatree->setCreatedBy($user);
            $this->em->persist($datatree);


            // Create a new master theme for this new child datatype
            $child_theme = new Theme();
            $child_theme->setDataType($child_datatype);
            $child_theme->setThemeType('master');
            $child_theme->setCreatedBy($user);
            $child_theme->setUpdatedBy($user);
            $this->em->persist($child_theme);


            $this->em->flush();
            $this->em->refresh($datatree);
            $this->em->refresh($child_theme);


            // Create a new DataTreeMeta entity to store properties of the DataTree
            $datatree_meta = new DataTreeMeta();
            $datatree_meta->setDataTree($datatree);
            $datatree_meta->setIsLink(false);
            $datatree_meta->setMultipleAllowed(true);
            $datatree_meta->setCreatedBy($user);
            $datatree_meta->setUpdatedBy($user);
            $this->em->persist($datatree_meta);

            // Create a new ThemeMeta entity to store properties of the childtype's Theme
            $theme_meta = new ThemeMeta();
            $theme_meta->setTheme($child_theme);
            $theme_meta->setTemplateName('');
            $theme_meta->setTemplateDescription('');
            $theme_meta->setIsDefault(true);
            $theme_meta->setCreatedBy($user);
            $theme_meta->setUpdatedBy($user);
            $this->em->persist($theme_meta);


            // ----------------------------------------
            // Create a new ThemeDatatype entry to let the renderer know it has to render a child datatype in this ThemeElement
            $theme_datatype = parent::ODR_addThemeDatatype($this->em, $user, $child_datatype, $theme_element);
            $this->em->flush($theme_datatype);


            // ----------------------------------------
            // Create the default groups for this child datatype
            $is_top_level = false;
            parent::ODR_createGroupsForDatatype($this->em, $user, $child_datatype, $is_top_level);


            // ----------------------------------------
            // Clear memcached of all datatype permissions for all users...the entries will get rebuilt the next time they do something
            $redis = $this->container->get('snc_redis.default');;
            // $redis->setOption(\Redis::OPT_SERIALIZER, \Redis::SERIALIZER_PHP);
            $redis_prefix = $this->container->getParameter('memcached_key_prefix');

            $user_manager = $this->container->get('fos_user.user_manager');
            $users = $user_manager->findUsers();
            foreach ($users as $user)
                $redis->del($redis_prefix.'.user_'.$user->getId().'_permissions');

            // Delete the cached version of the datatree array because a child datatype was created
            $redis->del($redis_prefix.'.cached_datatree_array');


            // ----------------------------------------
/*
            $return['d'] = array(
//                'theme_element_id' => $theme_element->getId(),
//                'html' => self::GetDisplayData($request, null, 'theme_element', $theme_element->getId()),
            );

            // Schedule the cache for an update
            $options = array();
            $options['mark_as_updated'] = true;
            parent::updateDatatypeCache($parent_datatype->getId(), $options);
*/
            $update_datatype = true;
            parent::tmp_updateThemeCache($this->em, $theme, $user, $update_datatype);

        }
        catch (\Exception $e) {
            $return['r'] = 1;
            $return['t'] = 'ex';
            $return['d'] = 'Error 0x832819234 ' . $e->getMessage();
        }
    
        $response = new Response(json_encode($return));  
        $response->headers->set('Content-Type', 'application/json');
        return $response;  
    }


    /**
     * Gets a list of DataTypes that could serve as linked DataTypes.
     * 
     * @param integer $datatype_id      The database id of the DataType that is looking to link to another DataType...
     * @param integer $theme_element_id The database id of the ThemeElement that is/would be where the linked DataType
     *                                  rendered in this DataType...
     * @param Request $request
     * 
     * @return Response
     */
    public function getlinkabledatatypesAction($datatype_id, $theme_element_id, Request $request)
    {
        $return = array();
        $return['r'] = 0;
        $return['t'] = '';
        $return['d'] = '';

        try {
            self::setup();
            $repo_datatype = $this->em->getRepository('ODRAdminBundle:DataType');

            /** @var DataType $local_datatype */
            $local_datatype = $repo_datatype->find($datatype_id);
            if ($local_datatype == null)
                return parent::deletedEntityError('DataType');

            /** @var ThemeElement $theme_element */
            $theme_element = $this->em->getRepository('ODRAdminBundle:ThemeElement')->find($theme_element_id);
            if ($theme_element == null)
                return parent::deletedEntityError('ThemeElement');

            $theme = $theme_element->getTheme();
            if ($theme == null)
                return parent::deletedEntityError('Theme');

            // --------------------
            // Determine user privileges
            /** @var User $user */
            $user = $this->container->get('security.token_storage')->getToken()->getUser();
            $user_permissions = parent::getUserPermissionsArray($this->em, $user->getId());
            $datatype_permissions = $user_permissions['datatypes'];

            // Ensure user has permissions to be doing this
            if ( !(isset($datatype_permissions[ $local_datatype->getId() ]) && isset($datatype_permissions[ $local_datatype->getId() ][ 'dt_admin' ])) )
                return parent::permissionDeniedError("edit");
            // --------------------


            // ----------------------------------------
            // Ensure that this action isn't being called on a derivative theme
            if ($theme->getThemeType() !== 'master')
                throw new \Exception('Unable to link to a remote Datatype outside of the master Theme');

            // Ensure there are no datafields in this theme_element before attempting to link to a remote datatype
            /** @var ThemeDataField[] $theme_datafields */
            $theme_datafields = $this->em->getRepository('ODRAdminBundle:ThemeDataField')->findBy( array('themeElement' => $theme_element_id) );
            if ( count($theme_datafields) > 0 )
                throw new \Exception('Unable to link a remote Datatype into a ThemeElement that already has Datafields');


            // ----------------------------------------
            // Locate the previously linked datatype if it exists
            /** @var DataType|null $current_remote_datatype */
            $has_linked_datarecords = false;
            $current_remote_datatype = null;
            if ($theme_element->getThemeDataType()->count() > 0) {
                $current_remote_datatype = $theme_element->getThemeDataType()->first()->getDataType();  // should only ever be one theme_datatype entry

                // Determine whether any datarecords of the local datatype link to datarecords of the remote datatype
                $query = $this->em->createQuery(
                   'SELECT ancestor.id AS ancestor_id, descendant.id AS descendant_id
                    FROM ODRAdminBundle:DataRecord AS ancestor
                    JOIN ODRAdminBundle:LinkedDataTree AS ldt WITH ldt.ancestor = ancestor
                    JOIN ODRAdminBundle:DataRecord AS descendant WITH ldt.descendant = descendant
                    WHERE ancestor.dataType = :local_datatype_id AND descendant.dataType = :remote_datatype_id
                    AND ancestor.deletedAt IS NULL AND ldt.deletedAt IS NULL AND descendant.deletedAt IS NULL'
                )->setParameters( array('local_datatype_id' => $local_datatype->getId(), 'remote_datatype_id' => $current_remote_datatype->getId()) );
                $results = $query->getArrayResult();

                if ( count($results) > 0 )
                    $has_linked_datarecords = true;
            }


            // Going to need the id of the local datatype's grandparent datatype
            $current_datatree_array = parent::getDatatreeArray($this->em);
            $grandparent_datatype_id = parent::getGrandparentDatatypeId($current_datatree_array, $local_datatype->getId());


            // ----------------------------------------
            // Grab all the ids of all datatypes currently in the database
            $query = $this->em->createQuery(
               'SELECT dt.id AS dt_id, dt.is_master_type as is_master_type, dtm.publicDate AS public_date
                FROM ODRAdminBundle:DataType AS dt
                JOIN ODRAdminBundle:DataTypeMeta AS dtm WITH dtm.dataType = dt
                WHERE dt.deletedAt IS NULL AND dtm.deletedAt IS NULL'
            );
            $results = $query->getArrayResult();

            $all_datatype_ids = array();
            foreach ($results as $result) {
                $dt_id = $result['dt_id'];
                $is_public = true;
                if ( $result['public_date']->format('Y-m-d H:i:s') == '2200-01-01 00:00:00' )
                    $is_public = false;

                // Check if this is a Master Template.  If so, only
                // other master templates (isMasterType = 1) can be
                // linked.
                if($local_datatype->getIsMasterType() && $result['is_master_type'] > 0) {
                    $all_datatype_ids[$dt_id] = $is_public;
                }
                else if (!$local_datatype->getIsMasterType()) {
                    $all_datatype_ids[$dt_id] = $is_public;
                }
            }

            // Ensure user can't link to a datatype they aren't able to see
            foreach ($all_datatype_ids as $dt_id => $datatype_is_public) {
                $can_view_datatype = false;
                if ( isset($datatype_permissions[$dt_id]) && isset($datatype_permissions[$dt_id]['dt_view']) )
                    $can_view_datatype = true;

                // If the datatype is not public and the user doesn't have view permissions, remove from the array
                if ( !($datatype_is_public || $can_view_datatype) )
                    unset( $all_datatype_ids[$dt_id] );
            }

            // Iterate through the remaining datatype ids...
            $linkable_datatype_ids = array();
            foreach ($all_datatype_ids as $dt_id => $datatype_is_public) {
                // Don't allow linking to child datatypes
                if ( isset($current_datatree_array['descendant_of'][ $dt_id ]) && $current_datatree_array['descendant_of'][ $dt_id ] !== '' )
                    continue;

                // Don't allow linking to the local datatype's grandparent
                if ($dt_id == $grandparent_datatype_id)
                    continue;

                // Don't allow the local datatype to link to a remote datatype more than once
                if ( isset($current_datatree_array['linked_from'][$dt_id]) && in_array($local_datatype->getId(), $current_datatree_array['linked_from'][$dt_id]) )
                    continue;

                // Don't allow the local datatype to link to this remote datatype if it would cause the renderer to recurse
                // e.g. datatype_a => datatype_b and datatype_b => datatype_a
                // or datatype_a => datatype_b, datatype_b => datatype_c, and datatype_c => datatype_a, etc
                if ( self::willDatatypeLinkRecurse($current_datatree_array, $local_datatype->getId(), $dt_id) )
                    continue;

                // Otherwise, linking to this datatype is acceptable
                $linkable_datatype_ids[] = $dt_id;
            }


            // If this theme element currently contains a linked datatype, ensure that remote datatype exists in the array
            if ($current_remote_datatype !== null) {
                if ( !in_array($current_remote_datatype->getId(), $linkable_datatype_ids) )
                    $linkable_datatype_ids[] = $current_remote_datatype->getId();
            }

            // Load all datatypes which can be linked to
            $linkable_datatypes = array();
            foreach ($linkable_datatype_ids as $dt_id)
                $linkable_datatypes[] = $repo_datatype->find($dt_id);

            // Sort the linkable datatypes list by name
            usort($linkable_datatypes, function($a, $b) {
                /** @var DataType $a */
                /** @var DataType $b */
                return strcmp($a->getShortName(), $b->getShortName());
            });


            // ----------------------------------------
            // Need to display a warning when the potential remote datatype doesn't have a table theme
            $datatypes_with_table_themes = array();
            foreach ($linkable_datatypes as $l_dt) {
                foreach ($l_dt->getThemes() as $t) {
                    /** @var Theme $t */
                    if ($t->getThemeType() == 'table')
                        $datatypes_with_table_themes[ $l_dt->getId() ] = 1;
                }
            }
//print '<pre>'.print_r($datatypes_with_table_themes, true).'</pre>';  exit();


            // ----------------------------------------
            // Get Templating Object
            $templating = $this->get('templating');
            $return['d'] = array(
                'html' => $templating->render(
                    'ODRAdminBundle:Displaytemplate:link_type_dialog_form.html.twig',
                    array(
                        'local_datatype' => $local_datatype,
                        'remote_datatype' => $current_remote_datatype,
                        'theme_element' => $theme_element,
                        'linkable_datatypes' => $linkable_datatypes,

                        'has_linked_datarecords' => $has_linked_datarecords,
                        'datatypes_with_table_themes' => $datatypes_with_table_themes,
                    )
                )
            );
        }
        catch (\Exception $e) {
            $return['r'] = 1;
            $return['t'] = 'ex';
            $return['d'] = 'Error 0x838179235 ' . $e->getMessage();
        }

        $response = new Response(json_encode($return));
        $response->headers->set('Content-Type', 'application/json');
        return $response;
    }


    /**
     * Parses a $_POST request to create/delete a link from a 'local' DataType to a 'remote' DataType.
     * If linked, DataRecords of the 'local' DataType will have the option to link to DataRecords of the 'remote'
     * DataType.
     * 
     * @param Request $request
     * 
     * @return Response
     */
    public function linkdatatypeAction(Request $request)
    {
        $return = array();
        $return['r'] = 0;
        $return['t'] = 'html';
        $return['d'] = '';

        try {
            self::setup();
            // Grab the data from the POST request
            $post = $_POST;
//print_r($post);
//exit();

            $local_datatype_id = $post['local_datatype_id'];
            $remote_datatype_id = $post['selected_datatype'];
            $previous_remote_datatype_id = $post['previous_remote_datatype'];
            $theme_element_id = $post['theme_element_id'];

            $repo_datatype = $this->em->getRepository('ODRAdminBundle:DataType');

            $redis = $this->container->get('snc_redis.default');;
            // $redis->setOption(\Redis::OPT_SERIALIZER, \Redis::SERIALIZER_PHP);
            $redis_prefix = $this->container->getParameter('memcached_key_prefix');

            /** @var ThemeElement $theme_element */
            $theme_element = $this->em->getRepository('ODRAdminBundle:ThemeElement')->find($theme_element_id);
            if ($theme_element == null)
                return parent::deletedEntityError('ThemeElement');

            $theme = $theme_element->getTheme();
            if ($theme == null)
                return parent::deletedEntityError('Theme');

            /** @var DataType $local_datatype */
            $local_datatype = $repo_datatype->find($local_datatype_id);
            if ($local_datatype == null)
                return parent::deletedEntityError('DataType');

            $remote_datatype = null;
            if ($remote_datatype_id !== '')
                $remote_datatype = $repo_datatype->find($remote_datatype_id);   // Looking to create a link
            else
                $remote_datatype = $repo_datatype->find($previous_remote_datatype_id);   // Looking to remove a link
            /** @var DataType $remote_datatype */

            if ($remote_datatype == null)
                return parent::deletedEntityError('DataType');


            // --------------------
            // Determine user privileges
            /** @var User $user */
            $user = $this->container->get('security.token_storage')->getToken()->getUser();
            $user_permissions = parent::getUserPermissionsArray($this->em, $user->getId());
            $datatype_permissions = $user_permissions['datatypes'];

            // Ensure user has permissions to be doing this
            if ( !(isset($datatype_permissions[ $local_datatype->getId() ]) && isset($datatype_permissions[ $local_datatype->getId() ][ 'dt_admin' ])) )
                return parent::permissionDeniedError("edit");


            // Prevent user from linking to a datatype they don't have permissions to view
            $can_view_remote_datatype = false;
            if ( isset($datatype_permissions[ $remote_datatype->getId() ]) && isset($datatype_permissions[ $remote_datatype->getId() ]['dt_view']) )
                $can_view_remote_datatype = true;

            if ( !($remote_datatype->isPublic() || $can_view_remote_datatype) )
                return parent::permissionDeniedError('edit');
            // --------------------


            // ----------------------------------------
            // Ensure that this action isn't being called on a derivative theme
            if ($theme->getThemeType() !== 'master')
                throw new \Exception('Unable to link to a remote Datatype outside of the master Theme');

            // Ensure there are no datafields in this theme_element before attempting to link to a remote datatype
            /** @var ThemeDataField[] $theme_datafields */
            $theme_datafields = $this->em->getRepository('ODRAdminBundle:ThemeDataField')->findBy( array('themeElement' => $theme_element_id) );
            if ( count($theme_datafields) > 0 )
                throw new \Exception('Unable to link a remote Datatype into a ThemeElement that already has Datafields');


            // ----------------------------------------
            // Get the most recent version of the datatree array
            $current_datatree_array = parent::getDatatreeArray($this->em, true);

            // Perform various checks to ensure that this link request is valid
            if ($local_datatype_id == $remote_datatype_id)
                throw new \Exception("A Datatype can't be linked to itself");
            if ($remote_datatype_id == $previous_remote_datatype_id)
                throw new \Exception("Already linked to this Datatype");


            if ( isset($current_datatree_array['descendant_of'][$remote_datatype_id]) && $current_datatree_array['descendant_of'][$remote_datatype_id] !== '' )
                throw new \Exception("Not allowed to link to child Datatypes");

            $grandparent_datatype_id = parent::getGrandparentDatatypeId($current_datatree_array, $local_datatype_id);
            if ($remote_datatype_id == $grandparent_datatype_id)
                throw new \Exception("Child Datatypes are not allowed to link to their parents");

            if ( isset($current_datatree_array['linked_from'][$remote_datatype_id]) && in_array($local_datatype_id, $current_datatree_array['linked_from'][$remote_datatype_id]) )
                throw new \Exception("Unable to link to the same Datatype multiple times");


            if ($remote_datatype_id !== '') {
                // If a link currently exists, remove it from the array for purposes of locating recursion
                if ($previous_remote_datatype_id !== '') {
                    $key = array_search($local_datatype_id, $current_datatree_array['linked_from'][$previous_remote_datatype_id]);
                    unset( $current_datatree_array['linked_from'][$previous_remote_datatype_id][$key] );
                }

                // Determine whether this link would cause infinite rendering recursion
                if ( self::willDatatypeLinkRecurse($current_datatree_array, $local_datatype_id, $remote_datatype_id) )
                    throw new \Exception('Unable to link these two datatypes...rendering would become stuck in an infinite loop');
            }


            // ----------------------------------------
            // Now that this link request is guaranteed to be valid...

            // Locate and delete any existing LinkedDatatree entries for the previous link
            if ($previous_remote_datatype_id !== '') {
                $query = $this->em->createQuery(
                   'SELECT grandparent.id AS grandparent_id, ldt.id AS ldt_id
                    FROM ODRAdminBundle:DataRecord AS grandparent
                    JOIN ODRAdminBundle:DataRecord AS ancestor WITH ancestor.grandparent = grandparent
                    JOIN ODRAdminBundle:LinkedDataTree AS ldt WITH ldt.ancestor = ancestor
                    JOIN ODRAdminBundle:DataRecord AS descendant WITH ldt.descendant = descendant
                    WHERE ancestor.dataType = :ancestor_datatype AND descendant.dataType = :descendant_datatype
                    AND grandparent.deletedAt IS NULL AND ancestor.deletedAt IS NULL AND ldt.deletedAt IS NULL AND descendant.deletedAt IS NULL'
                )->setParameters( array('ancestor_datatype' => $local_datatype_id, 'descendant_datatype' => $previous_remote_datatype_id) );
                $results = $query->getArrayResult();
//print '<pre>'.print_r($results, true).'</pre>'; exit();

                $ldt_ids = array();
                $datarecords_to_recache = array();
                foreach ($results as $result) {
                    $dr_id = $result['grandparent_id'];
                    $ldt_id = $result['ldt_id'];

                    $datarecords_to_recache[ $dr_id ] = 1;
                    $ldt_ids[] = $ldt_id;
                }

                if ( count($ldt_ids) > 0 ) {
                    // Perform a DQL mass update to soft-delete all the LinkedDatatree entries
                    $query = $this->em->createQuery(
                       'UPDATE ODRAdminBundle:LinkedDataTree AS ldt
                        SET ldt.deletedAt = :now, ldt.deletedBy = :user_id
                        WHERE ldt.id IN (:ldt_ids)'
                    );
                    $parameters = array('now' => new \DateTime(), 'user_id' => $user->getId(), 'ldt_ids' => $ldt_ids);
                    $query->execute($parameters);
                }

                $entities_to_remove = array();

                // Soft-delete the old datatree entry
                /** @var DataTree $datatree */
                $datatree = $this->em->getRepository('ODRAdminBundle:DataTree')->findOneBy( array('ancestor' => $local_datatype_id, 'descendant' => $previous_remote_datatype_id) );
                if ($datatree !== null) {
                    $datatree_meta = $datatree->getDataTreeMeta();

                    $datatree->setDeletedBy($user);
                    $this->em->persist($datatree);

                    $entities_to_remove[] = $datatree;
                    $entities_to_remove[] = $datatree_meta;
                }

                // Soft-delete the old theme_datatype entry
                /** @var ThemeDataType $theme_datatype */
                $theme_datatype = $theme_element->getThemeDataType()->first();
                $theme_datatype->setDeletedBy($user);
                $this->em->persist($theme_datatype);

                $entities_to_remove[] = $theme_datatype;

                $this->em->flush();
                foreach ($entities_to_remove as $entity)
                    $this->em->remove($entity);
                $this->em->flush();


                // Delete memcached key that stores linked datarecords for each of the affected datarecords
                foreach ($datarecords_to_recache as $dr_id => $num)
                    $redis->del($redis_prefix.'.associated_datarecords_for_'.$dr_id);

                // Delete the cached version of the datatree array because a link between datatypes got deleted
                $redis->del($redis_prefix.'.cached_datatree_array');
            }

//throw new \Exception('do not continue');


            $using_linked_type = 0;
            if ($remote_datatype_id !== '') {
                // Create a link between the two datatypes
                $using_linked_type = 1;

                $datatree = new DataTree();
                $datatree->setAncestor($local_datatype);
                $datatree->setDescendant($remote_datatype);
                $datatree->setCreatedBy($user);
                $this->em->persist($datatree);
                $this->em->flush($datatree);
                $this->em->refresh($datatree);

                // Create a new meta entry for this DataTree
                $datatree_meta = new DataTreeMeta();
                $datatree_meta->setDataTree( $datatree );
                $datatree_meta->setIsLink(true);
                $datatree_meta->setMultipleAllowed(true);

                $datatree_meta->setCreatedBy($user);
                $datatree_meta->setUpdatedBy($user);
                $this->em->persist($datatree_meta);


                // Create a new theme_datatype entry between the local and the remote datatype
                parent::ODR_addThemeDatatype($this->em, $user, $remote_datatype, $theme_element);
                $this->em->flush();

                // Delete the cached version of the datatree array because a link between datatypes got created
                $redis->del($redis_prefix.'.cached_datatree_array');
            }


            if ($remote_datatype_id === '')
                $remote_datatype_id = $previous_remote_datatype_id;

            // Reload the theme element
            $return['d'] = array(
                'element_id' => $theme_element->getId(),
                'using_linked_type' => $using_linked_type,
                'linked_datatype_id' => $remote_datatype_id,
            );


            // TODO - update cached version directly?
            $update_datatype = true;
            parent::tmp_updateThemeCache($this->em, $theme_element->getTheme(), $user, $update_datatype);
        }
        catch (\Exception $e) {
            $return['r'] = 1;
            $return['t'] = 'ex';
            $return['d'] = 'Error 0x832819235 ' . $e->getMessage();
        }

        $response = new Response(json_encode($return));
        $response->headers->set('Content-Type', 'application/json');
        return $response;
    }


    /**
     * Returns whether a potential link from $local_datatype_id to $remote_datatype_id would cause infinite
     * loops in the template rendering.
     *
     * @param array $datatree_array
     * @param integer $local_datatype_id   The id of the datatype attempting to become the "local" datatype
     * @param integer $remote_datatype_id  The id of the datatype that could become the "remote" datatype
     *
     * @return boolean true if creating this link would cause infinite rendering recursion, false otherwise
     */
    private function willDatatypeLinkRecurse($datatree_array, $local_datatype_id, $remote_datatype_id)
    {
        // Easiest way to determine whether a link from local_datatype to remote_datatype will recurse is to see if a cycle emerges by adding said link
        $datatree_array = $datatree_array['linked_from'];

        // 1) Temporarily add a link from local_datatype to remote_datatype
        if ( !isset($datatree_array[$remote_datatype_id]) )
            $datatree_array[$remote_datatype_id] = array();
        if ( !in_array($local_datatype_id, $datatree_array[$remote_datatype_id]) )
            $datatree_array[$remote_datatype_id][] = $local_datatype_id;

        // 2) Treat the datatree array as a graph, and, starting from $remote_datatype_id...
        $is_cyclic = false;
        foreach ($datatree_array[$remote_datatype_id] as $parent_datatype_id) {
            // 3) ...run a depth-first search on the graph to see if a cycle can be located
            if ( isset($datatree_array[$parent_datatype_id]) )
                $is_cyclic = self::datatypeLinkRecursionWorker($datatree_array, $remote_datatype_id, $parent_datatype_id);

            // 4) If a cycle was found, then adding a link from $local_datatype_id to $remote_datatype_id would cause rendering recursion...therefore, do not allow this link to be created
            if ($is_cyclic)
                return true;
        }

        // Otherwise, no cycle was found...adding a link from $local_datatype_id to $remote_datatype_id will not cause rendering recursion
        return false;
    }


    /**
     * Handles the recursive depth-first search needed for self::willDatatypeLinkRecurse()
     *
     * @param array $datatree_array
     * @param integer $target_datatype_id
     * @param integer $current_datatype_id
     *
     * @return boolean
     */
    private function datatypeLinkRecursionWorker($datatree_array, $target_datatype_id, $current_datatype_id)
    {
        $is_cyclic = false;
        foreach ($datatree_array[$current_datatype_id] as $parent_datatype_id) {
            // If we found $target_datatype_id in this part of the array, then we've managed to find a cycle
            if ( $parent_datatype_id == $target_datatype_id )
                return true;

            // ...otherwise, continue the depth-first search
            if ( isset($datatree_array[$parent_datatype_id]) )
                $is_cyclic = self::datatypeLinkRecursionWorker($datatree_array, $target_datatype_id, $parent_datatype_id);

            // If a cycle was found, return true
            if ($is_cyclic)
                return true;
        }

        // Otherwise, no cycles found in this section of the graph
        return false;
    }


    /**
     * Builds and returns a list of available Render Plugins for a DataType or a DataField.
     *
     * TODO - this currently only reads plugin list from the database
     * 
     * @param integer|null $datatype_id  The id of the Datatype that might be having its RenderPlugin changed
     * @param integer|null $datafield_id The id of the Datafield that might be having its RenderPlugin changed
     * @param Request $request
     * 
     * @return Response
     */
    public function plugindialogAction($datatype_id, $datafield_id, Request $request)
    {
        $return = array();
        $return['r'] = 0;
        $return['t'] = 'html';
        $return['d'] = '';

        try {
            self::setup();
            // Grab necessary objects
            $repo_datatype = $this->em->getRepository('ODRAdminBundle:DataType');
            $repo_datafields = $this->em->getRepository('ODRAdminBundle:DataFields');
            $repo_render_plugin = $this->em->getRepository('ODRAdminBundle:RenderPlugin');
            $repo_render_plugin_instance = $this->em->getRepository('ODRAdminBundle:RenderPluginInstance');

            // --------------------
            // Determine user privileges
            /** @var User $user */
            $user = $this->container->get('security.token_storage')->getToken()->getUser();
            $user_permissions = parent::getUserPermissionsArray($this->em, $user->getId());
            $datatype_permissions = $user_permissions['datatypes'];

            // Ensure user has permissions to be doing this
            if ( !(isset($datatype_permissions[ $datatype_id ]) && isset($datatype_permissions[ $datatype_id ][ 'dt_admin' ])) )
                return parent::permissionDeniedError("edit");
            // --------------------


            // Pre-define...
            $datatype = null;
            $datafield = null;
            $current_render_plugin = null;
            $render_plugins = null;
            $render_plugin_instance = null;

            // If datafield id isn't defined, this is a render plugin for the entire datatype
            if ($datafield_id == 0) {
                // Locate required entities
                /** @var DataType $datatype */
                $datatype = $repo_datatype->find($datatype_id);
                if ( $datatype == null )
                    return parent::deletedEntityError('DataType');

                $current_render_plugin = $datatype->getRenderPlugin();

                // Grab available render plugins for this datatype
                $render_plugins = array();
                /** @var RenderPlugin[] $all_render_plugins */
                $all_render_plugins = $repo_render_plugin->findAll(); 
                foreach ($all_render_plugins as $plugin) {
                    if ($plugin->getPluginType() <= 2 && $plugin->getActive() == 1)  // 1: datatype only plugins...2: both...3: datafield only plutins
                        $render_plugins[] = $plugin;
                }

                // Attempt to grab the field mapping between this render plugin and this datatype
                /** @var RenderPluginInstance $render_plugin_instance */
                $render_plugin_instance = $repo_render_plugin_instance->findOneBy( array('renderPlugin' => $current_render_plugin, 'dataType' => $datatype) );
            }
            else {
                // ...otherwise, this is a render plugin for a specific datafield
                // Locate required entities
                /** @var DataFields $datafield */
                $datafield = $repo_datafields->find($datafield_id);
                if ( $datafield == null )
                    return parent::deletedEntityError('DataField');
                $datatype = $datafield->getDataType();
                if ( $datatype == null )
                    return parent::deletedEntityError('DataType');

                $current_render_plugin = $datafield->getRenderPlugin();

                // Grab available render plugins for this datafield
                $render_plugins = array();
                /** @var RenderPlugin[] $all_render_plugins */
                $all_render_plugins = $repo_render_plugin->findAll();
                foreach ($all_render_plugins as $plugin) {
                    if ($plugin->getPluginType() >= 2 && $plugin->getActive() == 1) // 1: datatype only plugins...2: both...3: datafield only plugins
                        $render_plugins[] = $plugin;
                }

                /** @var RenderPluginInstance $render_plugin_instance */
                $render_plugin_instance = $repo_render_plugin_instance->findOneBy( array('renderPlugin' => $current_render_plugin, 'dataField' => $datafield) );
            }


            // Get Templating Object
            $templating = $this->get('templating');
            $return['d'] = array(
                'html' => $templating->render(
                    'ODRAdminBundle:Displaytemplate:plugin_settings_dialog_form.html.twig',
                    array(
                        'local_datatype' => $datatype,
                        'local_datafield' => $datafield,
                        'render_plugins' => $render_plugins,
                        'render_plugin_instance' => $render_plugin_instance
                    )
                )
            );
        }
        catch (\Exception $e) {
            $return['r'] = 1;
            $return['t'] = 'ex';
            $return['d'] = 'Error 0x233219235 ' . $e->getMessage();
        }

        $response = new Response(json_encode($return));
        $response->headers->set('Content-Type', 'application/json');
        return $response;
    }


    /**
     * Loads and renders required DataFields and plugin options for the selected Render Plugin.
     *
     * @param integer|null $datatype_id  The id of the Datatype that might be having its RenderPlugin changed
     * @param integer|null $datafield_id The id of the Datafield that might be having its RenderPlugin changed
     * @param integer $render_plugin_id  The database id of the RenderPlugin to look up.
     * @param Request $request
     * 
     * @return Response
     */
    public function pluginsettingsAction($datatype_id, $datafield_id, $render_plugin_id, Request $request)
    {
        $return = array();
        $return['r'] = 0;
        $return['t'] = 'html';
        $return['d'] = '';

        try {
            self::setup();
            // Grab necessary objects
            $repo_datatype = $this->em->getRepository('ODRAdminBundle:DataType');
            $repo_datafields = $this->em->getRepository('ODRAdminBundle:DataFields');
            $repo_fieldtype = $this->em->getRepository('ODRAdminBundle:FieldType');

            $repo_render_plugin = $this->em->getRepository('ODRAdminBundle:RenderPlugin');
            $repo_render_plugin_fields = $this->em->getRepository('ODRAdminBundle:RenderPluginFields');
            $repo_render_plugin_options = $this->em->getRepository('ODRAdminBundle:RenderPluginOptions');
            $repo_render_plugin_map = $this->em->getRepository('ODRAdminBundle:RenderPluginMap');

            // --------------------
            // Determine user privileges
            /** @var User $user */
            $user = $this->container->get('security.token_storage')->getToken()->getUser();
            $user_permissions = parent::getUserPermissionsArray($this->em, $user->getId());
            $datatype_permissions = $user_permissions['datatypes'];

            // Ensure user has permissions to be doing this
            if ( !(isset($datatype_permissions[ $datatype_id ]) && isset($datatype_permissions[ $datatype_id ][ 'dt_admin' ])) )
                return parent::permissionDeniedError("edit");
            // --------------------


            // ----------------------------------------
            // Ensure the relevant entities exist
            $datatype = null;
            $datafield = null;
            $all_datafields = null; // of datatype

            if ($datafield_id == 0) {
                // Locate required entities
                $datatype = $repo_datatype->find($datatype_id);
                if ( $datatype == null )
                    return parent::deletedEntityError('DataType');

                $all_datafields = $repo_datafields->findBy(array('dataType' => $datatype));
            }
            else {
                // Locate required entities
                $datafield = $repo_datafields->find($datafield_id);
                if ( $datafield == null )
                    return parent::deletedEntityError('DataField');
                $datatype = $datafield->getDataType();
                if ( $datatype == null )
                    return parent::deletedEntityError('DataType');
            }
            /** @var DataType $datatype */
            /** @var DataFields|null $datafield */
            /** @var DataFields[]|null $all_datafields */

            /** @var RenderPlugin $current_render_plugin */
            $current_render_plugin = $repo_render_plugin->find($render_plugin_id);
            if ( $current_render_plugin == null )
                return parent::deletedEntityError('RenderPlugin');

            $all_fieldtypes = array();
            /** @var FieldType[] $tmp */
            $tmp = $repo_fieldtype->findAll();
            foreach ($tmp as $fieldtype)
                $all_fieldtypes[ $fieldtype->getId() ] = $fieldtype;

            // ----------------------------------------
            // Attempt to grab the field mapping between this render plugin and this datatype/datafield
            $this->em->getFilters()->disable('softdeleteable');   // Temporarily disable the code that prevents the following query from returning deleted rows, because we want to display old selected mappings/options

            $query = null;
            if ($datafield == null) {
                $query = $this->em->createQuery(
                   'SELECT rpi
                    FROM ODRAdminBundle:RenderPluginInstance rpi
                    WHERE rpi.renderPlugin = :renderPlugin AND rpi.dataType = :dataType'
                )->setParameters( array('renderPlugin' => $current_render_plugin, 'dataType' => $datatype) );
            }
            else {
                $query = $this->em->createQuery(
                   'SELECT rpi
                    FROM ODRAdminBundle:RenderPluginInstance rpi
                    WHERE rpi.renderPlugin = :renderPlugin AND rpi.dataField = :dataField'
                )->setParameters( array('renderPlugin' => $current_render_plugin, 'dataField' => $datafield) );
            }

            $results = $query->getResult();
            $this->em->getFilters()->enable('softdeleteable');    // Re-enable the filter

            $render_plugin_instance = null;
            if ( count($results) > 0 )
                $render_plugin_instance = $results[0];
            /** @var RenderPluginInstance|null $render_plugin_instance */

            $render_plugin_map = null;
            if ($render_plugin_instance != null)
                $render_plugin_map = $repo_render_plugin_map->findBy( array('renderPluginInstance' => $render_plugin_instance) );
            /** @var RenderPluginMap|null $render_plugin_map */


            // ----------------------------------------
            // Get available plugins
            $plugin_list = $this->container->getParameter('odr_plugins');
                    
            // Parse plugin options
            $plugin_options = array();
            foreach($plugin_list as $plugin) {
                if ( $plugin['name'] == $current_render_plugin->getPluginName() ) {
                    $plugin_name = $plugin['filename'];
                    $file = $plugin_name . ".yml";
                    try {
                        $yaml = Yaml::parse( file_get_contents('../src'.$plugin['bundle_path'].'/Plugins/'.$file) );
                        $plugin_options[$plugin_name] = $yaml;
                    } catch (ParseException $e) {
                        //throw new Exception("Unable to parse the YAML string: %s", $e->getMessage());
                        $return['r'] = 1;
                        $return['t'] = 'ex';
                        $return['d'] = 'Error 0x878169125 ' . $e->getMessage();
                        $plugin_options = array();
                        break;
                    }
                }
            }
//print_r($plugin_options);  exit();


            // ----------------------------------------
            // Update properties of the render plugin based on file contents
            // TODO - actual update system for render plugins
            $available_options = array();
            $required_fields = array();
            foreach ($plugin_options as $plugin_classname => $plugin_data) {
                foreach ($plugin_data as $plugin_path => $data) {
                    // The foreach loops are just to grab keys/values...there should never be more than a single plugin's data in $plugin_options
                    $plugin_name = $data['name'];
                    $fields = $data['required_fields'];
                    $options = $data['config_options'];
                    $override_fields = $data['override_fields'];
                    $override_child = $data['override_child'];

                    /** @var RenderPlugin $plugin */
                    // TODO Find out why we can't use the ID here - Names are not valid database ids
                    $plugin = $repo_render_plugin->findOneBy( array('pluginName' => $plugin_name) );
                    $plugin_id = $plugin->getId();
   
                    $required_fields[$plugin_id] = $fields;
                    if ($required_fields[$plugin_id] == '')
                        $required_fields = null;

                    $available_options[$plugin_id] = $options;
                    if ($available_options[$plugin_id] == '')
                        $available_options = null;

                    $this->em->refresh($plugin);
                    $plugin->setOverrideFields($override_fields);
                    $plugin->setOverrideChild($override_child);
                    $this->em->persist($plugin);
                }
            }

            // Flatten the required_fields array read from the config file for easier use
            if ( is_array($required_fields) ) {
                foreach ($required_fields as $plugin_id => $data) {
                    foreach ($data as $field_key => $field_data) {
                        $field_name = $field_data['name'];
                        $required_fields[$field_name] = $field_data;
                    }
                    unset($required_fields[$plugin_id]);
                }
            }
//print_r($required_fields);
//print_r($available_options);


            // Ensure the config file and the database are synched in regards to required fields for this render plugin
            $allowed_fieldtypes = array();
            /** @var RenderPluginFields[] $current_render_plugin_fields */
            $current_render_plugin_fields = $repo_render_plugin_fields->findBy( array('renderPlugin' => $current_render_plugin) );
            foreach ($current_render_plugin_fields as $rpf) {
                $rpf_id = $rpf->getId();
                $rpf_fieldname = $rpf->getFieldName();

                // If the render_plugin_field does not exist in the list read from the config file
                if ( !isset($required_fields[$rpf_fieldname]) ) {
                    // Delete the entry from the database
//print 'Deleted RenderPluginFields "'.$field_name.'" for RenderPlugin "'.$current_render_plugin->getPluginName()."\"\n";
                    $this->em->remove($rpf);
                }
                else {
                    // render plugin field entry exists, update attributes from the config file
                    $field = $required_fields[$rpf_fieldname];

                    // Pull the entity's attributes from the config file
                    $field_name = $field['name'];
                    $description = $field['description'];
                    $allowed_typeclasses = explode('|', $field['type']);

                    // Save the fieldtypes allowed for this field
                    $allowed_fieldtypes[$rpf_id] = array();
                    foreach ($allowed_typeclasses as $allowed_typeclass) {
                        /** @var FieldType $ft */
                        $ft = $repo_fieldtype->findOneBy( array('typeClass' => $allowed_typeclass) );
                        if ($ft == null)
                            throw new \Exception('RenderPlugin "'.$current_render_plugin->getPluginName().'" config: Invalid Fieldtype "'.$allowed_typeclass.'" in list for field "'.$field_name.'"');

                        $allowed_fieldtypes[$rpf_id][] = $ft->getId();
                    }

                    // Ensure description and fieldtype are up to date
//                    $rpf->setFieldName($field_name);     // TODO - unable to update this attribute?
                    $rpf->setDescription($description);
                    $rpf->setAllowedFieldtypes( implode(',', $allowed_fieldtypes[$rpf_id]) );
//print 'Updated RenderPluginFields "'.$rpf->getFieldName().'" for RenderPlugin "'.$current_render_plugin->getPluginName()."\"\n";
                    $this->em->persist($rpf);

                    // Remove the element from the array of fields so it doesn't get added later
                    unset( $required_fields[$rpf_fieldname] );
                }
            }

//print_r($required_fields);

            // If any fields remain in the array, then they need to be added to the database
            if ( is_array($required_fields) ) {
                foreach ($required_fields as $field) {
                    // Pull the entity's attributes from the config file
                    $field_name = $field['name'];
                    $description = $field['description'];
                    $allowed_typeclasses = explode('|', $field['type']);

                    // Create and save the new entity
                    $rpf = new RenderPluginFields();
                    $rpf->setFieldName($field_name);
                    $rpf->setDescription($description);
                    $rpf->setActive(1);
                    $rpf->setCreatedBy($user);
                    $rpf->setUpdatedBy($user);
                    $rpf->setRenderPlugin($current_render_plugin);
                    $rpf->setAllowedFieldtypes('');
                    //print 'Created new RenderPluginFields "'.$field_name.'" for RenderPlugin "'.$current_render_plugin->getPluginName()."\"\n";

                    $this->em->persist($rpf);
                    $this->em->flush();
                    $this->em->refresh($rpf);

                    // Save the fieldtypes allowed for this field
                    $rpf_id = $rpf->getId();
                    $allowed_fieldtypes[$rpf_id] = array();
                    foreach ($allowed_typeclasses as $allowed_typeclass) {
                        /** @var FieldType $ft */
                        $ft = $repo_fieldtype->findOneBy(array('typeClass' => $allowed_typeclass));
                        if ($ft == null)
                            throw new \Exception('RenderPlugin "'.$current_render_plugin->getPluginName().'" config: Invalid Fieldtype "'.$allowed_typeclass.'" in list for field "'.$field_name.'"');

                        $allowed_fieldtypes[$rpf_id][] = $ft->getId();
                    }
                    $rpf->setAllowedFieldtypes(implode(',', $allowed_fieldtypes[$rpf_id]));

                    $this->em->persist($rpf);
                    $this->em->flush();
                    $this->em->refresh($rpf);
                }
            }

            // Now that db and config file are synched, reload the required fields
            $this->em->flush();
            /** @var RenderPluginFields[] $render_plugin_fields */
            $render_plugin_fields = $repo_render_plugin_fields->findBy( array('renderPlugin' => $current_render_plugin) );

//print 'allowed fieldtypes: '.print_r($allowed_fieldtypes, true)."\n";

            // ----------------------------------------
            // Grab the current batch of settings for this instance of the render plugin
            /** @var RenderPluginOptions[] $current_plugin_options */
            $current_plugin_options = $repo_render_plugin_options->findBy( array('renderPluginInstance' => $render_plugin_instance) );

            if ( $return['r'] == 0 ) {
                $templating = $this->get('templating');
                $return['d'] = array(
                    'html' => $templating->render(
                        'ODRAdminBundle:Displaytemplate:plugin_settings_dialog_form_data.html.twig',
                        array(
                            'local_datatype' => $datatype,
                            'local_datafield' => $datafield,
                            'datafields' => $all_datafields,

                            'plugin' => $current_render_plugin,
                            'render_plugin_fields' => $render_plugin_fields,
                            'allowed_fieldtypes' => $allowed_fieldtypes,
                            'all_fieldtypes' => $all_fieldtypes,

                            'available_options' => $available_options,
                            'current_plugin_options' => $current_plugin_options,

                            'render_plugin_instance' => $render_plugin_instance,
                            'render_plugin_map' => $render_plugin_map
                        )
                    )
                );
            }

        }
        catch (\Exception $e) {
            $return['r'] = 1;
            $return['t'] = 'ex';
            $return['d'] = 'Error 0x878179125 ' . $e->getMessage();
        }

        $response = new Response(json_encode($return));
        $response->headers->set('Content-Type', 'application/json');
        return $response;
    }


    /**
     * Saves settings changes made to a RenderPlugin for a DataType
     * 
     * @param Request $request
     * 
     * @return Response
     */
    public function saverenderpluginsettingsAction(Request $request)
    {
        $return = array();
        $return['r'] = 0;
        $return['t'] = 'html';
        $return['d'] = '';

        try {
            self::setup();
            // Grab the data from the POST request
            $post = $_POST;
//print_r($post);
//return;

            if ( !isset($post['local_datafield_id']) || !isset($post['local_datatype_id']) || !isset($post['render_plugin_instance_id']) || !isset($post['previous_render_plugin']) || !isset($post['selected_render_plugin']) )
                throw new \Exception('Invalid Form');

            $local_datatype_id = $post['local_datatype_id'];
            $local_datafield_id = $post['local_datafield_id'];
            $render_plugin_instance_id = $post['render_plugin_instance_id'];
            $previous_plugin_id = $post['previous_render_plugin'];
            $selected_plugin_id = $post['selected_render_plugin'];

            $plugin_fieldtypes = array();
            if ( isset($post['plugin_fieldtypes']) )
                $plugin_fieldtypes = $post['plugin_fieldtypes'];

            $plugin_map = array();
            if ( isset($post['plugin_map']) )
                $plugin_map = $post['plugin_map'];

            $plugin_options = array();
            if ( isset($post['plugin_options']) )
                $plugin_options = $post['plugin_options'];


            // ----------------------------------------
            // Grab necessary objects
            $repo_datafields = $this->em->getRepository('ODRAdminBundle:DataFields');
            $repo_render_plugin = $this->em->getRepository('ODRAdminBundle:RenderPlugin');
            $repo_render_plugin_fields = $this->em->getRepository('ODRAdminBundle:RenderPluginFields');
            $repo_render_plugin_options = $this->em->getRepository('ODRAdminBundle:RenderPluginOptions');
            $repo_render_plugin_map = $this->em->getRepository('ODRAdminBundle:RenderPluginMap');
            $repo_render_plugin_instance = $this->em->getRepository('ODRAdminBundle:RenderPluginInstance');

            // --------------------
            // Determine user privileges
            /** @var User $user */
            $user = $this->container->get('security.token_storage')->getToken()->getUser();
            $user_permissions = parent::getUserPermissionsArray($this->em, $user->getId());
            $datatype_permissions = $user_permissions['datatypes'];

            // Ensure user has permissions to be doing this
            if ( !(isset($datatype_permissions[ $local_datatype_id ]) && isset($datatype_permissions[ $local_datatype_id ][ 'dt_admin' ])) )
                return parent::permissionDeniedError("edit");
            // --------------------


            /** @var DataType|null $target_datatype */
            $target_datatype = null;
            /** @var DataFields|null $target_datafield */
            $target_datafield = null;
            /** @var DataType $associated_datatype */
            $associated_datatype = null;

            $reload_datatype = false;

            $changing_datatype_plugin = false;
            $changing_datafield_plugin = false;

            if ($local_datafield_id == 0) {
                $target_datatype = $this->em->getRepository('ODRAdminBundle:DataType')->find($local_datatype_id);
                if ($target_datatype == null)
                    return parent::deletedEntityError('DataType');

                $associated_datatype = $target_datatype;
                $changing_datatype_plugin = true;
            }
            else {
                $target_datafield = $repo_datafields->find($local_datafield_id);
                if ($target_datafield == null)
                    return parent::deletedEntityError('DataField');
                $associated_datatype = $target_datafield->getDataType();

                $changing_datafield_plugin = true;
            }


            /** @var RenderPlugin $render_plugin */
            $render_plugin = $repo_render_plugin->find($selected_plugin_id);
            if ( $render_plugin == null )
                return parent::deletedEntityError('RenderPlugin');

            // 1: datatype only  2: both datatype and datafield  3: datafield only
            if ($changing_datatype_plugin && $render_plugin->getPluginType() == 1 && $target_datatype == null)
                throw new \Exception('Unable to save a Datatype plugin to a Datafield');
            else if ($changing_datafield_plugin && $render_plugin->getPluginType() == 3 && $target_datafield == null)
                throw new \Exception('Unable to save a Datafield plugin to a Datatype');
            else if ($render_plugin->getPluginType() == 2 && $target_datatype == null && $target_datafield == null)
                throw new \Exception('No target specified');


            // ----------------------------------------
            // Ensure the plugin map doesn't have multiple the same datafield mapped to multiple renderplugin_fields
            $mapped_datafields = array();
            foreach ($plugin_map as $rpf_id => $df_id) {
                if ($df_id != '-1') {
                    if ( isset($mapped_datafields[$df_id]) )
                        throw new \Exception('Invalid Form...multiple datafields mapped to the same renderpluginfield');

                    $mapped_datafields[$df_id] = 0;
                }
            }

            // Ensure the datafields in the plugin map are the correct fieldtype, and that none of the fields required for the plugin are missing
            /** @var RenderPluginFields[] $render_plugin_fields */
            $render_plugin_fields = $repo_render_plugin_fields->findBy( array('renderPlugin' => $render_plugin) );
            foreach ($render_plugin_fields as $rpf) {
                $rpf_id = $rpf->getId();

                // Ensure all required datafields for this RenderPlugin are listed in the $_POST
                if ( !isset($plugin_map[$rpf_id]) )
                    throw new \Exception('Invalid Form...missing datafield mapping');
                // Ensure that all datafields marked as "new" have a fieldtype mapping
                if ($plugin_map[$rpf_id] == '-1' && !isset($plugin_fieldtypes[$rpf_id]) )
                    throw new \Exception('Invalid Form...missing fieldtype mapping');

                if ($plugin_map[$rpf_id] != '-1') {
                    // Ensure all required datafields have a valid fieldtype
                    $allowed_fieldtypes = $rpf->getAllowedFieldtypes();
                    $allowed_fieldtypes = explode(',', $allowed_fieldtypes);

                    // Ensure referenced datafields exist
                    /** @var DataFields $df */
                    $df = $repo_datafields->find( $plugin_map[$rpf_id] );
                    if ($df == null)
                        throw new \Exception('Invalid Form...datafield does not exist');

                    // Ensure referenced datafields have a valid fieldtype for this renderpluginfield
                    $ft_id = $df->getFieldType()->getId();
                    if ( !in_array($ft_id, $allowed_fieldtypes) )
                        throw new \Exception('Invalid Form...attempting to map renderpluginfield to invalid fieldtype');
                }
            }

            // TODO - ensure plugin options are valid?


            // ----------------------------------------
            // Create any new datafields required
            /** @var Theme $theme */
            $theme = $this->em->getRepository('ODRAdminBundle:Theme')->findOneBy( array('dataType' => $associated_datatype->getId(), 'themeType' => 'master') );

            $theme_element = null;
            foreach ($plugin_fieldtypes as $rpf_id => $ft_id) {
                // Since new datafields are being created, instruct ajax success handler in plugin_settings_dialog.html.twig to call ReloadChild() afterwards
                $reload_datatype = true;

                // Create a single new ThemeElement to store the new datafields in, if necessary
                if ($theme_element == null) {
                    $data = parent::ODR_addThemeElement($this->em, $user, $theme);
                    $theme_element = $data['theme_element'];
                    //$theme_element_meta = $data['theme_element_meta'];
                }

                // Load information for the new datafield
                /** @var RenderPlugin $default_render_plugin */
                $default_render_plugin = $repo_render_plugin->find(1);
                /** @var FieldType $fieldtype */
                $fieldtype = $this->em->getRepository('ODRAdminBundle:FieldType')->find($ft_id);
                if ($fieldtype == null)
                    throw new \Exception('Invalid Form');
                /** @var RenderPluginFields $rpf */
                $rpf = $repo_render_plugin_fields->find($rpf_id);


                // Create the Datafield and set basic properties from the render plugin settings
                $objects = parent::ODR_addDataField($this->em, $user, $associated_datatype, $fieldtype, $default_render_plugin);
                /** @var DataFields $datafield */
                $datafield = $objects['datafield'];
                /** @var DataFieldsMeta $datafield_meta */
                $datafield_meta = $objects['datafield_meta'];

                $datafield_meta->setFieldName( $rpf->getFieldName() );
                $datafield_meta->setDescription( $rpf->getDescription() );
                $this->em->persist($datafield_meta);


                // Attach the new datafield to the previously created theme_element
                parent::ODR_addThemeDataField($this->em, $user, $datafield, $theme_element);

                // Now that the datafield exists, update the plugin map
                $this->em->refresh($datafield);
                $plugin_map[$rpf_id] = $datafield->getId();

                if ($fieldtype->getTypeClass() == 'Image')
                    parent::ODR_checkImageSizes($this->em, $user, $datafield);
            }

            // If new datafields created, flush entity manager to save the theme_element and datafield meta entries
            if ($reload_datatype) {
                $this->em->flush();

                // Don't need to worry about datafield permissions here, those are taken care of inside ODR_addDataField()
/*
                // TODO Make this only flush affected users - this is inefficient.
                // Since new datafields were created, wipe datafield permission entries for all users
                $redis = $this->container->get('snc_redis.default');;
                // $redis->setOption(\Redis::OPT_SERIALIZER, \Redis::SERIALIZER_PHP);
                $redis_prefix = $this->container->getParameter('memcached_key_prefix');

                $user_manager = $this->container->get('fos_user.user_manager');
                $user_list = $user_manager->findUsers();
                foreach ($user_list as $u) {
                    $redis->del($redis_prefix.'.user_'.$u->getId().'_datafield_permissions');

                    // TODO - schedule a permissions recache via beanstalk?
                }
*/
            }


            // ----------------------------------------
            // Mark the Datafield/Datatype as using the selected RenderPlugin
            // 1: datatype only  2: both datatype and datafield  3: datafield only
            if ($changing_datatype_plugin) {
                $properties = array(
                    'renderPlugin' => $render_plugin->getId()
                );
                parent::ODR_copyDatatypeMeta($this->em, $user, $target_datatype, $properties);
            }
            else if ($changing_datafield_plugin) {
                $properties = array(
                    'renderPlugin' => $render_plugin->getId()
                );
                parent::ODR_copyDatafieldMeta($this->em, $user, $target_datafield, $properties);
            }


            // ...delete the old render plugin instance object if the user changed render plugins
            $render_plugin_instance = null;
            if ($render_plugin_instance_id != '') {
                $render_plugin_instance = $repo_render_plugin_instance->find($render_plugin_instance_id);

                if ( $previous_plugin_id != $selected_plugin_id && $render_plugin_instance != null ) {
                    $this->em->remove($render_plugin_instance);
                    $render_plugin_instance = null;
                }
            }

/*
            // See if there's a previous render_plugin_instance that matches this datatype and selected plugin id
            // 1: datatype only  2: both datatype and datafield  3: datafield only
            $this->em->getFilters()->disable('softdeleteable');   // Temporarily disable the code that prevents the following query from returning deleted rows
            $query = null;
            if ($render_plugin->getPluginType() <= 2 && $datatype != null) {
                $query = $this->em->createQuery(
                   'SELECT rpi
                    FROM ODRAdminBundle:RenderPluginInstance rpi
                    WHERE rpi.renderPlugin = :renderPlugin AND rpi.dataType = :dataType'
                )->setParameters( array('renderPlugin' => $render_plugin, 'dataType' => $datatype) );
            }
            else if ($render_plugin->getPluginType() >= 2 && $datafield != null) {
                $query = $this->em->createQuery(
                   'SELECT rpi
                    FROM ODRAdminBundle:RenderPluginInstance rpi
                    WHERE rpi.renderPlugin = :renderPlugin AND rpi.dataField = :dataField'
                )->setParameters( array('renderPlugin' => $render_plugin, 'dataField' => $datafield) );
            }

            $results = $query->getResult();
            $this->em->getFilters()->enable('softdeleteable');    // Re-enable the filter


            if ( count($results) > 0 ) {
                // Un-delete the previous render plugin instance and use that
                $render_plugin_instance = $results[0];
                $render_plugin_instance->setDeletedAt(null);
                $this->em->persist($render_plugin_instance);
                $this->em->flush();
            }
*/

            // ----------------------------------------
            if ($render_plugin->getId() != 1) {
                // If not using the default RenderPlugin, create a RenderPluginInstance if needed
                if ($render_plugin_instance == null)
                    $render_plugin_instance = parent::ODR_addRenderPluginInstance($this->em, $user, $render_plugin, $target_datatype, $target_datafield);
                /** @var RenderPluginInstance $render_plugin_instance */

//print 'rpi id: '.$render_plugin_instance->getId()."\n";

                // Save the field mapping
                foreach ($plugin_map as $rpf_id => $df_id) {
                    // Attempt to locate the mapping for this render plugin field field in this instance
                    /** @var RenderPluginMap $render_plugin_map */
//print 'attempting to locate render_plugin_map pointed to by rpi '.$render_plugin_instance->getId().' rpf '.$rpf_id."\n";
                    $render_plugin_map = $repo_render_plugin_map->findOneBy( array('renderPluginInstance' => $render_plugin_instance->getId(), 'renderPluginFields' => $rpf_id) );


                    // If the render plugin map entity doesn't exist, create it
                    if ($render_plugin_map == null) {
                        // Locate the render plugin field object being referenced
                        /** @var RenderPluginFields $render_plugin_field */
                        $render_plugin_field = $repo_render_plugin_fields->find($rpf_id);

                        // Locate the desired datafield object...already checked for its existence earlier
                        /** @var DataFields $df */
                        $df = $repo_datafields->find($df_id);

                        parent::ODR_addRenderPluginMap($this->em, $user, $render_plugin_instance, $render_plugin_field, $associated_datatype, $df);
//print '-- created new'."\n";
                    }
                    else {
                        // ...otherwise, update the existing entity
                        $properties = array(
                            'dataField' => $df_id
                        );
                        parent::ODR_copyRenderPluginMap($this->em, $user, $render_plugin_map, $properties);
//print '-- updated existing rpm '.$render_plugin_map->getId()."\n";
                    }
                }

                // Save the plugin options
                foreach ($plugin_options as $option_name => $option_value) {
                    // Attempt to locate this particular render plugin option in this instance
                    /** @var RenderPluginOptions $render_plugin_option */
//print 'attempting to locate render_plugin_option pointed to by rpi '.$render_plugin_instance->getId().' optionName "'.$option_name.'"'."\n";
                    $render_plugin_option = $repo_render_plugin_options->findOneBy( array('renderPluginInstance' => $render_plugin_instance->getId(), 'optionName' => $option_name) );


                    // If the render plugin option entity doesn't exist, create it
                    if ($render_plugin_option == null) {
                        parent::ODR_addRenderPluginOption($this->em, $user, $render_plugin_instance, $option_name, $option_value);
//print '-- created new'."\n";
                    }
                    else {
                        // ...otherwise, update the existing entity
                        $properties = array(
                            'optionValue' => $option_value
                        );
                        parent::ODR_copyRenderPluginOption($this->em, $user, $render_plugin_option, $properties);
//print '-- updated existing rpo '.$render_plugin_option->getId()."\n";
                    }
                }
            }


            // Deal with updating field & datatype
            if ($local_datafield_id == 0) {
                // Master Template Data Types must increment Master Revision
                // on all change requests.
                if($target_datatype->getIsMasterType()) {
                    $dtm_properties['master_revision'] = $target_datatype->getDataTypeMeta()->getMasterRevision() + 1;
                    parent::ODR_copyDatatypeMeta($this->em, $user, $target_datatype, $dtm_properties);
                }
            }
            else {
                // Master Template Data Types must increment Master Revision
                // on all change requests.
                if($target_datafield->getIsMasterField()) {
                    $dfm_properties['master_revision'] = $target_datafield->getDataFieldMeta()->getMasterRevision() + 1;
                    parent::ODR_copyDatafieldMeta($this->em, $user, $target_datafield, $dfm_properties);
                }
            }


            /** @var RenderPlugin $render_plugin */
            $render_plugin = $repo_render_plugin->find($selected_plugin_id);

            $this->em->flush();

            $return['d'] = array(
                'datafield_id' => $local_datafield_id,
                'datatype_id' => $local_datatype_id,
                'render_plugin_id' => $render_plugin->getId(),
                'render_plugin_name' => $render_plugin->getPluginName(),
                'html' => '',

                'reload_datatype' => $reload_datatype,
            );

/*
            // Schedule the cache for an update
            if ($datatype == null)
                $datatype = $datafield->getDataType();

            $options = array();
            $options['mark_as_updated'] = true;

            parent::updateDatatypeCache($datatype->getId(), $options);
*/
            $update_datatype = true;
            parent::tmp_updateThemeCache($this->em, $theme, $user, $update_datatype);
        }
        catch (\Exception $e) {
            $return['r'] = 1;
            $return['t'] = 'ex';
            $return['d'] = 'Error 0x838328235 ' . $e->getMessage();
        }

        $response = new Response(json_encode($return));
        $response->headers->set('Content-Type', 'application/json');
        return $response;
    }


    /**
     * Triggers a re-render and reload of a child DataType div in the design.
     *
     * @param integer $source_datatype_id  The database id of the top-level Datatype
     * @param integer $datatype_id         The database id of the child DataType that needs to be re-rendered.
     * @param Request $request
     *
     * @return Response
     */
    public function reloadchildAction($source_datatype_id, $datatype_id, Request $request)
    {
        $return = array();
        $return['r'] = 0;
        $return['t'] = '';
        $return['d'] = '';

        try {
            self::setup();
            /** @var DataType $source_datatype */
            $source_datatype = $this->em->getRepository('ODRAdminBundle:DataType')->find($source_datatype_id);
            if ($source_datatype == null)
                return parent::deletedEntityError('Source Datatype');

            /** @var DataType $datatype */
            $datatype = $this->em->getRepository('ODRAdminBundle:DataType')->find($datatype_id);
            if ($datatype == null)
                return parent::deletedEntityError('Datatype');

            /** @var Theme $theme */
            $theme = $this->em->getRepository('ODRAdminBundle:Theme')->findOneBy( array('dataType' => $datatype->getId(), 'themeType' => 'master') );
            if ($theme == null)
                return parent::deletedEntityError('Theme');
            if ($theme->getThemeType() !== 'master')
                throw new \Exception("Not allowed to re-render something that doesn't belong to the master Theme");


            // --------------------
            // Determine user privileges
            /** @var User $user */
            $user = $this->container->get('security.token_storage')->getToken()->getUser();
            $user_permissions = parent::getUserPermissionsArray($this->em, $user->getId());
            $datatype_permissions = $user_permissions['datatypes'];

            // Ensure user has permissions to be doing this
            if ( !(isset($datatype_permissions[ $datatype_id ]) && isset($datatype_permissions[ $datatype_id ][ 'dt_admin' ])) )
                return parent::permissionDeniedError("edit");
            // --------------------

            $return['d'] = array(
                'datatype_id' => $datatype_id,
                'html' => self::GetDisplayData($source_datatype_id, 'child_datatype', $datatype_id, $request),
            );
        }
        catch (\Exception $e) {
            $return['r'] = 1;
            $return['t'] = 'ex';
            $return['d'] = 'Error 0x817913259' . $e->getMessage();
        }

        $response = new Response(json_encode($return));
        $response->headers->set('Content-Type', 'application/json');
        return $response;
    }


    /**
     * Triggers a re-render and reload of a ThemeElement in the design.
     *
     * @param integer $source_datatype_id  The database id of the top-level datatype being rendered?
     * @param integer $theme_element_id    The database id of the ThemeElement that needs to be re-rendered.
     * @param Request $request
     *
     * @return Response
     */
    public function reloadthemeelementAction($source_datatype_id, $theme_element_id, Request $request)
    {
        $return = array();
        $return['r'] = 0;
        $return['t'] = '';
        $return['d'] = '';

        try {
            self::setup();
            /** @var DataType $source_datatype */
            $source_datatype = $this->em->getRepository('ODRAdminBundle:DataType')->find($source_datatype_id);
            if ($source_datatype == null)
                return parent::deletedEntityError('Source Datatype');

            /** @var ThemeElement $theme_element */
            $theme_element = $this->em->getRepository('ODRAdminBundle:ThemeElement')->find($theme_element_id);
            if ($theme_element == null)
                return parent::deletedEntityError('ThemeElement');

            $theme = $theme_element->getTheme();
            if ($theme == null)
                return parent::deletedEntityError('Theme');
            if ($theme->getThemeType() !== 'master')
                throw new \Exception("Not allowed to re-render something that doesn't belong to the master Theme");

            $datatype = $theme->getDataType();
            if ($datatype == null)
                return parent::deletedEntityError('Datatype');

            // --------------------
            // Determine user privileges
            /** @var User $user */
            $user = $this->container->get('security.token_storage')->getToken()->getUser();
            $user_permissions = parent::getUserPermissionsArray($this->em, $user->getId());
            $datatype_permissions = $user_permissions['datatypes'];

            // Ensure user has permissions to be doing this
            if ( !(isset($datatype_permissions[ $datatype->getId() ]) && isset($datatype_permissions[ $datatype->getId() ][ 'dt_admin' ])) )
                return parent::permissionDeniedError("edit");
            // --------------------

            $datatype_id = null;
            $return['d'] = array(
                'theme_element_id' => $theme_element_id,
                'html' => self::GetDisplayData($source_datatype_id, 'theme_element', $theme_element_id, $request),
            );
        }
        catch (\Exception $e) {
            $return['r'] = 1;
            $return['t'] = 'ex';
            $return['d'] = 'Error 0x817913260' . $e->getMessage();
        }

        $response = new Response(json_encode($return));
        $response->headers->set('Content-Type', 'application/json');
        return $response;
    }


    /**
     * Triggers a re-render and reload of a DataField in the design.
     *
     * @param integer $source_datatype_id
     * @param integer $datafield_id       The database id of the DataField that needs to be re-rendered.
     * @param Request $request
     *
     * @return Response
     */
    public function reloaddatafieldAction($source_datatype_id, $datafield_id, Request $request)
    {
        $return = array();
        $return['r'] = 0;
        $return['t'] = '';
        $return['d'] = '';

        try {
            self::setup();
            /** @var DataType $source_datatype */
            $source_datatype = $this->em->getRepository('ODRAdminBundle:DataType')->find($source_datatype_id);
            if ($source_datatype == null)
                return parent::deletedEntityError('Source Datatype');

            /** @var DataFields $datafield */
            $datafield = $this->em->getRepository('ODRAdminBundle:DataFields')->find($datafield_id);
            if ($datafield == null)
                return parent::deletedEntityError('Datafield');

            $datatype = $datafield->getDataType();
            if ($datatype == null)
                return parent::deletedEntityError('Datatype');

            /** @var Theme $theme */
            $theme = $this->em->getRepository('ODRAdminBundle:Theme')->findOneBy( array('dataType' => $datatype->getId(), 'themeType' => 'master') );
            if ($theme == null)
                return parent::deletedEntityError('Theme');
            if ($theme->getThemeType() !== 'master')
                throw new \Exception("Not allowed to re-render something that doesn't belong to the master Theme");


            // --------------------
            // Determine user privileges
            /** @var User $user */
            $user = $this->container->get('security.token_storage')->getToken()->getUser();
            $user_permissions = parent::getUserPermissionsArray($this->em, $user->getId());
            $datatype_permissions = $user_permissions['datatypes'];

            // Ensure user has permissions to be doing this
            if ( !(isset($datatype_permissions[ $source_datatype->getId() ]) && isset($datatype_permissions[ $source_datatype->getId() ][ 'dt_admin' ])) )
                return parent::permissionDeniedError("edit");
            // --------------------

            $datatype_id = null;
            $return['d'] = array(
                'datafield_id' => $datafield_id,
                'html' => self::GetDisplayData($source_datatype_id, 'datafield', $datafield_id, $request),
            );
        }
        catch (\Exception $e) {
            $return['r'] = 1;
            $return['t'] = 'ex';
            $return['d'] = 'Error 0x817913261 ' . $e->getMessage();
        }

        $response = new Response(json_encode($return));
        $response->headers->set('Content-Type', 'application/json');
        return $response;
    }


    /**
     * Renders and returns the HTML for a DesignTemplate version of a DataType.
     *
     * @param integer $source_datatype_id  The datatype that originally requested this Displaytemplate rendering
     * @param string $template_name        One of 'default', 'child_datatype', 'theme_element', 'datafield'
     * @param integer $target_id           If $template_name == 'default', then $target_id should be a top-level datatype id
     *                                     If $template_name == 'child_datatype', then $target_id should be a child/linked datatype id
     *                                     If $template_name == 'theme_element', then $target_id should be a theme_element id
     *                                     If $template_name == 'datafield', then $target_id should be a datafield id
     * @param Request $request
     *
     * @throws \Exception
     *
     * @return string
     */
    private function GetDisplayData($source_datatype_id, $template_name, $target_id, Request $request)
    {
        // Don't need to check permissions

        // Required objects
        $repo_datatype = $this->em->getRepository('ODRAdminBundle:DataType');
        $repo_theme = $this->em->getRepository('ODRAdminBundle:Theme');

        $redis = $this->container->get('snc_redis.default');;
        // $redis->setOption(\Redis::OPT_SERIALIZER, \Redis::SERIALIZER_PHP);
        $redis_prefix = $this->container->getParameter('memcached_key_prefix');

        // Always bypass cache in dev mode?
        $bypass_cache = false;
        if ($this->container->getParameter('kernel.environment') === 'dev')
            $bypass_cache = true;

        // Going to need this a lot...
        $datatree_array = parent::getDatatreeArray($this->em, $bypass_cache);
//print '<pre>'.print_r($datatree_array, true).'</pre>';  exit();

        // ----------------------------------------
        // Load required objects based on parameters
        /** @var DataType $datatype */
        $datatype = null;
        /** @var Theme $theme */
        $theme = null;

        /** @var DataType|null $child_datatype */
        $child_datatype = null;
        /** @var ThemeElement|null $theme_element */
        $theme_element = null;
        /** @var DataFields|null $datafield */
        $datafield = null;

        // Don't need to check whether these entities are deleted or not
        if ($template_name == 'default') {
            $datatype = $repo_datatype->find($target_id);
            $theme = $repo_theme->findOneBy( array('dataType' => $datatype->getId(), 'themeType' => 'master') );
        }
        else if ($template_name == 'child_datatype') {
            $child_datatype = $repo_datatype->find($target_id);
            $theme = $repo_theme->findOneBy( array('dataType' => $child_datatype->getId(), 'themeType' => 'master') );

            // Need to determine the top-level datatype to be able to load all necessary data for rendering this child datatype
            if ( isset($datatree_array['descendant_of'][ $child_datatype->getId() ]) && $datatree_array['descendant_of'][ $child_datatype->getId() ] !== '' ) {
                $grandparent_datatype_id = parent::getGrandparentDatatypeId($datatree_array, $child_datatype->getId());

                $datatype = $repo_datatype->find($grandparent_datatype_id);
            }
            else if ( !isset($datatree_array['descendant_of'][ $child_datatype->getId() ]) || $datatree_array['descendant_of'][ $child_datatype->getId() ] == '' ) {
                // Was actually a re-render request for a top-level datatype...re-rendering should still work properly if various flags are set right
                $datatype = $child_datatype;
            }
        }
        else if ($template_name == 'theme_element') {
            $theme_element = $this->em->getRepository('ODRAdminBundle:ThemeElement')->find($target_id);
            $theme = $theme_element->getTheme();

            // This could be a theme element from a child datatype...make sure objects get set properly if it is
            $datatype = $theme->getDataType();
            if ( isset($datatree_array['descendant_of'][ $datatype->getId() ]) && $datatree_array['descendant_of'][ $datatype->getId() ] !== '' ) {
                $child_datatype = $theme->getDataType();
                $grandparent_datatype_id = parent::getGrandparentDatatypeId($datatree_array, $child_datatype->getId());

                $datatype = $repo_datatype->find($grandparent_datatype_id);
            }
        }
        else if ($template_name == 'datafield') {
            $datafield = $this->em->getRepository('ODRAdminBundle:DataFields')->find($target_id);
            $child_datatype = $datafield->getDataType();
            $theme = $repo_theme->findOneBy( array('dataType' => $child_datatype->getId(), 'themeType' => 'master') );

            // This could be a datafield from a child datatype...make sure objects get set properly if it is
            $datatype = $datafield->getDataType();
            if ( isset($datatree_array['descendant_of'][ $datatype->getId() ]) && $datatree_array['descendant_of'][ $datatype->getId() ] !== '' ) {
                $child_datatype = $theme->getDataType();
                $grandparent_datatype_id = parent::getGrandparentDatatypeId($datatree_array, $child_datatype->getId());

                $datatype = $repo_datatype->find($grandparent_datatype_id);
            }
        }


        // ----------------------------------------
        // Determine whether the user is an admin of this datatype
        /** @var User $user */
        $user = $this->container->get('security.token_storage')->getToken()->getUser();
        $user_permissions = parent::getUserPermissionsArray($this->em, $user->getId());
        $datatype_permissions = $user_permissions['datatypes'];

        $is_datatype_admin = false;
        if ( isset($datatype_permissions[$datatype->getId()]) && isset($datatype_permissions[$datatype->getId()]['dt_admin']) )
            $is_datatype_admin = true;


        // ----------------------------------------
        // Determine which datatypes/childtypes to load from the cache
        $include_links = true;
        $associated_datatypes = parent::getAssociatedDatatypes($this->em, array($datatype->getId()), $include_links);

//print '<pre>'.print_r($associated_datatypes, true).'</pre>'; exit();

        // Grab the cached versions of all of the associated datatypes, and store them all at the same level in a single array
        $datatype_array = array();
        foreach ($associated_datatypes as $num => $dt_id) {
            $datatype_data = parent::getRedisData(($redis->get($redis_prefix.'.cached_datatype_'.$dt_id)));
            if ($bypass_cache || $datatype_data == null)
                $datatype_data = $this->dti_service->getDatatypeData($datatree_array, $dt_id, $bypass_cache);
                // $datatype_data = parent::getDatatypeData($this->em, $datatree_array, $dt_id, $bypass_cache);

            foreach ($datatype_data as $dt_id => $data)
                $datatype_array[$dt_id] = $data;
        }

        // ----------------------------------------
        // Going to need an array of fieldtype ids and fieldtype typenames for notifications about changing fieldtypes
        $fieldtype_array = array();
        /** @var FieldType[] $fieldtypes */
        $fieldtypes = $this->em->getRepository('ODRAdminBundle:FieldType')->findAll();
        foreach ($fieldtypes as $fieldtype)
            $fieldtype_array[ $fieldtype->getId() ] = $fieldtype->getTypeName();

        // Store whether this datatype has datarecords..affects warnings when changing datafield fieldtypes
        $query = $this->em->createQuery(
           'SELECT COUNT(dr) AS dr_count
            FROM ODRAdminBundle:DataRecord AS dr
            WHERE dr.dataType = :datatype_id'
        )->setParameters( array('datatype_id' => $datatype->getId()) );
        $results = $query->getArrayResult();

        $has_datarecords = false;
        if ( $results[0]['dr_count'] > 0 )
            $has_datarecords = true;

        // ----------------------------------------
        // Render the required version of the page
        $templating = $this->get('templating');

        $html = '';
        if ($template_name == 'default') {
            $html = $templating->render(
                'ODRAdminBundle:Displaytemplate:design_ajax.html.twig',
                array(
                    'datatype_array' => $datatype_array,
                    'initial_datatype_id' => $datatype->getId(),
                    'theme_id' => $theme->getId(),

                    'is_datatype_admin' => $is_datatype_admin,

                    'fieldtype_array' => $fieldtype_array,
                    'has_datarecords' => $has_datarecords,
                )
            );
        }
        else if ($template_name == 'child_datatype') {

            // Set variables properly incase this was a theme_element for a child/linked datatype
            $target_datatype_id = $child_datatype->getId();
            $is_top_level = 1;
            if ($child_datatype->getId() !== $datatype->getId())
                $is_top_level = 0;


            // If the top-level datatype id found doesn't match the original datatype id of the design page, then this is a request for a linked datatype
            $is_link = 0;
            if ($source_datatype_id != $datatype->getId()) {
                $is_top_level = 0;
                $is_link = 1;
            }

            $html = $templating->render(
                'ODRAdminBundle:Displaytemplate:design_childtype.html.twig',
                array(
                    'datatype_array' => $datatype_array,
                    'target_datatype_id' => $target_datatype_id,
                    'theme_id' => $theme->getId(),

                    'is_datatype_admin' => $is_datatype_admin,

                    'is_link' => $is_link,
                    'is_top_level' => $is_top_level,
                )
            );
        }
        else if ($template_name == 'theme_element') {

            // Set variables properly incase this was a theme_element for a child/linked datatype
            $target_datatype_id = $datatype->getId();
            $is_top_level = 1;
            if ($child_datatype !== null) {
                $target_datatype_id = $child_datatype->getId();
                $is_top_level = 0;
            }

            // If the top-level datatype id found doesn't match the original datatype id of the design page, then this is a request for a linked datatype
            $is_link = 0;
            if ($source_datatype_id != $datatype->getId())
                $is_link = 1;

            // design_fieldarea.html.twig attempts to render all theme_elements in the given theme...
            // Since this is a request to only re-render one of them, unset all theme_elements in the theme other than the one the user wants to re-render
            foreach ($datatype_array[ $target_datatype_id ]['themes'][ $theme->getId() ]['themeElements'] as $te_num => $te) {
                if ( $te['id'] != $target_id )
                    unset( $datatype_array[ $target_datatype_id ]['themes'][ $theme->getId() ]['themeElements'][$te_num] );
            }

//print '<pre>'.print_r($datatype_array, true).'</pre>'; exit();

            $html = $templating->render(
                'ODRAdminBundle:Displaytemplate:design_fieldarea.html.twig',
                array(
                    'datatype_array' => $datatype_array,
                    'target_datatype_id' => $target_datatype_id,
                    'theme_id' => $theme->getId(),

                    'is_datatype_admin' => $is_datatype_admin,

                    'is_top_level' =>  $is_top_level,
                    'is_link' => $is_link,
                )
            );
        }
        else if ($template_name == 'datafield') {

            // Locate the array versions of the requested datafield and its associated theme_datafield entry
            $datafield_array = null;
            $theme_datafield_array = null;

            foreach ($datatype_array[ $child_datatype->getId() ]['themes'][ $theme->getId() ]['themeElements'] as $te_num => $te) {
                if ( isset($te['themeDataFields']) ) {
                    foreach ($te['themeDataFields'] as $tdf_num => $tdf) {
                        if ( isset($tdf['dataField']) && $tdf['dataField']['id'] == $datafield->getId() ) {
                            $theme_datafield_array = $tdf;
                            $datafield_array = $tdf['dataField'];
                            break;
                        }
                    }
                }

                if ( $datafield_array !== null )
                    break;
            }

            if ( $datafield_array == null )
                throw new \Exception('Unable to locate array entry for datafield '.$datafield->getId());

            $html = $templating->render(
                'ODRAdminBundle:Displaytemplate:design_datafield.html.twig',
                array(
                    'theme_datafield' => $theme_datafield_array,
                    'datafield' => $datafield_array,

                    'is_datatype_admin' => $is_datatype_admin,
                )
            );
        }

        return $html;
    }


    /**
     * Loads/saves a Symfony DataType properties Form, and chain-loads Datatree and ThemeDataType properties forms as well.
     * 
     * @param integer $datatype_id       The database id of the Datatype that is being modified
     * @param mixed $parent_datatype_id  Either the id of the Datatype of the parent of $datatype_id, or the empty string
     * @param Request $request
     * 
     * @return Response
     */
    public function datatypepropertiesAction($datatype_id, $parent_datatype_id, Request $request)
    {
        $return = array();
        $return['r'] = 0;
        $return['t'] = '';
        $return['d'] = '';

        try {
            self::setup();
            $site_baseurl = $this->container->getParameter('site_baseurl');

            /** @var DataType $datatype */
            $datatype = $this->em->getRepository('ODRAdminBundle:DataType')->find($datatype_id);
            if ( $datatype == null )
                return parent::deletedEntityError('DataType');

            // --------------------
            // Determine user privileges
            /** @var User $user */
            $user = $this->container->get('security.token_storage')->getToken()->getUser();
            $user_permissions = parent::getUserPermissionsArray($this->em, $user->getId());
            $datatype_permissions = $user_permissions['datatypes'];

            // Ensure user has permissions to be doing this
            if ( !(isset($datatype_permissions[ $datatype_id ]) && isset($datatype_permissions[ $datatype_id ][ 'dt_admin' ])) )
                return parent::permissionDeniedError("edit");
            // --------------------


            // If $parent_datatype_id is set, locate the datatree and theme_datatype entities linking $datatype_id and $parent_datatype_id
            /** @var DataTree|null $datatree */
            $datatree = null;
            /** @var DataTreeMeta|null $datatree_meta */
            $datatree_meta = null;
            /** @var ThemeDataType|null $theme_datatype */
            $theme_datatype = null;

            if ($parent_datatype_id !== '') {
                $datatree = $this->em->getRepository('ODRAdminBundle:DataTree')->findOneBy( array('ancestor' => $parent_datatype_id, 'descendant' => $datatype_id) );
                if ($datatree == null)
                    throw new \Exception('Datatree entry does not exist');

                $datatree_meta = $datatree->getDataTreeMeta();
                if ($datatree_meta == null)
                    throw new \Exception('DatatreeMeta entry does not exist');

                $query = $this->em->createQuery(
                   'SELECT tdt
                    FROM ODRAdminBundle:Theme AS t
                    JOIN ODRAdminBundle:ThemeElement AS te WITH te.theme = t
                    JOIN ODRAdminBundle:ThemeDataType AS tdt WITH tdt.themeElement = te
                    WHERE t.themeType = :theme_type AND t.dataType = :parent_datatype AND tdt.dataType = :child_datatype
                    AND t.deletedAt IS NULL AND te.deletedAt IS NULL AND tdt.deletedAt IS NULL'
                )->setParameters( array('theme_type' => 'master', 'parent_datatype' => $parent_datatype_id, 'child_datatype' => $datatype_id) );
                $results = $query->getResult();

                if ( !isset($results[0]) )
                    throw new \Exception('ThemeDatatype entry does not exist');
                $theme_datatype = $results[0];
            }

            // Store the current external id/name/sort datafield ids
            $old_external_id_field = $datatype->getExternalIdField();
            if ($old_external_id_field !== null)
                $old_external_id_field = $old_external_id_field->getId();
            $old_namefield = $datatype->getNameField();
            if ($old_namefield !== null)
                $old_namefield = $old_namefield->getId();
            $old_sortfield = $datatype->getSortField();
            if ($old_sortfield !== null)
                $old_sortfield = $old_sortfield->getId();


            // Create the form for the Datatype
            $submitted_data = new DataTypeMeta();
/*
            $is_top_level = true;
            if ($datatree != null)
                $is_top_level = false;
*/
            $is_top_level = true;
            if ( $parent_datatype_id !== '' && $parent_datatype_id !== $datatype_id )
                $is_top_level = false;

            $is_link = false;
            if ($datatree != null && $datatree->getIsLink() == true)
                $is_link = true;

            $datatype_form = $this->createForm(UpdateDataTypeForm::class, $submitted_data, array('datatype_id' => $datatype->getId(), 'is_top_level' => $is_top_level, 'is_link' => $is_link));
            $datatype_form->handleRequest($request);

            if ($datatype_form->isSubmitted()) {

                if ( $submitted_data->getSearchSlug() !== $datatype->getSearchSlug() ) {
<<<<<<< HEAD
                    // ...check that the new search slug is restricted to alphanumeric characters and a few symbols
                    $pattern = '/^[0-9a-zA-Z][0-9a-zA-Z\_\-]+$/';
                    if ( !preg_match($pattern, $submitted_data->getSearchSlug()) )
                        $datatype_form->addError( new FormError('The abbreviation must consist an alphanumeric character; followed by any number of alphanumeric characters, hyphens, or underscores') );

                    // ...check that the new search slug isn't going to collide with other parts of the site
                    // TODO - make this automatic based on contents of routing files?
                    $invalid_slugs = array(
                        "admin", "api", "app", "beanstalk", "bin", "design", "docs", "edit", "jobs", "login",
                        "login-check", "logout", "oauth", "profile", "redirect", "resetting", "save_fragment", "search", "src", "vendor",
                        "view", "web",
                    );
                    if ( in_array($submitted_data->getSearchSlug(), $invalid_slugs) )
                        $datatype_form->addError( new FormError('This abbreviation is reserved for use by ODR') );

                    // ...check that the new search slug doesn't collide with an existing search slug
                    $query = $em->createQuery(
=======
                    // ...check that a change to the search slug doesn't collide with an existing search slug
                    $query = $this->em->createQuery(
>>>>>>> 242c64aa
                       'SELECT dtym.id
                        FROM ODRAdminBundle:DataTypeMeta AS dtym
                        WHERE dtym.searchSlug = :search_slug
                        AND dtym.deletedAt IS NULL'
                    )->setParameters(array('search_slug' => $submitted_data->getSearchSlug()));
                    $results = $query->getArrayResult();

                    if (count($results) > 0)
                        $datatype_form->addError( new FormError('A different Datatype is already using this abbreviation') );
                }

                if ($submitted_data->getShortName() == '')
                    $datatype_form->addError( new FormError('Short Name can not be empty') );
                if ($submitted_data->getLongName() == '')
                    $datatype_form->addError( new FormError('Long Name can not be empty') );

//$datatype_form->addError( new FormError('do not save') );

                if ($datatype_form->isValid()) {

                    // If any of the external/name/sort datafields got changed, clear the relevant cache fields for datarecords of this datatype
                    $new_external_id_field = $submitted_data->getExternalIdField();
                    if ($new_external_id_field !== null)
                        $new_external_id_field = $new_external_id_field->getId();
                    $new_namefield = $submitted_data->getNameField();
                    if ($new_namefield !== null)
                        $new_namefield = $new_namefield->getId();
                    $new_sortfield = $submitted_data->getSortField();
                    if ($new_sortfield !== null)
                        $new_sortfield = $new_sortfield->getId();

                    if ($parent_datatype_id !== '' && ($old_external_id_field !== $new_external_id_field || $old_namefield !== $new_namefield || $old_sortfield !== $new_sortfield) ) {
                        // Locate all datarecords of this datatype
                        $query = $this->em->createQuery(
                           'SELECT dr.id AS dr_id
                            FROM ODRAdminBundle:DataRecord AS dr
                            WHERE dr.dataType = :datatype_id
                            AND dr.deletedAt IS NULL'
                        )->setParameters(array('datatype_id' => $datatype->getId()));
                        $results = $query->getArrayResult();

                        // Wipe all cached entries for these datarecords
                        // TODO - update them instead?
                        $redis = $this->container->get('snc_redis.default');;
                        // $redis->setOption(\Redis::OPT_SERIALIZER, \Redis::SERIALIZER_PHP);
                        $redis_prefix = $this->container->getParameter('memcached_key_prefix');

                        foreach ($results as $result) {
                            $dr_id = $result['dr_id'];
                            $redis->del($redis_prefix.'.cached_datarecord_'.$dr_id);
                            $redis->del($redis_prefix.'.datarecord_table_data_'.$dr_id);
                        }
                    }


                    $properties = array(
                        'renderPlugin' => $datatype->getRenderPlugin()->getId(),

                        // These should technically be null, but isset() won't pick them up if they are...
                        'externalIdField' => -1,
                        'nameField' => -1,
                        'sortField' => -1,
                        'backgroundImageField' => -1,

                        'searchSlug' => $submitted_data->getSearchSlug(),
                        'shortName' => $submitted_data->getShortName(),
                        'longName' => $submitted_data->getLongName(),
                        'description' => $submitted_data->getDescription(),
                        'xml_shortName' => $submitted_data->getXmlShortName(),

                        'useShortResults' => $submitted_data->getUseShortResults(),
                        'publicDate' => $submitted_data->getPublicDate(),
                    );

                    // These properties can be null...
                    if ( $submitted_data->getExternalIdField() !== null )
                        $properties['externalIdField'] = $submitted_data->getExternalIdField()->getId();
                    if ( $submitted_data->getNameField() !== null )
                        $properties['nameField'] = $submitted_data->getNameField()->getId();
                    if ( $submitted_data->getSortField() !== null )
                        $properties['sortField'] = $submitted_data->getSortField()->getId();
                    if ( $submitted_data->getBackgroundImageField() !== null )
                        $properties['backgroundImageField'] = $submitted_data->getBackgroundImageField()->getId();

                    // Master Template Data Types must increment Master Revision
                    // on all change requests.
                    if($datatype->getIsMasterType() > 0) {
                        $properties['master_revision'] = $datatype->getDataTypeMeta()->getMasterRevision() + 1;
                    }
                    parent::ODR_copyDatatypeMeta($this->em, $user, $datatype, $properties);

                    // Master Template Data Types must increment parent master template
                    // revision when changed.
                    if(!$is_link && $datatype->getIsMasterType() > 0) {
                        // TODO Need to update datatype revision for grandparent
                    }

                    // TODO - modify cached version of datatype directly?
                    parent::tmp_updateDatatypeCache($this->em, $datatype, $user);
                }
                else {
                    // Form validation failed
                    $error_str = parent::ODR_getErrorMessages($datatype_form);
                    throw new \Exception($error_str);
                }
            }
            else {
                // Create the required form objects
                $datatype_meta = $datatype->getDataTypeMeta();
/*
                $is_top_level = true;
                if ( $parent_datatype_id !== '' && $parent_datatype_id !== $datatype_id )
                    $is_top_level = false;
*/

                $datatype_form = $this->createForm(UpdateDataTypeForm::class, $datatype_meta, array('datatype_id' => $datatype->getId(), 'is_top_level' => $is_top_level, 'is_link' => $is_link));


                // Create the form for the Datatree entity (stores whether the parent datatype is allowed to have multiple datarecords of the child datatype)
                $force_multiple = false;
                $datatree_form = null;
                if ($datatree_meta !== null) {
                    $datatree_form = $this->createForm(UpdateDataTreeForm::class, $datatree_meta)->createView();

                    $results = array();
                    if ($datatree_meta->getIsLink() == 0) {
                        // Determine whether a datarecord of this datatype has multiple child datarecords...if so, then require the "multiple allowed" property of the datatree to remain true
                        $query = $this->em->createQuery(
                           'SELECT parent.id AS ancestor_id, child.id AS descendant_id
                            FROM ODRAdminBundle:DataRecord AS parent
                            JOIN ODRAdminBundle:DataRecord AS child WITH child.parent = parent
                            WHERE parent.dataType = :parent_datatype AND child.dataType = :child_datatype AND parent.id != child.id
                            AND parent.deletedAt IS NULL AND child.deletedAt IS NULL'
                        )->setParameters( array('parent_datatype' => $parent_datatype_id, 'child_datatype' => $datatype_id) );
                        $results = $query->getArrayResult();
                    }
                    else {
                        // Determine whether a datarecord of this datatype is linked to multiple datarecords...if so, then require the "multiple allowed" property of the datatree to remain true
                        $query = $this->em->createQuery(
                           'SELECT ancestor.id AS ancestor_id, descendant.id AS descendant_id
                            FROM ODRAdminBundle:DataRecord AS ancestor
                            JOIN ODRAdminBundle:LinkedDataTree AS ldt WITH ldt.ancestor = ancestor
                            JOIN ODRAdminBundle:DataRecord AS descendant WITH ldt.descendant = descendant
                            WHERE ancestor.dataType = :ancestor_datatype AND descendant.dataType = :descendant_datatype
                            AND ancestor.deletedAt IS NULL AND ldt.deletedAt IS NULL AND descendant.deletedAt IS NULL'
                        )->setParameters( array('ancestor_datatype' => $parent_datatype_id, 'descendant_datatype' => $datatype_id) );
                        $results = $query->getArrayResult();
                    }

                    $tmp = array();
                    foreach ($results as $num => $result) {
                        $ancestor_id = $result['ancestor_id'];
                        if ( isset($tmp[$ancestor_id]) ) {
                            $force_multiple = true;
                            break;
                        }
                        else {
                            $tmp[$ancestor_id] = 1;
                        }
                    }
                }


                // Create the form for the ThemeDatatype entry (stores whether the child/linked datatype should use 'accordion', 'tabbed', 'dropdown', or 'list' rendering style)
                $theme_datatype_form = null;
                if ($theme_datatype !== null)
                    $theme_datatype_form = $this->createForm(UpdateThemeDatatypeForm::class, $theme_datatype)->createView();

                // Determine whether user can view permissions of other users
                $can_view_permissions = false;
                if ( $user->hasRole('ROLE_SUPER_ADMIN') || ( isset($datatype_permissions[$datatype_id]) && isset($datatype_permissions[$datatype_id]['dt_admin']) ) )
                    $can_view_permissions = true;


                // Return the slideout html
                $templating = $this->get('templating');
                $return['d'] = $templating->render(
                    'ODRAdminBundle:Displaytemplate:datatype_properties_form.html.twig',
                    array(
                        'datatype' => $datatype,
                        'datatype_form' => $datatype_form->createView(),
                        'site_baseurl' => $site_baseurl,
                        'is_top_level' => $is_top_level,
                        'can_view_permissions' => $can_view_permissions,

                        'datatree' => $datatree,
                        'datatree_form' => $datatree_form,              // not creating view here because form could be legitimately null
                        'force_multiple' => $force_multiple,

                        'theme_datatype' => $theme_datatype,
                        'theme_datatype_form' => $theme_datatype_form,  // not creating view here because form could be legitimately null
                    )
                );
            }
        }
        catch (\Exception $e) {
            $return['r'] = 1;
            $return['t'] = 'ex';
            $return['d'] = 'Error 0x2838920 ' . $e->getMessage();
        }
    
        $response = new Response(json_encode($return));
        $response->headers->set('Content-Type', 'application/json');
        return $response;
    }


    /**
     * Loads/saves an ODR DataFields properties Form.
     * 
     * @param integer $datafield_id The database id of the DataField being modified.
     * @param Request $request
     *
     * @return Response
     */
    public function datafieldpropertiesAction($datafield_id, Request $request)
    {
        $return = array();
        $return['r'] = 0;
        $return['t'] = '';
        $return['d'] = '';

        try {
            self::setup();
            $repo_datafield = $this->em->getRepository('ODRAdminBundle:DataFields');
            $repo_fieldtype = $this->em->getRepository('ODRAdminBundle:FieldType');
            $repo_render_plugin_instance = $this->em->getRepository('ODRAdminBundle:RenderPluginInstance');
            $repo_render_plugin_map = $this->em->getRepository('ODRAdminBundle:RenderPluginMap');

            /** @var DataFields $datafield */
            $datafield = $repo_datafield->find($datafield_id);
            if ( $datafield == null )
                return parent::deletedEntityError('DataField');

            $datatype = $datafield->getDataType();
            if ( $datatype == null )
                return parent::deletedEntityError('DataType');

            /** @var Theme $theme */
            $theme = $this->em->getRepository('ODRAdminBundle:Theme')->findOneBy( array('themeType' => 'master', 'dataType' => $datatype->getId()) );
            if ($theme == null)
                return parent::deletedEntityError('Theme');

            // --------------------
            // Determine user privileges
            /** @var User $user */
            $user = $this->container->get('security.token_storage')->getToken()->getUser();
            $user_permissions = parent::getUserPermissionsArray($this->em, $user->getId());
            $datatype_permissions = $user_permissions['datatypes'];

            // Ensure user has permissions to be doing this
            if ( !(isset($datatype_permissions[ $datatype->getId() ]) && isset($datatype_permissions[ $datatype->getId() ][ 'dt_admin' ])) )
                return parent::permissionDeniedError("edit");
            // --------------------


            // Get current datafieldMeta entry
            $current_datafield_meta = $datafield->getDataFieldMeta();


            // ----------------------------------------
            // Need to immediately force a reload of the right design slideout if certain fieldtypes change
            $force_slideout_reload = false;

            // Keep track of conditions where parts of the datafield shouldn't be changed...
            $ret = self::canDeleteDatafield($datafield);
            $prevent_datafield_deletion = $ret['prevent_deletion'];
            $prevent_datafield_deletion_message = $ret['prevent_deletion_message'];
            $ret = self::canChangeFieldtype($datafield);
            $prevent_fieldtype_change = $ret['prevent_change'];
            $prevent_fieldtype_change_message = $ret['prevent_change_message'];

            // Check whether this datafield is being used by a table theme
            $query = $this->em->createQuery(
               'SELECT tdf.id
                FROM ODRAdminBundle:Theme AS t
                JOIN ODRAdminBundle:ThemeElement AS te WITH te.theme = t
                JOIN ODRAdminBundle:ThemeDataField AS tdf WITH tdf.themeElement = te
                WHERE t.themeType = :theme_type AND tdf.dataField = :datafield
                AND t.deletedAt IS NULL AND te.deletedAt IS NULL AND tdf.deletedAt IS NULL'
            )->setParameters( array('theme_type' => 'table', 'datafield' => $datafield->getId()) );
            $results = $query->getArrayResult();

            $used_by_table_theme = false;
            if ( count($results) > 0 )
                $used_by_table_theme = true;


            // ----------------------------------------
            // Check to see whether the "allow multiple uploads" checkbox for file/image control needs to be disabled
            $need_refresh = false;
            $has_multiple_uploads = 0;
            $typeclass = $datafield->getFieldType()->getTypeClass();
            if ($typeclass == 'File' || $typeclass == 'Image') {
                // Count how many files/images are attached to this datafield across all datarecords
                $str =
                   'SELECT COUNT(e.dataRecord)
                    FROM ODRAdminBundle:'.$typeclass.' AS e
                    JOIN ODRAdminBundle:DataFields AS df WITH e.dataField = df
                    JOIN ODRAdminBundle:DataRecord AS dr WITH e.dataRecord = dr
                    WHERE e.deletedAt IS NULL AND dr.deletedAt IS NULL AND df.id = :datafield';
                if ($typeclass == 'Image')
                    $str .= ' AND e.original = 1 ';
                $str .= ' GROUP BY dr.id';

                $query = $this->em->createQuery($str)->setParameters( array('datafield' => $datafield) );
                $results = $query->getResult();

//print print_r($results, true);

                foreach ($results as $result) {
                    if ( $result[1] > 1 ) {
                        // If $result[1] > 1, then multiple files/images are attached to this datafield...
                        if ( $datafield->getAllowMultipleUploads() == 0 ) {
                            // This datafield somehow managed to acquire multiple uploads without being set as such...fix that
                            $properties = array(
                                'allow_multiple_uploads' => true,
                                'displayOrder' => -1,   // do not allow in TextResults
                            );
                            parent::ODR_copyDatafieldMeta($this->em, $user, $datafield, $properties);

                            $need_refresh = true;
                        }

                        $has_multiple_uploads = 1;
                        break;
                    }
                }
            }

            if ($need_refresh) {
                $this->em->refresh($datafield);
                $current_datafield_meta = $datafield->getDataFieldMeta();
            }


            // ----------------------------------------
            // Get a list of fieldtype ids that the datafield is allowed to have
            /** @var FieldType[] $tmp */
            $tmp = $repo_fieldtype->findAll();
            $allowed_fieldtypes = array();
            foreach ($tmp as $ft)
                $allowed_fieldtypes[] = $ft->getId();

            // Determine if the datafield has a render plugin applied to it...
            $df_fieldtypes = $allowed_fieldtypes;
            if ( $datafield->getRenderPlugin()->getId() != '1' ) {
                /** @var RenderPluginInstance $rpi */
                $rpi = $repo_render_plugin_instance->findOneBy( array('renderPlugin' => $datafield->getRenderPlugin()->getId(), 'dataField' => $datafield->getId()) );
                if ($rpi !== null) {
                    /** @var RenderPluginMap $rpm */
                    $rpm = $repo_render_plugin_map->findOneBy( array('renderPluginInstance' => $rpi->getId(), 'dataField' => $datafield->getId()) );
                    $rpf = $rpm->getRenderPluginFields();

                    $df_fieldtypes = explode(',', $rpf->getAllowedFieldtypes());
                }
            }

            // Determine if the datafield's datatype has a render plugin applied to it...
            $dt_fieldtypes = $allowed_fieldtypes;
            // if ( $datatype->getDataTypeMeta()->getRenderPlugin()->getId() != '1' ) {
            if ( $datatype->getRenderPlugin()->getId() != '1' ) {
                // Datafield is part of a Datatype using a render plugin...check to see if the Datafield is actually in use for the render plugin
                /** @var RenderPluginInstance $rpi */
                $rpi = $repo_render_plugin_instance->findOneBy( array('renderPlugin' => $datatype->getRenderPlugin()->getId(), 'dataType' => $datatype->getId()) );

                /** @var RenderPluginMap $rpm */
                $rpm = $repo_render_plugin_map->findOneBy( array('renderPluginInstance' => $rpi->getId(), 'dataField' => $datafield->getId()) );
                if ($rpm !== null) {
                    // Datafield in use, get restrictions
                    $rpf = $rpm->getRenderPluginFields();

                    $dt_fieldtypes = explode(',', $rpf->getAllowedFieldtypes());

                    $prevent_datafield_deletion = true;
                    $prevent_datafield_deletion_message = 'This Datafield is currently required by the "'.$datatype->getRenderPlugin()->getPluginName().'" for this Datatype...unable to delete';
                }
                else {
                    // Datafield not in use, no restrictions
                    /* do nothing */
                }
            }

            // The allowed fieldtypes could be restricted by both the datafield's render plugin and the datafield's datatype's render plugin...
            // ...use the intersection of the restriction
            $allowed_fieldtypes = array_intersect($df_fieldtypes, $dt_fieldtypes);
            $allowed_fieldtypes = array_values($allowed_fieldtypes);


            // ----------------------------------------
            // Populate new DataFields form
            $submitted_data = new DataFieldsMeta();
            $datafield_form = $this->createForm(UpdateDataFieldsForm::class, $submitted_data, array('allowed_fieldtypes' => $allowed_fieldtypes) );

            $datafield_form->handleRequest($request);

            if ($datafield_form->isSubmitted()) {

                // ----------------------------------------
                // Deal with possible change of fieldtype
                $old_fieldtype = $current_datafield_meta->getFieldType();
                $old_fieldtype_id = $old_fieldtype->getId();
                $new_fieldtype = $submitted_data->getFieldType();

                $new_fieldtype_id = $old_fieldtype_id;
                if ($new_fieldtype !== null)
                    $new_fieldtype_id = $new_fieldtype->getId();

                $migrate_data = false;
                $check_image_sizes = false;

                if ( $old_fieldtype_id !== $new_fieldtype_id ) {
                    // If not allowed to change fieldtype or not allowed to change to this fieldtype...
                    if ( $prevent_fieldtype_change || !in_array($new_fieldtype_id, $allowed_fieldtypes) ) {
                        // ...revert back to old fieldtype
                        $prevent_fieldtype_change = true;
                    }
                    else {
                        // Determine if we need to migrate the data over to the new fieldtype
                        /** @var FieldType $old_fieldtype */
                        $old_fieldtype = $repo_fieldtype->find($old_fieldtype_id);
                        /** @var FieldType $new_fieldtype */
                        $new_fieldtype = $repo_fieldtype->find($new_fieldtype_id);

                        // Check whether the fieldtype got changed from something that could be migrated...
                        $migrate_data = true;
                        switch ($old_fieldtype->getTypeClass()) {
                            case 'IntegerValue':
                            case 'LongText':
                            case 'LongVarchar':
                            case 'MediumVarchar':
                            case 'ShortVarchar':
                            case 'DecimalValue':
                            case 'DatetimeValue':
                                break;

                            default:
                                $migrate_data = false;
                                break;
                        }
                        // ...to something that needs the migration proccess
                        switch ($new_fieldtype->getTypeClass()) {
                            case 'IntegerValue':
                            case 'LongText':
                            case 'LongVarchar':
                            case 'MediumVarchar':
                            case 'ShortVarchar':
                            case 'DecimalValue':
                            case 'DatetimeValue':
                                break;

                            case 'Image':
                                $check_image_sizes = true;  // need to ensure that ImageSizes entities exist for this datafield...
                                $migrate_data = false;
                                break;

                            default:
                                $migrate_data = false;
                                break;
                        }

                        // Need to "migrate" data when going from Multiple radio/select to Single radio/select...
                        $old_typename = $old_fieldtype->getTypeName();
                        $new_typename = $new_fieldtype->getTypeName();
                        if ( ($old_typename == 'Multiple Select' || $old_typename == 'Multiple Radio') && ($new_typename == 'Single Select' || $new_typename == 'Single Radio') ) {
                            $migrate_data = true;
                        }

                        // If fieldtype got changed to/from Markdown, File, Image, or Radio...force a reload of the right slideout, because options on that slideout are different for these fieldtypes
                        switch ($old_fieldtype->getTypeClass()) {
                            case 'Radio':
                            case 'File':
                            case 'Image':
                            case 'Markdown':
                                $force_slideout_reload = true;
                                break;
                        }
                        switch ($new_fieldtype->getTypeClass()) {
                            case 'Radio':
                            case 'File':
                            case 'Image':
                            case 'Markdown':
                                $force_slideout_reload = true;
                                break;
                        }
                    }
                }

                // If not allowed to change fieldtype, ensure the datafield always has the old fieldtype
                if ($prevent_fieldtype_change) {
                    $submitted_data->setFieldType( $old_fieldtype );
                    $migrate_data = false;
                    $force_slideout_reload = false;
                }


                // ----------------------------------------
                // If datafield is being used as the datatype's external ID field, ensure it's marked as unique
                if ( $datatype->getExternalIdField() !== null && $datatype->getExternalIdField()->getId() == $datafield->getId() )
                    $submitted_data->setIsUnique(true);

                // If the datafield got set to unique...
                if ( !$current_datafield_meta->getIsUnique() && $submitted_data->getIsUnique() ) {
                    // ...if it has duplicate values, manually add an error to the Symfony form...this will conveniently cause the subsequent isValid() call to fail
                    if ( !self::datafieldCanBeUnique($this->em, $datafield) )
                        $datafield_form->addError( new FormError("This Datafield can't be set to 'unique' because some Datarecords have duplicate values stored in this Datafield...click the gear icon to list which ones.") ); 
                }

                // If the unique status of the datafield got changed at all, force a slideout reload so the fieldtype will have the correct state
                if ( $current_datafield_meta->getIsUnique() != $submitted_data->getIsUnique() )
                    $force_slideout_reload = true;

                // If the datafield is in use by a Table theme, then don't let it have multiple uploads
                if ($used_by_table_theme && $submitted_data->getAllowMultipleUploads() == true)
                    $datafield_form->addError( new FormError("This Datafield is being used by a Table theme...it can't be set to allow multiple uploads") );

//$datafield_form->addError( new FormError("Do not save") );


                if ($datafield_form->isValid()) {
                    // No errors in form

                    // ----------------------------------------
                    // Easier to deal with change of fieldtype and how it relates to searchable here
                    switch ($submitted_data->getFieldType()->getTypeClass()) {
//                        case 'DecimalValue':
                        case 'IntegerValue':
                        case 'LongText':
                        case 'LongVarchar':
                        case 'MediumVarchar':
                        case 'ShortVarchar':
                        case 'Radio':
                            // All of the above fields can have any value for searchable
                            break;

                        case 'DecimalValue':
                        case 'Image':
                        case 'File':
                        case 'Boolean':
                        case 'DatetimeValue':
                            // It only makes sense for these four fieldtypes to be searchable from advanced search
                            if ($submitted_data->getSearchable() == 1 || $submitted_data->getSearchable() == 2)
                                $submitted_data->setSearchable(3);
                            break;

                        default:
                            // All other fieldtypes can't be searched
                            $submitted_data->setSearchable(0);
                            break;
                    }


                    // ----------------------------------------
                    // If the fieldtype changed, then check several of the properties to see if they need changed too...
                    $update_field_order = false;
                    if ( $old_fieldtype_id !== $new_fieldtype_id ) {
                        // Reset the datafield's displayOrder if it got changed to a fieldtype that can't go in TextResults
                        switch ( $new_fieldtype->getTypeName() ) {
                            case 'Image':
                            case 'Multiple Radio':
                            case 'Multiple Select':
                            case 'Markdown':
                                // Datafields with these fieldtypes can't be in TextResults
                                $update_field_order = true;
                                break;

                            case 'File':
                                // File datafields can be in TextResults if they're only allowed to have a single upload
                                if ( $submitted_data->getAllowMultipleUploads() == '1' )
                                    $update_field_order = true;
                                break;

                            default:
                                // The remaining fieldtypes have no restrictions on being in TextResults
                                break;
                        }

                        // Reset a datafield's markdown text if it's not longer a markdown field
                        if ($new_fieldtype->getTypeName() !== 'Markdown')
                            $submitted_data->setMarkdownText('');

                        // Clear properties related to radio options if it's no longer a radio field
                        if ($new_fieldtype->getTypeClass() !== 'Radio') {
                            $submitted_data->setRadioOptionNameSort(false);
                            $submitted_data->setRadioOptionDisplayUnselected(false);
                        }
                    }

                    // Ensure a File datafield isn't in TextResults if it is set to allow multiple uploads
                    if ( !$current_datafield_meta->getAllowMultipleUploads() && $submitted_data->getAllowMultipleUploads() )
                        $update_field_order = true;

                    // If the radio options are now supposed to be sorted by name, do that
                    $sort_radio_options = false;
                    if ( $submitted_data->getRadioOptionNameSort() == true && $current_datafield_meta->getRadioOptionNameSort() == false )
                        $sort_radio_options = true;


                    // ----------------------------------------
                    // Save all changes made via the submitted form
                    $properties = array(
                        'fieldType' => $submitted_data->getFieldType()->getId(),
                        'renderPlugin' => $datafield->getRenderPlugin()->getId(),

                        'fieldName' => $submitted_data->getFieldName(),
                        'description' => $submitted_data->getDescription(),
                        'xml_fieldName' => $submitted_data->getXmlFieldName(),
                        'markdownText' => $submitted_data->getMarkdownText(),
                        'regexValidator' => $submitted_data->getRegexValidator(),
                        'phpValidator' => $submitted_data->getPhpValidator(),
                        'required' => $submitted_data->getRequired(),
                        'is_unique' => $submitted_data->getIsUnique(),
                        'allow_multiple_uploads' => $submitted_data->getAllowMultipleUploads(),
                        'shorten_filename' => $submitted_data->getShortenFilename(),
                        'children_per_row' => $submitted_data->getChildrenPerRow(),
                        'radio_option_name_sort' => $submitted_data->getRadioOptionNameSort(),
                        'radio_option_display_unselected' => $submitted_data->getRadioOptionDisplayUnselected(),
                        'searchable' => $submitted_data->getSearchable(),
                        'publicDate' => $submitted_data->getPublicDate(),
                    );
                    parent::ODR_copyDatafieldMeta($this->em, $user, $datafield, $properties);


                    $this->em->refresh($datafield);

                    //
                    if ($sort_radio_options)
                        self::radiooptionorderAction($datafield->getId(), true, $request);  // TODO - might be race condition issue with design_ajax

                    if ($update_field_order)
                        self::removeDatafieldFromTableThemes($user, $datafield);

                    if ($check_image_sizes)
                        parent::ODR_checkImageSizes($user, $datafield);

                    if ($migrate_data)
                        self::startDatafieldMigration($user, $datafield, $old_fieldtype, $new_fieldtype);


                    // ----------------------------------------
                    // TODO - directly update cache?
                    parent::tmp_updateDatatypeCache($this->em, $datatype, $user);
                }
                else {
                    // Form validation failed
                    $error_str = parent::ODR_getErrorMessages($datafield_form);
                    throw new \Exception($error_str);
                }

            }


            if ( !$datafield_form->isSubmitted() || !$datafield_form->isValid() || $force_slideout_reload ) {
                // This was a GET request, or the form wasn't valid originally, or the form was valid but needs to be reloaded anyways
                $this->em->refresh($datafield);
                $this->em->refresh($datafield->getDataFieldMeta());

                // ----------------------------------------
                // Get relevant theme_datafield entry for this datatype's master theme and create the associated form
                $query = $this->em->createQuery(
                   'SELECT tdf
                    FROM ODRAdminBundle:ThemeElement AS te
                    JOIN ODRAdminBundle:ThemeDataField AS tdf WITH tdf.themeElement = te
                    WHERE te.theme = :theme_id AND tdf.dataField = :datafield
                    AND te.deletedAt IS NULL AND tdf.deletedAt IS NULL'
                )->setParameters( array('theme_id' => $theme->getId(), 'datafield' => $datafield->getId()) );
                $result = $query->getResult();
                /** @var ThemeDataField $theme_datafield */
                $theme_datafield = $result[0];
                $theme_datafield_form = $this->createForm(UpdateThemeDatafieldForm::class, $theme_datafield);


                // Create the form for the datafield entry
                $datafield_meta = $datafield->getDataFieldMeta();
                $datafield_form = $this->createForm(UpdateDataFieldsForm::class, $datafield_meta, array('allowed_fieldtypes' => $allowed_fieldtypes) );


                // Keep track of conditions where parts of the datafield shouldn't be changed...
                $ret = self::canDeleteDatafield($datafield);
                $prevent_datafield_deletion = $ret['prevent_deletion'];
                $prevent_datafield_deletion_message = $ret['prevent_deletion_message'];
                $ret = self::canChangeFieldtype($datafield);
                $prevent_fieldtype_change = $ret['prevent_change'];
                $prevent_fieldtype_change_message = $ret['prevent_change_message'];


                // Render the html for the form
                $templating = $this->get('templating');
                $return['d'] = array(
                    'force_slideout_reload' => $force_slideout_reload,
                    'html' => $templating->render(
                        'ODRAdminBundle:Displaytemplate:datafield_properties_form.html.twig',
                        array(
                            'has_multiple_uploads' => $has_multiple_uploads,
                            'prevent_fieldtype_change' => $prevent_fieldtype_change,
                            'prevent_fieldtype_change_message' => $prevent_fieldtype_change_message,
                            'prevent_datafield_deletion' => $prevent_datafield_deletion,
                            'prevent_datafield_deletion_message' => $prevent_datafield_deletion_message,

                            'used_by_table_theme' => $used_by_table_theme,

                            'datafield' => $datafield,
                            'datafield_form' => $datafield_form->createView(),
                            'theme_datafield' => $theme_datafield,
                            'theme_datafield_form' => $theme_datafield_form->createView(),
                        )
                    )
                );
            }

        }
        catch (\Exception $e) {
            $return['r'] = 1;
            $return['t'] = 'ex';
            $return['d'] = 'Error 0x87705206 ' . $e->getMessage();
        }
    
        $response = new Response(json_encode($return));
        $response->headers->set('Content-Type', 'application/json');
        return $response;
    }


    /**
     * Helper function to determine whether a datafield can be deleted
     *
     * @param DataFields $datafield
     *
     * @return array
     */
    private function canDeleteDatafield($datafield) {
        $ret = array(
            'prevent_deletion' => false,
            'prevent_deletion_message' => '',
        );

        $datatype = $datafield->getDataType();
        if ($datatype->getExternalIdField() !== null && $datatype->getExternalIdField()->getId() == $datafield->getId()) {
            $ret = array(
                'prevent_deletion' => true,
                'prevent_deletion_message' => "This datafield is currently in use as the Datatype's external ID field...unable to delete",
            );
        }

        return $ret;
    }


    /**
     * Helper function to determine whether a datafield can have its fieldtype changed
     *
     * @param \Doctrine\ORM\EntityManager $this->em
     * @param DataFields $datafield
     *
     * @return array
     */
    private function canChangeFieldtype($datafield) {
        $ret = array(
            'prevent_change' => false,
            'prevent_change_message' => '',
        );

        // Prevent a datatfield's fieldtype from being changed if a migration is in progress
        /** @var TrackedJob $tracked_job */
        $tracked_job = $this->em->getRepository('ODRAdminBundle:TrackedJob')->findOneBy( array('job_type' => 'migrate', 'target_entity' => 'datafield_'.$datafield->getId(), 'completed' => null) );
        if ($tracked_job !== null) {
            $ret = array(
                'prevent_change' => true,
                'prevent_change_message' => "The Fieldtype can't be changed because the server hasn't finished migrating this Datafield's data to the currently displayed Fieldtype.",
            );
        }

        // Also prevent a fieldtype change if the datafield is marked as unique
        if ($datafield->getIsUnique() == true) {
            $ret = array(
                'prevent_change' => true,
                'prevent_change_message' => "The Fieldtype can't be changed because the Datafield is currently marked as Unique.",
            );
        }

        return $ret;
    }


    /**
     * Begins the process of migrating a Datafield from one Fieldtype to another
     *
     * @param User $user
     * @param DataFields $datafield
     * @param FieldType $old_fieldtype
     * @param FieldType $new_fieldtype
     *
     */
    private function startDatafieldMigration($user, $datafield, $old_fieldtype, $new_fieldtype)
    {
        // ----------------------------------------
        // Grab necessary stuff for pheanstalk...
        $redis_prefix = $this->container->getParameter('memcached_key_prefix');
        $api_key = $this->container->getParameter('beanstalk_api_key');
        $pheanstalk = $this->get('pheanstalk');

        $url = $this->container->getParameter('site_baseurl');
        $url .= $this->container->get('router')->generate('odr_migrate_field');

        // Always bypass cache in dev mode
        $bypass_cache = false;
        if ($this->container->getParameter('kernel.environment') === 'dev')
            $bypass_cache = true;


        // ----------------------------------------
        // Locate all datarecords of this datatype for purposes of this fieldtype migration
        $datatype = $datafield->getDataType();
        $query = $this->em->createQuery(
           'SELECT dr.id
            FROM ODRAdminBundle:DataRecord AS dr
            WHERE dr.dataType = :dataType AND dr.deletedAt IS NULL'
        )->setParameters( array('dataType' => $datatype) );
        $results = $query->getResult();

        if ( count($results) > 0 ) {
            // Need to determine the top-level datatype this datafield belongs to, so other background processes won't attempt to render any part of it and disrupt the migration
            $datatree_array = parent::getDatatreeArray($this->em, $bypass_cache);
            $top_level_datatype_id = parent::getGrandparentDatatypeId($datatree_array, $datatype->getId());


            // Get/create an entity to track the progress of this datafield migration
            $job_type = 'migrate';
            $target_entity = 'datafield_'.$datafield->getId();
            $additional_data = array('description' => '', 'old_fieldtype' => $old_fieldtype->getTypeName(), 'new_fieldtype' => $new_fieldtype->getTypeName());
            $restrictions = 'datatype_'.$top_level_datatype_id;
            $total = count($results);
            $reuse_existing = false;

            $tracked_job = parent::ODR_getTrackedJob($this->em, $user, $job_type, $target_entity, $additional_data, $restrictions, $total, $reuse_existing);
            $tracked_job_id = $tracked_job->getId();


            // ----------------------------------------
            // Create jobs for beanstalk to asynchronously migrate data
            foreach ($results as $num => $result) {
                $datarecord_id = $result['id'];

                // Insert the new job into the queue
//                $priority = 1024;   // should be roughly default priority
                $payload = json_encode(
                    array(
                        "tracked_job_id" => $tracked_job_id,
                        "user_id" => $user->getId(),
                        "datarecord_id" => $datarecord_id,
                        "datafield_id" => $datafield->getId(),
                        "old_fieldtype_id" => $old_fieldtype->getId(),
                        "new_fieldtype_id" => $new_fieldtype->getId(),
//                        "scheduled_at" => $current_time->format('Y-m-d H:i:s'),
                        "redis_prefix" => $redis_prefix,    // debug purposes only
                        "url" => $url,
                        "api_key" => $api_key,
                    )
                );

                $pheanstalk->useTube('migrate_datafields')->put($payload);
            }

            // TODO - Lock the datatype so no more edits?
            // TODO - Lock other stuff?
        }
    }


    /**
     * Called after a user makes a change that requires a datafield be removed from TextResults
     *
     * @param User $user
     * @param DataFields $removed_datafield
     *
     */
    private function removeDatafieldFromTableThemes($user, $removed_datafield)
    {
        // Locate each table theme for this datatype
        $datatype = $removed_datafield->getDataType();

        /** @var Theme[] $themes */
        $themes = $this->em->getRepository('ODRAdminBundle:Theme')->findBy( array('themeType' => 'table', 'dataType' => $datatype->getId()) );
        foreach ($themes as $theme) {
            /** @var ThemeElement $theme_element */
            $theme_element = $theme->getThemeElements()->first();   // only ever a single ThemeElement in a table theme

            /** @var ThemeDataField[] $theme_datafields */
            $theme_datafields = $theme_element->getThemeDataFields();
            $datafield_list = array();

            foreach ($theme_datafields as $tdf) {
                if ( $tdf->getDataField()->getId() !== $removed_datafield->getId() ) {
                    // Store the themeDatafield by its current display order to sort later
                    $datafield_list[ $tdf->getDisplayOrder() ] = $tdf;
                }
                else {
                    // This datafield needs to be removed from the table theme...delete the themeDatafield entry
                    $tdf->setDeletedBy($user);
                    $this->em->persist($tdf);
                    $this->em->remove($tdf);
                }
            }
            /** @var ThemeDataField[] $datafield_list */
            ksort($datafield_list);

            // Reset displayOrder to be sequential
            $datafield_list = array_values($datafield_list);
            for ($i = 0; $i < count($datafield_list); $i++) {
                $tdf = $datafield_list[$i];
                if ($tdf->getDisplayOrder() !== $i) {

                    $properties = array(
                        'displayOrder' => $i
                    );
                    parent::ODR_copyThemeDatafield($this->em, $user, $tdf, $properties);
                }
            }

/*
            // TODO - still using datatype's hasTextResults() property?
            if ( count($datafield_list) == 0 ) {
                $datatype->setHasTextresults(false);
                $this->em->persist($datatype);
            }
*/
        }

        // Done with the changes
        $this->em->flush();
    }


    /**
     * Gets a list of all datafields that have been deleted from a given datatype.
     *
     * @param integer $datatype_id The database id of the DataType to lookup deleted DataFields from...
     * @param Request $request
     *
     * @return Response
     */
    public function getdeleteddatafieldsAction($datatype_id, Request $request)
    {
        $return = array();
        $return['r'] = 0;
        $return['t'] = '';
        $return['d'] = '';

        $this->em = null;

        try {
            self::setup();
            /** @var DataType $datatype */
            $datatype = $this->em->getRepository('ODRAdminBundle:DataType')->find($datatype_id);
            if ( $datatype == null )
                return parent::deletedEntityError('DataType');

            // --------------------
            // Determine user privileges
            /** @var User $user */
            $user = $this->container->get('security.token_storage')->getToken()->getUser();
            $user_permissions = parent::getUserPermissionsArray($this->em, $user->getId());
            $datatype_permissions = $user_permissions['datatypes'];

            // Ensure user has permissions to be doing this
            if ( !(isset($datatype_permissions[ $datatype_id ]) && isset($datatype_permissions[ $datatype_id ][ 'dt_admin' ])) )
                return parent::permissionDeniedError("edit");
            // --------------------


            $this->em->getFilters()->disable('softdeleteable');   // Temporarily disable the code that prevents the following query from returning deleted rows, because we want to display deleted datafields

            $query = $this->em->createQuery(
               'SELECT df
                FROM ODRAdminBundle:DataFields AS df
                WHERE df.dataType = :datatype AND df.deletedAt IS NOT NULL'
            )->setParameters( array('datatype' => $datatype) );
            $results = $query->getResult();

            $this->em->getFilters()->enable('softdeleteable');    // Re-enable the filter

            // Collapse results array
            $count = 0;
            $datafields = array();
            foreach ($results as $num => $df) {
                /** @var DataFields $df */
                $date = $df->getDeletedAt()->format('Y-m-d').'_'.$count;
                $count++;
                $datafields[$date] = $df;
            }

            krsort($datafields);

            // Get Templating Object
            $templating = $this->get('templating');
            $return['t'] = 'html';
            $return['d'] = array(
                'html' => $templating->render(
                    'ODRAdminBundle:Displaytemplate:undelete_fields_dialog_form.html.twig',
                    array(
                        'datafields' => $datafields,
                    )
                )
            );

        }
        catch (\Exception $e) {
            $return['r'] = 1;
            $return['t'] = 'ex';
            $return['d'] = 'Error 0x182537020 ' . $e->getMessage();

            if ($this->em !== null)
                $this->em->getFilters()->enable('softdeleteable');    // Re-enable the filter
        }

        $response = new Response(json_encode($return));
        $response->headers->set('Content-Type', 'application/json');
        return $response;
    }


    /**
     * Undeletes a deleted DataField.
     *
     * @param Request $request
     * 
     * @return Response
     */
    public function undeleteDatafieldAction(Request $request)
    {
        $return = array();
        $return['r'] = 0;
        $return['t'] = "";
        $return['d'] = "";

        try {
            self::setup();

            throw new \Exception('DISABLED UNTIL SOFT-DELETION OF DATAFIELDS AND THEME STUFF IS WORKING PROPERLY');

            $post = $_POST;
//print_r($post);
//return;
            $datafield_id = $post['datafield_id'];

            $repo_theme_data_field = $this->em->getRepository('ODRAdminBundle:ThemeDataField');

$debug = true;
$debug = false;

            $this->em->getFilters()->disable('softdeleteable');   // Temporarily disable the code that prevents the following query from returning deleted rows, because we want to display old selected mappings/options

            // need to do checking that stuff won't crash
            $query = $this->em->createQuery(
               'SELECT df
                FROM ODRAdminBundle:DataFields AS df
                WHERE df.id = :datafield_id'
            )->setParameters( array('datafield_id' => $datafield_id) );
            $results = $query->getResult();

            // Ensure datafield matches undelete conditions
            /** @var DataFields $datafield */
            $datafield = null;
            if ( count($results) == 1 ) {
                $datafield = $results[0];
                if ($datafield->getDeletedAt() === null) {
                    throw new \Exception('DataField is not deleted.');
                }
            }
            else {
                throw new \Exception('DataField does not exist.');
            }

            // no point undeleting datafield if datatype doesn't exist...
            $datatype = $datafield->getDataType();
            if ($datatype->getDeletedAt() !== null) {
                throw new \Exception('DataType of DataField is deleted.');
            }

            // --------------------
            // Determine user privileges
            $user = $this->container->get('security.token_storage')->getToken()->getUser();
            $user_permissions = parent::getUserPermissionsArray($this->em, $user->getId());
            $datatype_permissions = $user_permissions['datatypes'];

            // Ensure user has permissions to be doing this
            if ( !(isset($datatype_permissions[ $datatype_id ]) && isset($datatype_permissions[ $datatype_id ][ 'dt_admin' ])) ) {
                $this->em->getFilters()->enable('softdeleteable');
                return parent::permissionDeniedError("edit");
            }
            // --------------------


            // TODO - must have at least one theme_element_field?  or should it create one if one doesn't exist...will attach to theme element thanks to step 4
            $query = $this->em->createQuery(
               'SELECT tef
                FROM ODRAdminBundle:ThemeElementField AS tef
                WHERE tef.dataFields = :datafield'
            )->setParameters( array('datafield' => $datafield) );
            $results = $query->getResult();

            if ( count($results) < 1 ) {
                throw new \Exception('No ThemeElementField entry for DataField.');
            }

            // Step 1: undelete the datafield itself
            $datafield->setDeletedAt(null);
            $datafield->setUpdatedBy($user);
            $this->em->persist($datafield);
            $this->em->flush();
            $this->em->refresh($datafield);

            // Step 1.5: re-activate theme_datafield entries for theme 1
            /** @var ThemeDataField $theme_datafield */
            $theme_datafield = $this->em->getRepository('ODRAdminBundle:ThemeDataField')->findOneBy( array('dataFields' => $datafield->getId(), 'theme' => 1) );
            $theme_datafield->setActive(1);
            $this->em->persist($theme_datafield);

if ($debug)
    print 'undeleted datafield '.$datafield->getId().' of datatype '.$datatype->getId()."\n\n";

            // Step 2: undelete the datarecordfield entries associated with this datafield to recover the data
            $query = $this->em->createQuery(
               'SELECT drf
                FROM ODRAdminBundle:DataRecordFields AS drf
                JOIN ODRAdminBundle:DataRecord AS dr WITH drf.dataRecord = dr
                WHERE drf.dataField = :datafield AND dr.deletedAt IS NULL'
            )->setParameters( array('datafield' => $datafield) );
            $results = $query->getResult();

            /** @var DataRecordFields[] $results */
            foreach ($results as $drf) {
if ($debug)
    print 'datarecordfield '.$drf->getId().'...'."\n";
                $typeclass = $datafield->getFieldType()->getTypeClass();
                if ($typeclass == 'File' || $typeclass == 'Image' || $typeclass == 'Radio') {
                    $drf->setDeletedAt(null);
                    $drf->setUpdatedBy($user);
                    $this->em->persist($drf);

if ($debug)
    print 'undeleting datarecordfield '.$drf->getId().' on principle because it is a '.$typeclass.'...'."\n";   // TODO - right thing to do?
                }
                else {
                    if ($drf->getAssociatedEntity() !== null && $drf->getAssociatedEntity()->getDeletedAt() === null) { // TODO - these entities technically should never be deleted?
                        if ($drf->getAssociatedEntity()->getFieldType()->getTypeClass() == $datafield->getFieldType()->getTypeClass()) {
                            $drf->setDeletedAt(null);
                            $drf->setUpdatedBy($user);
                            $this->em->persist($drf);
if ($debug)
    print 'undeleted datarecordfield '.$drf->getId().' of datarecord '.$drf->getDataRecord()->getId()."\n";
                        }
                        else {
if ($debug)
    print 'skipped datarecordfield '.$drf->getId().' of datarecord '.$drf->getDataRecord()->getId().", wrong fieldtype\n";
                        }
                    }
                    else {
if ($debug)
    print 'skipped datarecordfield '.$drf->getId().' of datarecord '.$drf->getDataRecord()->getId().", associated entity is deleted\n";
                    }
                }
            }

            // Step 3: undelete the theme_element_field entries associated with this datafield so it can actually be rendered
            $query = $this->em->createQuery(
               'SELECT tef
                FROM ODRAdminBundle:ThemeElementField AS tef
                WHERE tef.dataFields = :datafield'
            )->setParameters( array('datafield' => $datafield) );
            $results = $query->getResult();
/*
            // although it should never happen, need to deal with the possibility that there can be more than one theme_element_field for a datafield...
            $theme_element_field = null;
            if ( count($results) > 1 ) {
                // ...going to assume that any undeleted theme_element_field is correct and do nothing
                $all_deleted = true;
                $tmp = null;
                foreach ($results as $tef) {
                    $tmp = $tef;
                    if ($tef->getDeletedAt() === null) {
                        $theme_element_field = $tef;
if ($debug)
    print 'using pre-existing theme_element_field '.$theme_element_field->getId()." for datafield\n";
                        $all_deleted = false;
                        break;
                    }
                }
                // ...if they're all deleted, just undelete the last one...good as any?
                if ($all_deleted) {
                    $tmp->setDeletedAt(null);
                    $tmp->setUpdatedBy($user);
                    $this->em->persist($tmp);
                    $this->em->flush();
                    $this->em->refresh($tmp);

                    $theme_element_field = $tmp;
if ($debug)
    print 'all usable theme_element_field entries deleted, undeleting theme_element_field '.$theme_element_field->getId()."\n";
                }
            }
            else {
*/
            /** @var ThemeElementField[] $results */
            foreach ($results as $theme_element_field) {
                $theme_element_field->setDeletedAt(null);
                $theme_element_field->setUpdatedBy($user);
                $this->em->persist($theme_element_field);
                $this->em->flush();
                $this->em->refresh($theme_element_field);

if ($debug)
    print 'undeleting theme_element_field '.$theme_element_field->getId()."\n";
            }


            // Step 4: move the theme_element_field to a different theme_element if the original theme_element got deleted
            $query = $this->em->createQuery(
               'SELECT te
                FROM ODRAdminBundle:ThemeElementField AS tef
                JOIN ODRAdminBundle:ThemeElement te WITH tef.themeElement = te
                WHERE tef.dataFields = :datafield AND te.theme = :theme'
            )->setParameters( array('datafield' => $datafield->getId(), 'theme' => 1) );
            $results = $query->getResult();

            /** @var ThemeElement $theme_element */
            $theme_element = $results[0];
            if ($theme_element->getDeletedAt() !== NULL) {
                // theme_element IS DELETED
if ($debug)
    print '-- theme_element '.$theme_element->getId().' deleted, locating new theme_element...'."\n";

                // need to locate the first datafield-oriented theme element in this datatype
                /** @var ThemeElement[] $theme_elements */
                $theme_elements = array();
                foreach ($datatype->getThemeElement() as $te) {
                    if ($te->getDeletedAt() === NULL && $te->getTheme()->getID() == 1)   // TODO - deleted check needed?
                        $theme_elements[$te->getDisplayOrder()] = $te;
                }

                $found = false;
                foreach ($theme_elements as $display_order => $te) {
                    foreach ($te->getThemeElementField() as $tef) {
                        if ($tef->getDeletedAt() === NULL && $tef->getDataFields() !== null) {  // TODO - deleted check needed?
                            $theme_element_field->setThemeElement( $tef->getThemeElement() );
                            $this->em->persist($theme_element_field);

if ($debug)
    print "-- attaching theme_element_field to theme_element ".$tef->getThemeElement()->getId()."\n";

                            $theme_element = $tef->getThemeElement();   // save for the return value
                            $found = true;
                            break;
                        }
                    }

                    if ($found)
                        break;
                }
            }
            $this->em->flush();

            $this->em->getFilters()->enable('softdeleteable');    // Re-enable the filter

            $return['d'] = array(
//                'datatype_id' => $datafield->getDataType()->getId(),
                'theme_element_id' => $theme_element->getId()
            );

        }
        catch (\Exception $e) {
            $return['r'] = 1;
            $return['t'] = 'ex';
            $return['d'] = 'Error 0x32327089 ' . $e->getMessage();

            $this->em->getFilters()->enable('softdeleteable');    // Re-enable the filter
        }

        $response = new Response(json_encode($return));
        $response->headers->set('Content-Type', 'application/json');
        return $response;
    }


    /**
     * Toggles the public status of a DataType.
     * 
     * @param integer $datatype_id The database id of the DataType to modify.
     * @param Request $request
     * 
     * @return Response
     */
    public function datatypepublicAction($datatype_id, Request $request)
    {
        $return = array();
        $return['r'] = 0;
        $return['t'] = '';
        $return['d'] = '';

        try {
            self::setup();
            // Grab the necessary entities
            /** @var DataType $datatype */
            $datatype = $this->em->getRepository('ODRAdminBundle:DataType')->find($datatype_id);
            if ( $datatype == null )
                return parent::deletedEntityError('DataType');

            // --------------------
            // Determine user privileges
            /** @var User $user */
            $user = $this->container->get('security.token_storage')->getToken()->getUser();
            $user_permissions = parent::getUserPermissionsArray($this->em, $user->getId());
            $datatype_permissions = $user_permissions['datatypes'];

            // Ensure user has permissions to be doing this
            if ( !(isset($datatype_permissions[ $datatype_id ]) && isset($datatype_permissions[ $datatype_id ][ 'dt_admin' ])) )
                return parent::permissionDeniedError("edit");
            // --------------------


            // If the datatype is public, make it non-public...if datatype is non-public, make it public
            if ( $datatype->isPublic() ) {

                // Don't allow the datatype to be marked as non-public if it's set as the default search
//                if ($datatype->getIsDefaultSearchDatatype() == true)
//                    throw new \Exception("This Datatype can't be set as non-public because it's marked as the default search datatype...");

                // Make the datatype non-public
                $properties = array(
                    'publicDate' => new \DateTime('2200-01-01 00:00:00')
                );
                parent::ODR_copyDatatypeMeta($this->em, $user, $datatype, $properties);
            }
            else {
                // Make the datatype public
                $properties = array(
                    'publicDate' => new \DateTime()
                );
                parent::ODR_copyDatatypeMeta($this->em, $user, $datatype, $properties);
            }

            // TODO - update cached version directly?
            parent::tmp_updateDatatypeCache($this->em, $datatype, $user);
        }
        catch (\Exception $e) {
            $return['r'] = 1;
            $return['t'] = 'ex';
            $return['d'] = 'Error 0x20228935656 '. $e->getMessage();
        }

        $response = new Response(json_encode($return));
        $response->headers->set('Content-Type', 'application/json');
        return $response;
    }


    /**
     * Toggles the public status of a Datafield.
     *
     * @param integer $datafield_id The database id of the Datafield to modify.
     * @param Request $request
     *
     * @return Response
     */
    public function datafieldpublicAction($datafield_id, Request $request)
    {
        $return = array();
        $return['r'] = 0;
        $return['t'] = '';
        $return['d'] = '';

        try {
            self::setup();
            // Grab the necessary entities
            /** @var DataFields $datafield */
            $datafield = $this->em->getRepository('ODRAdminBundle:DataFields')->find($datafield_id);
            if ($datafield == null)
                return parent::deletedEntityError('Datafield');

            $datatype = $datafield->getDataType();
            if ( $datatype->getDeletedAt() != null )
                return parent::deletedEntityError('DataType');
            $datatype_id = $datatype->getId();


            // --------------------
            // Determine user privileges
            /** @var User $user */
            $user = $this->container->get('security.token_storage')->getToken()->getUser();
            $user_permissions = parent::getUserPermissionsArray($this->em, $user->getId());
            $datatype_permissions = $user_permissions['datatypes'];

            // Ensure user has permissions to be doing this
            if ( !(isset($datatype_permissions[ $datatype_id ]) && isset($datatype_permissions[ $datatype_id ][ 'dt_admin' ])) )
                return parent::permissionDeniedError("edit");
            // --------------------


            // If the datafield is public, make it non-public...if datafield is non-public, make it public
            if ( $datafield->isPublic() ) {
                // Make the datafield non-public
                $properties = array(
                    'publicDate' => new \DateTime('2200-01-01 00:00:00')
                );
                parent::ODR_copyDatafieldMeta($this->em, $user, $datafield, $properties);
            }
            else {
                // Make the datafield public
                $properties = array(
                    'publicDate' => new \DateTime()
                );
                parent::ODR_copyDatafieldMeta($this->em, $user, $datafield, $properties);

                // TODO - since datafield is now public, set all GroupDatafieldPermission entries where "can_view_datafield" == 0 to instead be 1?  Leaving it at 0 should make no difference, but...
            }

            // TODO - update cached version directly?
            parent::tmp_updateDatatypeCache($this->em, $datatype, $user);
        }
        catch (\Exception $e) {
            $return['r'] = 1;
            $return['t'] = 'ex';
            $return['d'] = 'Error 0x283526535 '. $e->getMessage();
        }

        $response = new Response(json_encode($return));
        $response->headers->set('Content-Type', 'application/json');
        return $response;
    }


    /**
     * Checks to see whether the given Datafield can be marked as unique or not.
     *
     * @param DataFields $datafield
     *
     * @return boolean true if the datafield has no duplicate values, false otherwise
     */
    private function datafieldCanBeUnique($datafield)
    {
        // Going to need these...
        $datafield_id = $datafield->getId();
        $datatype = $datafield->getDataType();
        $datatype_id = $datatype->getId();
        $fieldtype = $datafield->getFieldType();
        $typeclass = $fieldtype->getTypeClass();

        // Only run queries if field can be set to unique
        if ($fieldtype->getCanBeUnique() == 0)
            return false;

        // Determine if this datafield belongs to a top-level datatype or not
        $is_child_datatype = false;
        $datatree_array = parent::getDatatreeArray($this->em);
        if ( isset($datatree_array['descendant_of'][$datatype_id]) && $datatree_array['descendant_of'][$datatype_id] !== '' )
            $is_child_datatype = true;

        if ( !$is_child_datatype ) {
            // Get a list of all values in the datafield
            $query = $this->em->createQuery(
               'SELECT e.value
                FROM ODRAdminBundle:'.$typeclass.' AS e
                JOIN ODRAdminBundle:DataRecordFields AS drf WITH e.dataRecordFields = drf
                JOIN ODRAdminBundle:DataRecord AS dr WITH drf.dataRecord = dr
                WHERE e.dataField = :datafield
                AND e.deletedAt IS NULL AND drf.deletedAt IS NULL AND dr.deletedAt IS NULL'
            )->setParameters( array('datafield' => $datafield_id) );
            $results = $query->getArrayResult();

            // Determine if there are any duplicates in the datafield...
            $values = array();
            foreach ($results as $result) {
                $value = $result['value'];
                if ( isset($values[$value]) )
                    // Found duplicate, return false
                    return false;
                else
                    // Found new value, save and continue checking
                    $values[$value] = 1;
            }
        }
        else {
            // Get a list of all values in the datafield, grouped by parent datarecord
            $query = $this->em->createQuery(
               'SELECT e.value, parent.id AS parent_id
                FROM ODRAdminBundle:'.$typeclass.' AS e
                JOIN ODRAdminBundle:DataRecordFields AS drf WITH e.dataRecordFields = drf
                JOIN ODRAdminBundle:DataRecord AS dr WITH drf.dataRecord = dr
                JOIN ODRAdminBundle:DataRecord AS parent WITH dr.parent = parent
                WHERE e.dataField = :datafield
                AND e.deletedAt IS NULL AND drf.deletedAt IS NULL AND dr.deletedAt IS NULL AND parent.deletedAt IS NULL'
            )->setParameters( array('datafield' => $datafield_id) );
            $results = $query->getArrayResult();

            // Determine if there are any duplicates in the datafield...
            $values = array();
            foreach ($results as $result) {
                $value = $result['value'];
                $parent_id = $result['parent_id'];

                if ( !isset($values[$parent_id]) )
                    $values[$parent_id] = array();

                if ( isset($values[$parent_id][$value]) )
                    // Found duplicate, return false
                    return false;
                else
                    // Found new value, save and continue checking
                    $values[$parent_id][$value] = 1;
            }
        }

        // Didn't find a duplicate, return true
        return true;
    }

}<|MERGE_RESOLUTION|>--- conflicted
+++ resolved
@@ -3950,7 +3950,6 @@
             if ($datatype_form->isSubmitted()) {
 
                 if ( $submitted_data->getSearchSlug() !== $datatype->getSearchSlug() ) {
-<<<<<<< HEAD
                     // ...check that the new search slug is restricted to alphanumeric characters and a few symbols
                     $pattern = '/^[0-9a-zA-Z][0-9a-zA-Z\_\-]+$/';
                     if ( !preg_match($pattern, $submitted_data->getSearchSlug()) )
@@ -3968,10 +3967,6 @@
 
                     // ...check that the new search slug doesn't collide with an existing search slug
                     $query = $em->createQuery(
-=======
-                    // ...check that a change to the search slug doesn't collide with an existing search slug
-                    $query = $this->em->createQuery(
->>>>>>> 242c64aa
                        'SELECT dtym.id
                         FROM ODRAdminBundle:DataTypeMeta AS dtym
                         WHERE dtym.searchSlug = :search_slug
