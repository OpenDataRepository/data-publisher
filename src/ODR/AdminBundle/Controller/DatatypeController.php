<?php

/**
 * Open Data Repository Data Publisher
 * DataType Controller
 * (C) 2015 by Nathan Stone (nate.stone@opendatarepository.org)
 * (C) 2015 by Alex Pires (ajpires@email.arizona.edu)
 * Released under the GPLv2
 *
 * The DataType controller handles creation and editing (most)
 * properties of datatypes.  Deletion is handled in DisplayTemplate.
 * It also handles rendering the pages that allow the user to design
 * datatypes, or modify datarecords of each datatype.
 *
 */

namespace ODR\AdminBundle\Controller;

use Symfony\Bundle\FrameworkBundle\Controller\Controller;

// Entities
use ODR\AdminBundle\Entity\DataType;
use ODR\AdminBundle\Entity\DataTypeMeta;
use ODR\AdminBundle\Entity\Group;
use ODR\AdminBundle\Entity\RenderPlugin;
use ODR\OpenRepository\UserBundle\Entity\User as ODRUser;
// Exceptions
use ODR\AdminBundle\Exception\ODRBadRequestException;
use ODR\AdminBundle\Exception\ODRException;
use ODR\AdminBundle\Exception\ODRForbiddenException;
use ODR\AdminBundle\Exception\ODRNotFoundException;
// Forms
use ODR\AdminBundle\Form\UpdateDatatypePropertiesForm;
use ODR\AdminBundle\Form\CreateDatatypeForm;
// Services
use ODR\AdminBundle\Component\Service\CacheService;
use ODR\AdminBundle\Component\Service\DatatreeInfoService;
use ODR\AdminBundle\Component\Service\DatatypeCreateService;
use ODR\AdminBundle\Component\Service\DatatypeInfoService;
use ODR\AdminBundle\Component\Service\EntityCreationService;
use ODR\AdminBundle\Component\Service\ODRRenderService;
use ODR\AdminBundle\Component\Service\PermissionsManagementService;
use ODR\AdminBundle\Component\Service\UUIDService;
// Symfony
use Doctrine\ORM\EntityManager;
use Symfony\Component\Form\FormError;
use Symfony\Component\HttpFoundation\RedirectResponse;
use Symfony\Component\HttpFoundation\Request;
use Symfony\Component\HttpFoundation\Response;
// Utility
use ODR\AdminBundle\Component\Utility\UserUtility;


class DatatypeController extends ODRCustomController
{

    /**
     * Update the database properties metadata and database metadata
     * to reflect the updated database name.
     *
     * Also updates metadata for all datatypes in the template set.
     *
     * @param Request $request
     * @return Response
     */
    public function update_propertiesAction($datatype_id, Request $request)
    {
        $return = array();
        $return['r'] = 0;
        $return['t'] = 'html';
        $return['d'] = array();

        try {
            // Grab necessary objects
            /** @var \Doctrine\ORM\EntityManager $em */
            $em = $this->getDoctrine()->getManager();

            /** @var PermissionsManagementService $pm_service */
            $pm_service = $this->container->get('odr.permissions_management_service');

            // Don't need to verify permissions, firewall won't let this action be called unless user is admin
            /** @var ODRUser $user */
            $user = $this->container->get('security.token_storage')->getToken()->getUser();

            // Create new DataType form
            $submitted_data = new DataTypeMeta();
            $form = $this->createForm(UpdateDatatypePropertiesForm::class, $submitted_data);

            $form->handleRequest($request);

            if ($form->isSubmitted()) {
                if ($form->isValid()) {
                    // Get datatype by looking up meta ...
                    $repo_datatype = $em->getRepository('ODRAdminBundle:DataType');

                    /** @var DataType $datatype */
                    $datatype = $repo_datatype->find($datatype_id);

                    // This is a properties database - it should have metadata_for
                    if($datatype->getMetadataFor() == null) {
                        throw new ODRException('Incorrect datatype.  Must be properties datatype.');
                    }

                    $datatype_array = $repo_datatype->findBy(array('template_group' => $datatype->getTemplateGroup()));

                    /** @var DataType $dt */
                    foreach($datatype_array as $dt) {

                        // Must be admin to update the related metadata
                        if($pm_service->isDatatypeAdmin($user, $dt)) {
                            $metadata = $dt->getDataTypeMeta();
                            $new_meta = clone $metadata;

                            $new_meta->setCreated(new \DateTime());
                            $new_meta->setUpdated(new \DateTime());
                            $new_meta->setCreatedBy($user);
                            $new_meta->setUpdatedBy($user);

                            if($dt->getUniqueId() == $dt->getTemplateGroup()) {
                                // This is the actual datatype
                                $new_meta->setLongName($submitted_data->getLongName());
                                $new_meta->setDescription($submitted_data->getDescription());
                            }
                            elseif($dt->getMetadataFor() !== null) {
                                // This is the datatype properties
                                $new_meta->setLongName($submitted_data->getLongName());
                                $new_meta->setDescription($submitted_data->getDescription());
                            }
                            else {
                                $new_meta->setLongName($submitted_data->getLongName() . " - " . $new_meta->getShortName());
                            }


                            // Save and commit
                            $em->persist($new_meta);
                            $em->remove($metadata);
                            $em->flush();
                        }
                    }

                    // Need to create a form for editing datatype metadata
                    // Should edit the properties type and the datatype itself...
                    $em->refresh($datatype);
                    $new_datatype_meta = $datatype->getDataTypeMeta();
                    $params = array(
                        'form_settings' => array(
                        )
                    );
                    $form = $this->createForm(UpdateDatatypePropertiesForm::class, $new_datatype_meta, $params);

                    $templating = $this->get('templating');
                    $html = $templating->render(
                        'ODRAdminBundle:Datatype:update_datatype_properties_form.html.twig',
                        array(
                            'datatype' => $datatype,
                            'form' => $form->createView(),
                        )
                    );

                    $return['d'] = array(
                        'datatype_id' => $datatype->getId(),
                        'html' => $html,
                    );
                }
            }
        }
        catch (\Exception $e) {
            $source = 0x28381af2;
            if ($e instanceof ODRException)
                throw new ODRException($e->getMessage(), $e->getStatusCode(), $e->getSourceCode($source), $e);
            else
                throw new ODRException($e->getMessage(), 500, $source, $e);
        }

        $response = new Response(json_encode($return));
        $response->headers->set('Content-Type', 'application/json');
        return $response;
    }


    /**
     * Redirects to the datatype's metadata entry, creating a datarecord for that purpose if it
     * doesn't already exist.
     *
     * @param $datatype_id
     * @param int $wizard
     * @param Request $request
     *
     * @return Response
     */
    public function propertiesAction($datatype_id, $wizard, Request $request)
    {
        $return = array();
        $return['r'] = 0;
        $return['t'] = '';
        $return['d'] = '';

        try {
            /** @var \Doctrine\ORM\EntityManager $em */
            $em = $this->getDoctrine()->getManager();

            /** @var EntityCreationService $ec_service */
            $ec_service = $this->container->get('odr.entity_creation_service');
            /** @var ODRRenderService $odr_render_service */
            $odr_render_service = $this->container->get('odr.render_service');
            /** @var PermissionsManagementService $pm_service */
            $pm_service = $this->container->get('odr.permissions_management_service');

            /** @var DataType $datatype */
            $datatype = $em->getRepository('ODRAdminBundle:DataType')->find($datatype_id);
            if ($datatype == null)
                throw new ODRNotFoundException('Datatype');

            /** @var ODRUser $user */
            $user = $this->container->get('security.token_storage')->getToken()->getUser();

            // ----------------------------------------
            // Check if this is a master template based datatype that is still in the creation process...
            // TODO Change the checker to re-route to landing when complete? not sure
            if ($datatype->getSetupStep() == DataType::STATE_INITIAL && $datatype->getMasterDataType() != null) {
                // The database is still in the process of being created...return the HTML for the page that'll periodically check for progress
                $templating = $this->get('templating');
                $return['t'] = "html";
                $return['d'] = array(
                    'html' => $templating->render(
                        'ODRAdminBundle:Datatype:create_status_checker.html.twig',
                        array(
                            "datatype" => $datatype
                        )
                    )
                );
            }
            else {

                $properties_datatype = null;
                if ( !is_null($datatype->getMetadataDatatype()) ) {
                    // If this is a regular datatype, load its metadata datatype
                    $properties_datatype = $datatype->getMetadataDatatype();
                }
                else if ( !is_null($datatype->getMetadataFor()) ) {
                    // This is already a metadata datatype
                    $properties_datatype = $datatype;
                }
                else {
                    // TODO - how to handle a datatype without a metadata entry
                    throw new ODRException('This datatype does not have a metadata entry');
                }

                // Ensure user has admin permissions to both the datatype and its metadata datatype
                if (!$pm_service->isDatatypeAdmin($user, $datatype))
                    throw new ODRForbiddenException();
                if (!$pm_service->isDatatypeAdmin($user, $properties_datatype))
                    throw new ODRForbiddenException();


                // Retrieve what should be the first and only datarecord...
                $results = $em->getRepository('ODRAdminBundle:DataRecord')->findBy(
                    array(
                        'dataType' => $properties_datatype->getId()
                    )
                );

                if ( count($results) == 0 ) {
                    // A metadata datarecord doesn't exist...create one
                    $datarecord = $ec_service->createDatarecord($user, $properties_datatype, true);    // don't flush immediately...

                    // Don't need to do anything else to the metadata datarecord, immediately
                    //  remove provisioned flag
                    $datarecord->setProvisioned(false);
                    $em->flush();
                }
                else {
                    $datarecord = $results[0];
                }


                // ----------------------------------------
                // Render the required version of the page
                $edit_html = $odr_render_service->getEditHTML(
                    $user,
                    $datarecord,
                    null,       // don't care about search_key
                    null        // ...or search_theme_id
                );

                // Need to create a form for editing datatype metadata
                // Should edit the properties type and the datatype itself...
                $new_datatype_data = $properties_datatype->getDataTypeMeta();
                $params = array(
                    'form_settings' => array()
                );
                $form = $this->createForm(UpdateDatatypePropertiesForm::class, $new_datatype_data, $params);


                // $redirect_path = $router->generate('odr_record_edit', array('datarecord_id' => 0));
                $redirect_path = '';
                $datatype_permissions = $pm_service->getDatatypePermissions($user);

                $templating = $this->get('templating');
                $record_header_html = $templating->render(
                    'ODRAdminBundle:Edit:properties_edit_header.html.twig',
                    array(
                        'datatype_permissions' => $datatype_permissions,
                        'datarecord' => $datarecord,
                        'datatype' => $datatype,

                        // values used by search_header.html.twig
                        'redirect_path' => $redirect_path,
                    )
                );

                $html = $templating->render(
                    'ODRAdminBundle:Datatype:properties.html.twig',
                    array(
                        'wizard' => $wizard,
                        'datatype' => $datatype,
                        'user' => $user,
                        'form' => $form->createView(),
                        'edit_html' => $edit_html
                    )
                );

                $return['d'] = array(
                    'datatype_id' => $datatype->getId(),
                    'html' => $record_header_html . $html,
                );
            }
        }
        catch (\Exception $e) {
            $source = 0x5ae7d1e5;
            if ($e instanceof ODRException)
                throw new ODRException($e->getMessage(), $e->getStatusCode(), $e->getSourceCode($source), $e);
            else
                throw new ODRException($e->getMessage(), 500, $source, $e);
        }

        $response = new Response(json_encode($return));
        $response->headers->set('Content-Type', 'application/json');
        return $response;
    }


    /**
     * Takes a unique_id or a search slug string, and returns a redirect to the datatype the string
     * refers to.
     *
     * @param string $datatype_unique_id
     * @param Request $request
     *
     * @return Response
     */
    public function find_landingAction($datatype_unique_id, Request $request)
    {
        $return = array();
        $return['r'] = 0;
        $return['t'] = '';
        $return['d'] = '';

        try {
            /** @var \Doctrine\ORM\EntityManager $em */
            $em = $this->getDoctrine()->getManager();

            if ( $datatype_unique_id === 'admin' ) {
                $return['d'] = $this->generateUrl('odr_admin_homepage');
            }
            else {
                $use_search_slug = false;

                /** @var DataType $datatype */
                $datatype = $em->getRepository('ODRAdminBundle:DataType')->findOneBy(
                    array('unique_id' => $datatype_unique_id)
                );
                if ($datatype == null) {
                    // Attempt find by slug
                    /** @var DataTypeMeta $datatype_meta */
                    $datatype_meta = $em->getRepository('ODRAdminBundle:DataTypeMeta')
                        ->findOneBy(array('searchSlug' => $datatype_unique_id));

                    $use_search_slug = true;
                    $datatype = $datatype_meta->getDataType();

                    if ($datatype->getTemplateGroup() == null) {
                        // Not a valid database for dashboard access.
                        throw new ODRNotFoundException('Datatype');
                    }
                }

                if ($datatype == null)
                    throw new ODRNotFoundException('Datatype');

                /** @var DataType $landing_datatype */
                $landing_datatype = $em->getRepository('ODRAdminBundle:DataType')->findOneBy(
                    array('unique_id' => $datatype->getTemplateGroup())
                );

                if ($use_search_slug) {
                    $url_prefix = $this->generateUrl('odr_search', array(
                        'search_slug' => $landing_datatype->getDataTypeMeta()->getSearchSlug(),
                        'search_string' => ''
                    ), false);
                }
                else {
                    $url_prefix = $this->generateUrl('odr_search', array(
                        'search_slug' => $landing_datatype->getUniqueId(),
                        'search_string' => ''
                    ), false);
                }

                $url = $this->generateUrl('odr_datatype_landing', array(
                    'datatype_id' => $landing_datatype->getId()
                ), false);

                $return['d'] = $url_prefix."#".$url;
            }
        }
        catch (\Exception $e) {
            $source = 0x22b8dae6;
            if ($e instanceof ODRException)
                throw new ODRException($e->getMessage(), $e->getStatusCode(), $e->getSourceCode($source), $e);
            else
                throw new ODRException($e->getMessage(), 500, $source, $e);
        }

        $response = new Response(json_encode($return));
        $response->headers->set('Content-Type', 'application/json');
        return $response;
    }


    /**
     * Renders and returns the HTML for a datatype's "landing" page...has links for administration
     * and for listing related datatypes.
     *
     * @param $datatype_id
     * @param Request $request
     *
     * @return Response
     */
    public function landingAction($datatype_id, Request $request)
    {
        $return = array();
        $return['r'] = 0;
        $return['t'] = '';
        $return['d'] = '';

        try {
            /** @var \Doctrine\ORM\EntityManager $em */
            $em = $this->getDoctrine()->getManager();

            /** @var DatatreeInfoService $dti_service */
            $dti_service = $this->container->get('odr.datatree_info_service');
            /** @var PermissionsManagementService $pm_service */
            $pm_service = $this->container->get('odr.permissions_management_service');


            /** @var DataType $datatype */
            $datatype = $em->getRepository('ODRAdminBundle:DataType')->find($datatype_id);
            if ($datatype == null)
                throw new ODRNotFoundException('Datatype');
            $grandparent_datatype = $datatype->getGrandparent();

            /** @var ODRUser $user */
            $user = $this->container->get('security.token_storage')->getToken()->getUser();

            // ----------------------------------------
            // Check if this is a master template based datatype that is still in the creation process...
            // TODO Change the checker to re-route to landing when complete? not sure
            if ($datatype->getSetupStep() == DataType::STATE_INITIAL && $datatype->getMasterDataType() != null) {
                // The database is still in the process of being created...return the HTML for the page that'll periodically check for progress
                $templating = $this->get('templating');
                $return['t'] = "html";
                $return['d'] = array(
                    'html' => $templating->render(
                        'ODRAdminBundle:Datatype:create_status_checker.html.twig',
                        array(
                            "datatype" => $datatype
                        )
                    )
                );
            }
            else {
                // Ensure user has permissions to be doing this
                if ( !$pm_service->canViewDatatype($user, $datatype) )
                    throw new ODRForbiddenException();

                $datatype_permissions = $pm_service->getDatatypePermissions($user);


                // ----------------------------------------
                // Need to locate all datatypes that link to and are linked to by the requested datatype
                $datatree_array = $dti_service->getDatatreeArray();
                $linked_anestors = $dti_service->getLinkedAncestors( array($grandparent_datatype->getId()), $datatree_array );
                $linked_descendants = $dti_service->getLinkedDescendants( array($grandparent_datatype->getId()), $datatree_array );

                $linked_datatypes = array_merge($linked_anestors, $linked_descendants);

                // Get Data for Related Records
                $query = $em->createQuery(
                   'SELECT dt, dtm, partial gp.{id}, md, mf, dt_cb, dt_ub
                    FROM ODRAdminBundle:DataType AS dt
                    LEFT JOIN dt.dataTypeMeta AS dtm
                    LEFT JOIN dt.grandparent AS gp
                    LEFT JOIN dt.metadata_datatype AS md
                    LEFT JOIN dt.metadata_for AS mf
                    LEFT JOIN dt.createdBy AS dt_cb
                    LEFT JOIN dt.updatedBy AS dt_ub
                    WHERE dt.setup_step IN (:setup_steps)
                    AND (dt.template_group LIKE :template_group OR dt.id IN (:linked_datatypes))
                    AND dt.deletedAt IS NULL AND dtm.deletedAt IS NULL AND gp.deletedAt IS NULL'
                )->setParameters(
                    array(
                        'template_group' => $datatype->getTemplateGroup(),
                        'linked_datatypes' => $linked_datatypes,
                        'setup_steps' => DataType::STATE_VIEWABLE
                    )
                );
                // AND dt.is_master_type = (:is_master_type)
                // 'is_master_type' => $is_master_type

                $results = $query->getArrayResult();

                $datatypes = array();
                foreach ($results as $result) {
                    $dt_id = $result['id'];

                    $dt = $result;
                    $dt['dataTypeMeta'] = $result['dataTypeMeta'][0];
                    $dt['createdBy'] = UserUtility::cleanUserData($result['createdBy']);
                    $dt['updatedBy'] = UserUtility::cleanUserData($result['updatedBy']);
                    if (isset($result['metadata_datatype']) && count($result['metadata_datatype']) > 0) {
                        // $dt['metadata_datatype']['dataTypeMeta'] = $result['metadata_datatype']['dataTypeMeta'][0];
                        $dt['metadata_datatype'] = $result['metadata_datatype'];
                    }
                    if (isset($result['metadata_for']) && count($result['metadata_for']) > 0) {
                        $dt['metadata_for'] = $result['metadata_for'];
                    }

                    // TODO - why was this data loaded?  it wasn't used in the twig files...
//                    $dt['associated_datatypes'] = $dti_service->getAssociatedDatatypes(array($dt_id));
                    $datatypes[$dt_id] = $dt;
                }


                // ----------------------------------------
                // Determine how many datarecords the user has the ability to view for each datatype
                $datatype_ids = array_keys($datatypes);
                $related_metadata = self::getDatarecordCounts($em, $datatype_ids, $datatype_permissions);

                // Only want to display recent changes for the top-level datatypes...
                $datatype_names = array();
                foreach ($datatypes as $dt_id => $dt) {
                    if ( $dt['id'] === $dt['grandparent']['id'] )
                        $datatype_names[$dt_id] = $dt['dataTypeMeta']['shortName'];
                }

                // Build the graphs for each of the top-level datatypes
                $dashboard_graphs = self::getDashboardGraphs($em, $datatype_names, $datatype_permissions);


                // ----------------------------------------
                // Render the required version of the page
                $templating = $this->get('templating');

                $html = $templating->render(
                    'ODRAdminBundle:Datatype:landing.html.twig',
                    array(
                        'user' => $user,
                        'initial_datatype_id' => $datatype->getId(),
                        'datatype_permissions' => $datatype_permissions,
                        'related_datatypes' => $datatypes,
                        'related_metadata' => $related_metadata,

                        'dashboard_graphs' => $dashboard_graphs,
                    )
                );

                $return['d'] = array(
                    'datatype_id' => $datatype->getId(),
                    'html' => $html,
                );
            }
        }
        catch (\Exception $e) {
            $source = 0x74c7b210;
            if ($e instanceof ODRException)
                throw new ODRException($e->getMessage(), $e->getStatusCode(), $e->getSourceCode($source), $e);
            else
                throw new ODRException($e->getMessage(), 500, $source, $e);
        }

        $response = new Response(json_encode($return));
        $response->headers->set('Content-Type', 'application/json');
        return $response;
    }


    /**
     * Recalculates the dashboard blurb for a specified datatype.  Caching barely speeds this up.
     *
     * @param EntityManager $em
     * @param array $datatype_ids
     * @param array $datatype_permissions
     *
     * @return string
     */
    private function getDashboardGraphs($em, $graph_datatypes, $datatype_permissions)
    {
        /** @var CacheService $cache_service */
        $cache_service = $this->container->get('odr.cache_service');
        $templating = $this->get('templating');

        $conn = $em->getConnection();

        $graph_str = '';
        foreach ($graph_datatypes as $dt_id => $dt_name) {
            $str = $cache_service->get('dashboard_'.$dt_id);
            if ( $str === false || $str === ''  ) {
                // Going to need to run queries to figure out these values...
                $created = array();
                $total_created = 0;
                $updated = array();
                $total_updated = 0;

                // Going to need to know whether the user can view non-public datarecords in order
                //  to calculate the correct values...
                $can_view_datarecord = false;
                if ( isset($datatype_permissions[$dt_id])
                    && isset($datatype_permissions[$dt_id]['dr_view'])
                ) {
                    $can_view_datarecord = true;
                }

                for ($i = 1; $i <= 6; $i++) {
                    // Created...
                    $query_str = '';
                    if ( $can_view_datarecord ) {
                        $query_str =
                           'SELECT COUNT(*) AS dr_count
                            FROM odr_data_record dr
                            WHERE dr.data_type_id = '.$dt_id.'
                            AND dr.created >= DATE_SUB(NOW(), INTERVAL '.($i).'*7 DAY)
                            AND dr.created < DATE_SUB(NOW(), INTERVAL '.($i - 1).'*7 DAY)
                            AND dr.deletedAt IS NULL';
                    }
                    else {
                        $query_str =
                           'SELECT COUNT(*) AS dr_count
                            FROM odr_data_record dr
                            JOIN odr_data_record_meta drm ON drm.data_record_id = dr.id
                            WHERE dr.data_type_id = '.$dt_id.' AND drm.public_date != "2200-01-01 00:00:00"
                            AND dr.created >= DATE_SUB(NOW(), INTERVAL '.($i).'*7 DAY)
                            AND dr.created < DATE_SUB(NOW(), INTERVAL '.($i - 1).'*7 DAY)
                            AND dr.deletedAt IS NULL AND drm.deletedAt IS NULL';
                    }

                    $result = $conn->executeQuery($query_str);
                    $results = $result->fetchAll();

                    $num = $results[0]['dr_count'];
                    $total_created += $num;
                    $created[] = $num;

                    // Updated...
                    if ( $can_view_datarecord ) {
                        $query_str =
                           'SELECT COUNT(*) AS dr_count
                            FROM odr_data_record dr
                            WHERE dr.data_type_id = '.$dt_id.'
                            AND dr.updated >= DATE_SUB(NOW(), INTERVAL '.($i).'*7 DAY)
                            AND dr.updated < DATE_SUB(NOW(), INTERVAL '.($i - 1).'*7 DAY)
                            AND dr.deletedAt IS NULL';
                    }
                    else {
                        $query_str =
                           'SELECT COUNT(*) AS dr_count
                            FROM odr_data_record dr
                            JOIN odr_data_record_meta drm ON drm.data_record_id = dr.id
                            WHERE dr.data_type_id = '.$dt_id.' AND drm.public_date != "2200-01-01 00:00:00"
                            AND dr.updated >= DATE_SUB(NOW(), INTERVAL '.($i).'*7 DAY)
                            AND dr.updated < DATE_SUB(NOW(), INTERVAL '.($i - 1).'*7 DAY)
                            AND dr.deletedAt IS NULL AND drm.deletedAt IS NULL';
                    }

                    $result = $conn->executeQuery($query_str);
                    $results = $result->fetchAll();

                    $num = $results[0]['dr_count'];
                    $total_updated += $num;
                    $updated[] = $num;
                }

                $created_str = $total_created.' created';
                $updated_str = $total_updated.' modified';

                $value_str = '';
                for ($i = 5; $i >= 0; $i--)
                    $value_str .= $created[$i].':'.$updated[$i].',';
                $value_str = substr($value_str, 0, -1);

                $graph = $templating->render(
                    'ODRAdminBundle:Datatype:dashboard_graphs.html.twig',
                    array(
                        'datatype_name' => $dt_name,
                        'created_str' => $created_str,
                        'updated_str' => $updated_str,
                        'value_str' => $value_str,
                    )
                );

//                $cache_service->set('dashboard_'.$dt_id, $graph);
//                $cache_service->expire('dashboard_'.$dt_id, 1*24*60*60);    // Cache this dashboard entry for upwards of one day

                $graph_str .= $graph;
            }
            else {
                $graph_str .= $str;
            }
        }

        return $graph_str;
    }


    /**
     * Builds and returns a list of the actions a user can perform to each top-level DataType.
     *
     * @param string $section Either "databases", "templates", or "datatemplates"
     * @param Request $request
     *
     * @return Response
     */
    public function listAction($section, Request $request)
    {
        $return = array();
        $return['r'] = 0;
        $return['t'] = '';
        $return['d'] = '';

        try {
            // Grab necessary objects
            /** @var \Doctrine\ORM\EntityManager $em */
            $em = $this->getDoctrine()->getManager();
            $templating = $this->get('templating');

            /** @var DatatypeInfoService $dti_service */
            $dti_service = $this->container->get('odr.datatype_info_service');
            /** @var PermissionsManagementService $pm_service */
            $pm_service = $this->container->get('odr.permissions_management_service');


            // --------------------
            // Grab user privileges to determine what they can do
            /** @var ODRUser $user */
            $user = $this->container->get('security.token_storage')->getToken()->getUser();
            $datatype_permissions = $pm_service->getDatatypePermissions($user);
            // --------------------


            // Grab a list of top top-level datatypes
            $top_level_datatypes = $dti_service->getTopLevelDatatypes();

            // Grab each top-level datatype from the repository
            $is_master_type = ($section == "templates" || $section == "datatemplates") ? 1 : 0;

            $query_sql =
               'SELECT dt, dtm, md, mf, dt_cb, dt_ub
                FROM ODRAdminBundle:DataType AS dt
                LEFT JOIN dt.dataTypeMeta AS dtm
                LEFT JOIN dt.metadata_datatype AS md
                LEFT JOIN dt.metadata_for AS mf
                LEFT JOIN dt.createdBy AS dt_cb
                LEFT JOIN dt.updatedBy AS dt_ub
                WHERE 
                dt.id IN (:datatypes)
                AND dt.is_master_type = (:is_master_type)
                AND dt.deletedAt IS NULL 
                AND dtm.deletedAt IS NULL
                AND (
                        dt.preload_status IS NULL 
                        OR dt.preload_status LIKE \'issued\'
                    )
                ';

            if($section == 'databases')
                $query_sql .= ' AND dt.unique_id = dt.template_group';

            if ($section == "datatemplates")
                $query_sql .= ' AND dt.metadata_datatype IS NULL';

            $query = $em->createQuery($query_sql);
            $query->setParameters(
                array(
                    'datatypes' => $top_level_datatypes,
                    'is_master_type' => $is_master_type
                )
            );

            $results = $query->getArrayResult();

            // TODO This whole loop seems superfluous
            $datatypes = array();
            $metadata_datatype_ids = array();
            foreach ($results as $result) {
                $dt_id = $result['id'];

                $dt = $result;
                $dt['dataTypeMeta'] = $result['dataTypeMeta'][0];
                $dt['createdBy'] = UserUtility::cleanUserData($result['createdBy']);
                $dt['updatedBy'] = UserUtility::cleanUserData($result['updatedBy']);
                if (isset($result['metadata_datatype']) && count($result['metadata_datatype']) > 0) {
                    $dt['metadata_datatype'] = $result['metadata_datatype'];
                    array_push($metadata_datatype_ids, $dt['metadata_datatype']['id']);
                }
                if (isset($result['metadata_for']) && count($result['metadata_for']) > 0) {
                    $dt['metadata_for'] = $result['metadata_for'];
                }

<<<<<<< HEAD
                // TODO - not needed in current version
                // $dt['associated_datatypes'] = $dti_service->getAssociatedDatatypes(array($dt_id));
=======
                // TODO - why was this data loaded?  it wasn't used in the twig files...
//                $dt['associated_datatypes'] = $dti_service->getAssociatedDatatypes(array($dt_id));
>>>>>>> 56aafb12
                $datatypes[$dt_id] = $dt;
            }


            // ----------------------------------------
            // Determine how many datarecords the user has the ability to view for each datatype
            $datatype_ids = array_keys($datatypes);
            $metadata = self::getDatarecordCounts($em, $datatype_ids, $datatype_permissions);
            $datatypes = self::getCorrectedNames($em, $metadata_datatype_ids, $datatypes);

            // Get corrected names


            // Render and return the html for the datatype list
            $return['d'] = array(
                'html' => $templating->render(
                    'ODRAdminBundle:Datatype:type_list.html.twig',
                    array(
                        'user' => $user,
                        'datatype_permissions' => $datatype_permissions,
                        'section' => $section,
                        'datatypes' => $datatypes,
                        'metadata' => $metadata,
                    )
                )
            );

            // Clear the previously viewed datarecord since the user is probably pulling up a new list if he looks at this
            $session = $request->getSession();
            $session->set('scroll_target', '');
        }
        catch (\Exception $e) {
            $source = 0x24d5aae9;
            if ($e instanceof ODRException)
                throw new ODRException($e->getMessage(), $e->getStatusCode(), $e->getSourceCode($source), $e);
            else
                throw new ODRException($e->getMessage(), 500, $source, $e);
        }

        $response = new Response(json_encode($return));
        $response->headers->set('Content-Type', 'application/json');
        return $response;
    }

    private function getCorrectedNames($em, $datatype_ids, $datatypes) {
        // We need to get true database name for this datatype
        $query_sql =
            'SELECT
                        dt, mf, dr, drm, drf, drf_df, drf_drm, e_lt, e_lvc, e_mvc, e_svc
                        FROM ODRAdminBundle:DataType dt
                        LEFT JOIN dt.metadata_for AS mf
                        LEFT JOIN dt.dataRecords AS dr
                        LEFT JOIN dr.dataRecordMeta AS drm
                        LEFT JOIN dr.dataRecordFields AS drf
                        LEFT JOIN drf.dataField AS drf_df
                        LEFT JOIN drf_df.dataFieldMeta AS drf_drm
                        LEFT JOIN drf.longText AS e_lt
                        LEFT JOIN drf.longVarchar AS e_lvc
                        LEFT JOIN drf.mediumVarchar AS e_mvc
                        LEFT JOIN drf.shortVarchar AS e_svc
                        
                        WHERE 
                        dt.id IN (:datatype_ids)
                        AND dt.deletedAt IS NULL 
                        AND drf_drm.internal_reference_name LIKE \'datatype_name\'
                        ';


        $query = $em->createQuery($query_sql);
        $query->setParameters(
            array(
                'datatype_ids' => $datatype_ids
            )
        );

        $datatype_results = $query->getArrayResult();

        foreach ($datatype_results as $datatype_result) {
            if (
                isset($datatype_result['dataRecords'])
                && isset($datatype_result['dataRecords'][0])
                && isset($datatype_result['dataRecords'][0]['dataRecordFields'])
                && isset($datatype_result['dataRecords'][0]['dataRecordFields'][0])
            ) {
                $field = $datatype_result['dataRecords'][0]['dataRecordFields'][0];
                $datatype_id = $datatype_result['metadata_for']['id'];
                if (count($field['longText']) > 0) {
                    $datatypes[$datatype_id]['dataTypeMeta']['shortName'] = $field['longText'][0]['value'];
                    $datatypes[$datatype_id]['dataTypeMeta']['longName'] = $field['longText'][0]['value'];
                } else if (count($field['longVarchar']) > 0) {
                    $datatypes[$datatype_id]['dataTypeMeta']['shortName'] = $field['longVarchar'][0]['value'];
                    $datatypes[$datatype_id]['dataTypeMeta']['longName'] = $field['longVarchar'][0]['value'];
                } else if (count($field['mediumVarchar']) > 0) {
                    $datatypes[$datatype_id]['dataTypeMeta']['shortName'] = $field['mediumVarchar'][0]['value'];
                    $datatypes[$datatype_id]['dataTypeMeta']['longName'] = $field['mediumVarchar'][0]['value'];
                } else if (count($field['shortVarchar']) > 0) {
                    $datatypes[$datatype_id]['dataTypeMeta']['shortName'] = $field['shortVarchar'][0]['value'];
                    $datatypes[$datatype_id]['dataTypeMeta']['longName'] = $field['shortVarchar'][0]['value'];
                }
            }
        }

        return $datatypes;

    }

    /**
     * Returns an array with how many datarecords the user is allowed to see for each datatype in
     * $datatype_ids
     *
     * @param \Doctrine\ORM\EntityManager $em
     * @param int[] $datatype_ids
     * @param array $datatype_permissions
     *
     * @return array
     */
    private function getDatarecordCounts($em, $datatype_ids, $datatype_permissions)
    {
        $can_view_public_datarecords = array();
        $can_view_nonpublic_datarecords = array();

        foreach ($datatype_ids as $num => $dt_id) {
            if ( isset($datatype_permissions[$dt_id])
                && isset($datatype_permissions[$dt_id]['dr_view'])
            ) {
                $can_view_nonpublic_datarecords[] = $dt_id;
            } else {
                $can_view_public_datarecords[] = $dt_id;
            }
        }

        // Figure out how many datarecords the user can view for each of the datatypes
        $metadata = array();
        if ( count($can_view_nonpublic_datarecords) > 0 ) {
            $query = $em->createQuery(
               'SELECT dt.id AS dt_id, COUNT(dr.id) AS datarecord_count
                FROM ODRAdminBundle:DataType AS dt
                JOIN ODRAdminBundle:DataRecord AS dr WITH dr.dataType = dt
                WHERE dt IN (:datatype_ids) AND dr.provisioned = FALSE
                AND dt.deletedAt IS NULL AND dr.deletedAt IS NULL
                GROUP BY dt.id'
            )->setParameters(
                array(
                    'datatype_ids' => $can_view_nonpublic_datarecords
                )
            );
            $results = $query->getArrayResult();

            foreach ($results as $result) {
                $dt_id = $result['dt_id'];
                $count = $result['datarecord_count'];
                $metadata[$dt_id] = $count;
            }
        }

        if ( count($can_view_public_datarecords) > 0 ) {
            $query = $em->createQuery(
               'SELECT dt.id AS dt_id, COUNT(dr.id) AS datarecord_count
                FROM ODRAdminBundle:DataType AS dt
                JOIN ODRAdminBundle:DataRecord AS dr WITH dr.dataType = dt
                JOIN ODRAdminBundle:DataRecordMeta AS drm WITH drm.dataRecord = dr
                WHERE dt IN (:datatype_ids) AND drm.publicDate != :public_date AND dr.provisioned = FALSE
                AND dt.deletedAt IS NULL AND dr.deletedAt IS NULL AND drm.deletedAt IS NULL
                GROUP BY dt.id'
            )->setParameters(
                array(
                    'datatype_ids' => $can_view_public_datarecords,
                    'public_date' => '2200-01-01 00:00:00'
                )
            );
            $results = $query->getArrayResult();

            foreach ($results as $result) {
                $dt_id = $result['dt_id'];
                $count = $result['datarecord_count'];
                $metadata[$dt_id] = $count;
            }
        }

        return $metadata;
    }


    /**
     * Starts the create database wizard and loads master templates available for creation
     * from templates.
     *
     * @param bool $create_master - Create a master template (true/false). Only allows custom type creation when true.
     * @param Request $request
     *
     * @return Response
     */
    public function createAction($create_master, Request $request)
    {
        $return = array();
        $return['r'] = 0;
        $return['t'] = '';
        $return['d'] = '';

        try {
            // Grab necessary objects
            /** @var \Doctrine\ORM\EntityManager $em */
            $em = $this->getDoctrine()->getManager();

            /** @var DatatypeInfoService $dti_service */
            $dti_service = $this->container->get('odr.datatype_info_service');
            /** @var PermissionsManagementService $pm_service */
            $pm_service = $this->container->get('odr.permissions_management_service');

            // --------------------
            // Grab user privileges to determine what they can do
            /** @var ODRUser $user */
            $user = $this->container->get('security.token_storage')->getToken()->getUser();
            $datatype_permissions = $pm_service->getDatatypePermissions($user);

            // TODO - relax this restriction?
            if ( !$user->hasRole('ROLE_ADMIN') )
                throw new ODRForbiddenException();
            // --------------------


            // Grab a list of top top-level datatypes
            $top_level_datatypes = $dti_service->getTopLevelDatatypes();

            // Master Templates must have Dataset Properties/metadata
            $query = $em->createQuery(
               'SELECT dt, dtm, md, dt_cb, dt_ub
                FROM ODRAdminBundle:DataType AS dt
                LEFT JOIN dt.dataTypeMeta AS dtm
                LEFT JOIN dt.metadata_datatype AS md
                LEFT JOIN dt.createdBy AS dt_cb
                LEFT JOIN dt.updatedBy AS dt_ub
                WHERE dt.id IN (:datatypes) AND dt.is_master_type = 1
                AND md.id IS NOT NULL AND dt.deletedAt IS NULL AND dtm.deletedAt IS NULL'
            )->setParameters(array('datatypes' => $top_level_datatypes));
            $master_templates = $query->getArrayResult();


            // Render and return the html
            $templating = $this->get('templating');
            $return['d'] = array(
                'html' => $templating->render(
                    'ODRAdminBundle:Datatype:create_type_choose_template.html.twig',
                    array(
                        'user' => $user,
                        'datatype_permissions' => $datatype_permissions,
                        'master_templates' => $master_templates,
                        'create_master' => $create_master
                    )
                )
            );
        }
        catch (\Exception $e) {
            $source = 0x1bb84021;
            if ($e instanceof ODRException)
                throw new ODRException($e->getMessage(), $e->getStatusCode(), $e->getSourceCode($source), $e);
            else
                throw new ODRException($e->getMessage(), 500, $source, $e);
        }

        $response = new Response(json_encode($return));
        $response->headers->set('Content-Type', 'application/json');
        return $response;
    }


    /**
     * Datatypes without metadata datatypes are given a choice of available templates to create a
     * metadata datatype from.
     *
     * @param $datatype_id
     * @param Request $request
     *
     * @return Response
     */
    public function choosemetaAction($datatype_id, Request $request)
    {
        $return = array();
        $return['r'] = 0;
        $return['t'] = '';
        $return['d'] = '';

        try {
            // Grab necessary objects
            /** @var \Doctrine\ORM\EntityManager $em */
            $em = $this->getDoctrine()->getManager();

            /** @var DatatypeInfoService $dti_service */
            $dti_service = $this->container->get('odr.datatype_info_service');
            /** @var PermissionsManagementService $pm_service */
            $pm_service = $this->container->get('odr.permissions_management_service');


            /** @var DataType $datatype */
            $datatype = $em->getRepository('ODRAdminBundle:DataType')->find($datatype_id);
            if ($datatype == null)
                throw new ODRNotFoundException('Datatype');

            if ( !is_null($datatype->getMetadataDatatype()) )
                throw new ODRBadRequestException('This database already has a metadata datatype');


            // --------------------
            // Grab user privileges to determine what they can do
            /** @var ODRUser $user */
            $user = $this->container->get('security.token_storage')->getToken()->getUser();
            $datatype_permissions = $pm_service->getDatatypePermissions($user);

            // Check if user is datatype admin
            if (!$pm_service->isDatatypeAdmin($user, $datatype))
                throw new ODRForbiddenException();
            // --------------------


            // Create master == 0
            $create_master = 0;

            // Grab a list of top top-level datatypes
            $top_level_datatypes = $dti_service->getTopLevelDatatypes();

            // Master Templates must have Dataset Properties/metadata
            $query = $em->createQuery(
               'SELECT dt, dtm, md, dt_cb, dt_ub
                FROM ODRAdminBundle:DataType AS dt
                LEFT JOIN dt.dataTypeMeta AS dtm
                LEFT JOIN dt.metadata_datatype AS md
                LEFT JOIN dt.createdBy AS dt_cb
                LEFT JOIN dt.updatedBy AS dt_ub
                WHERE dt.id IN (:datatypes) AND dt.is_master_type = 1
                AND md.id IS NOT NULL AND dt.deletedAt IS NULL AND dtm.deletedAt IS NULL'
            )->setParameters( array('datatypes' => $top_level_datatypes) );
            $master_templates = $query->getArrayResult();

            // TODO - modify this so that you can create a metadata entry that isn't based on a template

            // Render and return the html
            $templating = $this->get('templating');
            $return['d'] = array(
                'html' => $templating->render(
                    'ODRAdminBundle:Datatype:create_type_choose_template.html.twig',
                    array(
                        'user' => $user,
                        'datatype_permissions' => $datatype_permissions,
                        'master_templates' => $master_templates,
                        'create_master' => $create_master,
                        'datatype_id' => $datatype_id
                    )
                )
            );
        }
        catch (\Exception $e) {
            $source = 0x72002e34;
            if ($e instanceof ODRException)
                throw new ODRException($e->getMessage(), $e->getStatusCode(), $e->getSourceCode($source), $e);
            else
                throw new ODRException($e->getMessage(), 500, $source, $e);
        }

        $response = new Response(json_encode($return));
        $response->headers->set('Content-Type', 'application/json');
        return $response;
    }



    /**
     * Starts the create database wizard and loads master templates available for creation
     * from templates.
     *
     * @param integer $template_choice
     * @param integer $creating_master_template
     * @param Request $request
     *
     * @return Response
     */
    public function createinfoAction($template_choice, $creating_master_template, Request $request)
    {
        $return = array();
        $return['r'] = 0;
        $return['t'] = '';
        $return['d'] = '';

        try {
            // Grab necessary objects
            /** @var \Doctrine\ORM\EntityManager $em */
            $em = $this->getDoctrine()->getManager();
            $templating = $this->get('templating');

            /** @var DatatypeInfoService $dti_service */
            $dti_service = $this->container->get('odr.datatype_info_service');


            // Grab user privileges to determine what they can do
            /** @var ODRUser $user */
            $user = $this->container->get('security.token_storage')->getToken()->getUser();

            if ( !$user->hasRole('ROLE_ADMIN') )
                throw new ODRForbiddenException();

            $create_master = false;
            if ($creating_master_template > 0)
                $create_master = true;

            if ($template_choice != 0 && $create_master)
                throw new ODRBadRequestException('Currently unable to copy a new Master Template from an existing Master Template');

            // If cloning from master and master has metadata...
            if($template_choice > 0) {
                // Immediately creates templates and databases.
                return self::direct_add_datatype($template_choice);
            }
            else {
                // Build a form for creating a new datatype, if needed
                $new_datatype_data = new DataTypeMeta();
                $params = array(
                    'form_settings' => array(
                        'is_master_type' => $creating_master_template,
                        'master_type_id' => $template_choice,
                    )
                );
                $form = $this->createForm(CreateDatatypeForm::class, $new_datatype_data, $params);

                // Grab a list of top top-level datatypes
                $top_level_datatypes = $dti_service->getTopLevelDatatypes();

                // TODO - why does this not exclude metadata datatypes while the one in createAction() does?
                // Get the master templates
                $query = $em->createQuery(
                    'SELECT dt, dtm, dt_cb, dt_ub
                    FROM ODRAdminBundle:DataType AS dt
                    JOIN dt.dataTypeMeta AS dtm
                    JOIN dt.createdBy AS dt_cb
                    JOIN dt.updatedBy AS dt_ub
                    WHERE dt.id IN (:datatypes) AND dt.is_master_type = 1
                    AND dt.deletedAt IS NULL AND dtm.deletedAt IS NULL'
                )->setParameters(array('datatypes' => $top_level_datatypes));
                $master_templates = $query->getArrayResult();

                // Render and return the html
                $return['d'] = array(
                    'html' => $templating->render(
                        'ODRAdminBundle:Datatype:create_type_database_info.html.twig',
                        array(
                            'user' => $user,
                            'form' => $form->createView(),

                            // required for the wizard  TODO - why aren't these all empty or 0?
                            // TODO - The wizard is used in multiple places.  Options are set to tell it how to display.
                            'master_templates' => $master_templates,
                            'master_type_id' => $template_choice,
                            'create_master' => $create_master,
                        )
                    )
                );

            }
        }
        catch (\Exception $e) {
            $source = 0xeaff78ff;
            if ($e instanceof ODRException)
                throw new ODRException($e->getMessage(), $e->getStatusCode(), $e->getSourceCode($source), $e);
            else
                throw new ODRException($e->getMessage(), 500, $source, $e);
        }

        $response = new Response(json_encode($return));
        $response->headers->set('Content-Type', 'application/json');
        return $response;
    }


    /**
     * Creates a metadata dataype for the given datatype, based off the selected template.
     *
     * @param $template_choice
     * @param $datatype_id
     * @param Request $request
     *
     * @return Response
     */
    public function addmetadataAction($template_choice, $datatype_id, Request $request)
    {
        $return = array();
        $return['r'] = 0;
        $return['t'] = '';
        $return['d'] = '';

        try {
            // Grab necessary objects
            /** @var \Doctrine\ORM\EntityManager $em */
            $em = $this->getDoctrine()->getManager();

            /** @var PermissionsManagementService $pm_service */
            $pm_service = $this->container->get('odr.permissions_management_service');


            /** @var DataType $datatype */
            $datatype = $em->getRepository('ODRAdminBundle:DataType')->find($datatype_id);
            if ($datatype == null)
                throw new ODRNotFoundException('Datatype');

            if ( !is_null($datatype->getMetadataDatatype()) )
                throw new ODRBadRequestException('This database already has a metadata datatype');


            // --------------------
            // Grab user privileges to determine what they can do
            /** @var ODRUser $user */
            $user = $this->container->get('security.token_storage')->getToken()->getUser();

            // Check if user is datatype admin
            if ( !$pm_service->isDatatypeAdmin($user, $datatype) )
                throw new ODRForbiddenException();
            // --------------------


            return self::direct_add_datatype($template_choice, $datatype_id);

        }
        catch (\Exception $e) {
            $source = 0x7123adfe;
            if ($e instanceof ODRException)
                throw new ODRException($e->getMessage(), $e->getStatusCode(), $e->getSourceCode($source), $e);
            else
                throw new ODRException($e->getMessage(), 500, $source, $e);
        }
    }


    /**
     * Adds a new database from a master template where the master template
     * has an associated properties/metadata template.
     *
     * Also creates initial properties record and forwards user to
     * properties page as next step in creation sequence.
     *
     * @param $master_datatype_id
     * @param int $datatype_id
     * @param null $admin
     * @param bool $bypass_queue
     * @return RedirectResponse
     */
    public function direct_add_datatype($master_datatype_id, $datatype_id = 0, $admin = null, $bypass_queue = false)
    {
        $return = array();
        $return['r'] = 0;
        $return['t'] = 'html';
        $return['d'] = array();

        try {
            // Don't need to verify permissions, firewall won't let this action be called unless user is admin
            /** @var ODRUser $admin */
            if($admin === null) {
                $admin = $this->container->get('security.token_storage')->getToken()->getUser();
            }

            /** @var DatatypeCreateService $dtc_service */
            $dtc_service = $this->container->get('odr.datatype_create_service');
            $datatype = $dtc_service->direct_add_datatype(
                $master_datatype_id,
                $datatype_id,
                $admin,
                $bypass_queue,
                $this->get('pheanstalk'),
                $this->container->getParameter('memcached_key_prefix'),
                $this->container->getParameter('beanstalk_api_key')

            );

            // Forward to database properties page.
            $url = $this->generateUrl(
                'odr_datatype_properties',
                array(
                    'datatype_id' => $datatype->getId(),
                    'wizard' => 1
                ),
                false
            );
            $redirect = $this->redirect($url);

            return $redirect;
        }
        catch (\Exception $e) {
            $source = 0xf5ea6e9a;
            if ($e instanceof ODRException)
                throw new ODRException($e->getMessage(), $e->getStatusCode(), $e->getSourceCode($source), $e);
            else
                throw new ODRException($e->getMessage(), 500, $source, $e);
        }
    }

    /**
     * Creates a new top-level DataType.
     *
     * @param Request $request
     *
     * @return Response
     */
    public function addAction(Request $request)
    {
        $return = array();
        $return['r'] = 0;
        $return['t'] = 'html';
        $return['d'] = array();

        try {
            // Grab necessary objects
            /** @var \Doctrine\ORM\EntityManager $em */
            $em = $this->getDoctrine()->getManager();

            /** @var CacheService $cache_service*/
            $cache_service = $this->container->get('odr.cache_service');
            /** @var EntityCreationService $ec_service */
            $ec_service = $this->container->get('odr.entity_creation_service');
            /** @var UUIDService $uuid_service */
            $uuid_service = $this->container->get('odr.uuid_service');


            // Don't need to verify permissions, firewall won't let this action be called unless user is admin
            /** @var ODRUser $admin */
            $admin = $this->container->get('security.token_storage')->getToken()->getUser();

            // Create new DataType form
            $submitted_data = new DataTypeMeta();
            $form = $this->createForm(CreateDatatypeForm::class, $submitted_data);

            $form->handleRequest($request);

            if ($form->isSubmitted()) {
                // This was a POST request

                // Can't seem to figure out why it occassionally attempts to create an empty datatype, so...guessing here
                if ($form->isEmpty())
                    $form->addError( new FormError('Form is empty?') );

                $short_name = trim($submitted_data->getShortName());
                // Set Long Name equal to Short Name
                // DEPRECATED => Long Name
                $long_name = $short_name;
                if ($short_name == '' || $long_name == '')
                    $form->addError( new FormError('New databases require a database name') );

                if ( strlen($short_name) > 32)
                    $form->addError( new FormError('Shortname has a maximum length of 32 characters') );    // underlying database column only permits 32 characters

                if ($form['is_master_type']->getData() > 0 && $form['master_type_id']->getData() > 0)
                    $form->addError( new FormError('Currently unable to copy a new Master Template from an existing Master Template') );

                if ($form->isValid()) {
                    // ----------------------------------------
                    // TODO - convert to use EntityCreationService?
                    // Create a new Datatype entity
                    $datatype = new DataType();
                    $datatype->setRevision(0);

                    $unique_id = $uuid_service->generateDatatypeUniqueId();
                    $datatype->setUniqueId($unique_id);
                    $datatype->setTemplateGroup($unique_id);

                    // Top-level datatypes exist in one of two states...in the "initial" state, they
                    //  shouldn't be viewed by users because they're lacking themes and permissions
                    // Once they have those, then they should be put into the "operational" state
                    $datatype->setSetupStep(DataType::STATE_INITIAL);

                    // Is this a Master Type?
                    $datatype->setIsMasterType(false);
                    if ($form['is_master_type']->getData() > 0)
                        $datatype->setIsMasterType(true);

                    // If the user decided to create this datatype from a master template...
                    if ($form['master_type_id']->getData() > 0) {
                        // ...locate the master template datatype and store that it's the "source" for this new datatype
                        $repo_datatype = $em->getRepository('ODRAdminBundle:DataType');
                        /** @var DataType $master_datatype */
                        $master_datatype = $repo_datatype->find($form['master_type_id']->getData());
                        if ($master_datatype == null)
                            throw new ODRNotFoundException('Master Datatype');

                        $datatype->setMasterDataType($master_datatype);
                    }

                    $datatype->setCreatedBy($admin);
                    $datatype->setUpdatedBy($admin);

                    // Save all changes made
                    $em->persist($datatype);
                    $em->flush();
                    $em->refresh($datatype);

                    // Top level datatypes are their own parent/grandparent
                    $datatype->setParent($datatype);
                    $datatype->setGrandparent($datatype);
                    $em->persist($datatype);

                    // Fill out the rest of the metadata properties for this datatype...don't need to set short/long name since they're already from the form
                    $submitted_data->setDataType($datatype);
                    $submitted_data->setLongName($short_name);

                    /** @var RenderPlugin $default_render_plugin */
                    $default_render_plugin = $em->getRepository('ODRAdminBundle:RenderPlugin')->findOneBy( array('pluginClassName' => 'odr_plugins.base.default') );
                    $submitted_data->setRenderPlugin($default_render_plugin);

                    if ($submitted_data->getDescription() == null)
                        $submitted_data->setDescription('');

                    // Default search slug to Dataset ID
                    $submitted_data->setSearchSlug($datatype->getId());
                    $submitted_data->setXmlShortName('');

                    // Master Template Metadata
                    // Once a child database is completely created from the master template, the creation process will update the revisions appropriately.
                    $submitted_data->setMasterRevision(0);
                    $submitted_data->setMasterPublishedRevision(0);
                    $submitted_data->setTrackingMasterRevision(0);

                    if ($form['is_master_type']->getData() > 0) {
                        // Master Templates must increment revision so that data fields can reference the "to be published" revision.
                        // Whenever an update is made to any data field the revision should be updated.
                        // Master Published revision should only be updated when curators "publish" the latest revisions through the publication dialog.
                        $submitted_data->setMasterPublishedRevision(0);
                        $submitted_data->setMasterRevision(1);
                    }

                    $submitted_data->setPublicDate( new \DateTime('2200-01-01 00:00:00') );

                    $submitted_data->setNewRecordsArePublic(false);    // newly created datarecords default to not-public

                    $submitted_data->setExternalIdField(null);
                    $submitted_data->setNameField(null);
                    $submitted_data->setSortField(null);
                    $submitted_data->setBackgroundImageField(null);

                    $submitted_data->setCreatedBy($admin);
                    $submitted_data->setUpdatedBy($admin);
                    $em->persist($submitted_data);

                    // Ensure the "in-memory" version of the new datatype knows about its meta entry
                    $datatype->addDataTypeMetum($submitted_data);
                    $em->flush();


                    $datatypes_to_process = array();
                    array_push($datatypes_to_process, $datatype);

                    /*
                     * Create Datatype Metadata Object (a second datatype to store one record with the properties
                     * for the parent datatype).
                     */
                    // If is_master_type - automatically create master_type_metadata and set metadata_for_id
                    if ($datatype->getIsMasterType() && $form['is_master_type']->getData() == 1) {
                        $metadata_datatype = clone $datatype;

                        // Set this to be metadata for new datatype
                        $metadata_datatype->setParent($metadata_datatype);
                        $metadata_datatype->setGrandparent($metadata_datatype);

                        $unique_id = $uuid_service->generateDatatypeUniqueId();
                        $metadata_datatype->setUniqueId($unique_id);
                        // Should already have the correct template_group

                        // Set new datatype meta
                        $metadata_datatype_meta = clone $datatype->getDataTypeMeta();
                        $metadata_datatype_meta->setShortName($metadata_datatype_meta->getShortName() . " Properties");
                        $metadata_datatype_meta->setLongName($metadata_datatype_meta->getLongName() . " Properties");
                        $metadata_datatype_meta->setDataType($metadata_datatype);

                        // Associate the metadata
                        $metadata_datatype->addDataTypeMetum($metadata_datatype_meta);
                        $metadata_datatype->setMetadataFor($datatype);

                        // New Datatype
                        $em->persist($metadata_datatype);
                        // New Datatype Meta
                        $em->persist($metadata_datatype_meta);

                        // Write to db
                        $em->flush();

                        // Set Metadata Datatype for Datatype
                        $datatype->setMetadataDatatype($metadata_datatype);
                        $em->persist($datatype);

                        // Set search slug
                        $metadata_datatype_meta->setSearchSlug($metadata_datatype->getId());
                        $em->persist($metadata_datatype_meta);
                        $em->flush();

                        array_push($datatypes_to_process, $metadata_datatype);
                    }
                    else if($datatype->getMasterDataType()) {
                        // If is non-master datatype, clone master-related metadata type
                        $master_datatype = $datatype->getMasterDataType();
                        $master_metadata = $master_datatype->getMetadataDatatype();

                        $unique_id = $uuid_service->generateDatatypeUniqueId();
                        $master_metadata->setUniqueId($unique_id);
                        // Should already have the correct template_group

                        if ($master_metadata != null) {
                            $metadata_datatype = clone $master_metadata;
                            // Unset is master type
                            $metadata_datatype->setIsMasterType(0);
                            $metadata_datatype->setGrandparent($metadata_datatype);
                            $metadata_datatype->setParent($metadata_datatype);
                            $metadata_datatype->setMasterDataType($master_metadata);
                            // Clone has wrong state - set to initial
                            $metadata_datatype->setSetupStep(DataType::STATE_INITIAL);

                            $unique_id = $uuid_service->generateDatatypeUniqueId();
                            $metadata_datatype->setUniqueId($unique_id);
                            // Should already have the correct template_group

                            // Set new datatype meta
                            $metadata_datatype_meta = clone $datatype->getDataTypeMeta();
                            $metadata_datatype_meta->setShortName($datatype->getDataTypeMeta()->getShortName() . " Properties");
                            $metadata_datatype_meta->setLongName($datatype->getDataTypeMeta()->getLongName() . " Properties");
                            $metadata_datatype_meta->setDataType($metadata_datatype);

                            // Associate the metadata
                            $metadata_datatype->addDataTypeMetum($metadata_datatype_meta);

                            // New Datatype
                            $em->persist($metadata_datatype);
                            // New Datatype Meta
                            $em->persist($metadata_datatype_meta);
                            // Set Metadata Datatype
                            $datatype->setMetadataDatatype($metadata_datatype);
                            $em->persist($datatype);
                            $em->flush();

                            array_push($datatypes_to_process, $metadata_datatype);

                        }
                    }
                    /*
                     * END Create Datatype Metadata Object
                     */


                    /*
                     * Clone theme or create theme as needed for new datatype(s)
                     */
                    foreach ($datatypes_to_process as $datatype) {
                        // ----------------------------------------
                        // If the datatype is being created from a master template...
                        if ($datatype->getMasterDatatype()) {
                            // Start the job to create the datatype from the template
                            $pheanstalk = $this->get('pheanstalk');
                            $redis_prefix = $this->container->getParameter('memcached_key_prefix');
                            $api_key = $this->container->getParameter('beanstalk_api_key');

                            // Insert the new job into the queue
                            $priority = 1024;   // should be roughly default priority
                            $payload = json_encode(
                                array(
                                    "user_id" => $admin->getId(),
                                    "datatype_id" => $datatype->getId(),

                                    "redis_prefix" => $redis_prefix,    // debug purposes only
                                    "api_key" => $api_key,
                                )
                            );

                            $delay = 0;
                            $pheanstalk->useTube('create_datatype')->put($payload, $priority, $delay);
                        }
                        else {
                            // ...otherwise, this is a new custom datatype

                            // Create a default master theme for it
                            $master_theme = $ec_service->createTheme($admin, $datatype, true);    // Don't flush immediately...

                            $master_theme_meta = $master_theme->getThemeMeta();
                            $master_theme_meta->setIsDefault(true);
                            $master_theme_meta->setShared(true);
                            $em->persist($master_theme_meta);

                            // Create a default search results theme for it too...
                            $search_theme = $ec_service->createTheme($admin, $datatype, true);    // Don't flush immediately...
                            $search_theme->setThemeType('search_results');
                            $search_theme->setSourceTheme($master_theme);
                            $em->persist($search_theme);

                            $search_theme_meta = $search_theme->getThemeMeta();
                            $search_theme_meta->setIsDefault(true);
                            $search_theme_meta->setShared(true);
                            $em->persist($search_theme_meta);

                            // Now flush the new theme stuff
                            $em->flush();


                            // Delete the cached version of the datatree array and the list of top-level datatypes
                            $cache_service->delete('cached_datatree_array');
                            $cache_service->delete('top_level_datatypes');
                            $cache_service->delete('top_level_themes');


                            // Create the groups for the new datatype here so the datatype can be viewed
                            $ec_service->createGroupsForDatatype($admin, $datatype);

                            // Ensure the user who created this datatype becomes a member of the new
                            //  datatype's "is_datatype_admin" group
                            if ( !$admin->hasRole('ROLE_SUPER_ADMIN') ) {
                                /** @var Group $admin_group */
                                $admin_group = $em->getRepository('ODRAdminBundle:Group')->findOneBy(
                                    array(
                                        'dataType' => $datatype->getId(),
                                        'purpose' => 'admin'
                                    )
                                );
                                $ec_service->createUserGroup($admin, $admin_group, $admin);

                                // Delete cached version of this user's permissions
                                $cache_service->delete('user_'.$admin->getId().'_permissions');
                            }

                            // This dataype is now fully created
                            $datatype->setSetupStep(DataType::STATE_OPERATIONAL);
                            $em->persist($datatype);
                            $em->flush();
                        }
                    }
                    /*
                     * END Clone theme or create theme as needed for new datatype(s)
                     */


                    // Note: Since the system will always create metadata database second, this redirect will push
                    // the user edit their metadata template first as it is the last thing set to $datatype above.
                    // Perhaps this should be more explicitly chosen.
                    // TODO - This is not good.  A long copy above may not be finished by the time the time the user arrives at design system.
                    $url = $this->generateUrl('odr_design_master_theme', array('datatype_id' => $datatype->getId()), false);
                    $return['d']['redirect_url'] = $url;
                }
                else {
                    // Return any errors encountered
                    $error_str = parent::ODR_getErrorMessages($form);
                    throw new ODRException($error_str);
                }
            }
            else {
                // Otherwise, this was a GET request
                $templating = $this->get('templating');
                $return['d'] = $templating->render(
                    'ODRAdminBundle:Datatype:create_datatype_info_form.html.twig',
                    array(
                        'form' => $form->createView()
                    )
                );
            }
        }
        catch (\Exception $e) {
            $source = 0x6151265b;
            if ($e instanceof ODRException)
                throw new ODRException($e->getMessage(), $e->getStatusCode(), $e->getSourceCode($source), $e);
            else
                throw new ODRException($e->getMessage(), 500, $source, $e);
        }

        $response = new Response(json_encode($return));
        $response->headers->set('Content-Type', 'application/json');
        return $response;
    }


    /**
     * Creates a new blank metadata datatype for the requested datatype
     *
     * @param int $datatype_id
     * @param Request $request
     *
     * @return Response
     */
    public function createblankmetaAction($datatype_id, Request $request)
    {
        $return = array();
        $return['r'] = 0;
        $return['t'] = '';
        $return['d'] = '';

        try {
            // Grab necessary objects
            /** @var \Doctrine\ORM\EntityManager $em */
            $em = $this->getDoctrine()->getManager();

            /** @var CacheService $cache_service*/
            $cache_service = $this->container->get('odr.cache_service');
            /** @var EntityCreationService $ec_service */
            $ec_service = $this->container->get('odr.entity_creation_service');

            /** @var DataType $datatype */
            $datatype = $em->getRepository('ODRAdminBundle:DataType')->find($datatype_id);
            if ($datatype == null)
                throw new ODRNotFoundException('Datatype');

            if ( !is_null($datatype->getMetadataDatatype()) )
                throw new ODRBadRequestException('This database already has a metadata datatype');


            // Don't need to verify permissions, firewall won't let this action be called unless user is admin
            /** @var ODRUser $admin */
            $admin = $this->container->get('security.token_storage')->getToken()->getUser();

            // Create a new metadata datatype
            $new_metadata_datatype = $ec_service->createDatatype($admin, $datatype->getShortName()." Properties", true);    // don't flush immediately...
            $new_metadata_datatype->setTemplateGroup($datatype->getTemplateGroup());
            $new_metadata_datatype->setIsMasterType($datatype->getIsMasterType());
            $new_metadata_datatype->setMetadataFor($datatype);
            $em->persist($new_metadata_datatype);

            // Create a default master theme for the new metadata datatype
            $master_theme = $ec_service->createTheme($admin, $new_metadata_datatype, true);    // Don't flush immediately...

            $master_theme_meta = $master_theme->getThemeMeta();
            $master_theme_meta->setIsDefault(true);
            $master_theme_meta->setShared(true);
            $em->persist($master_theme_meta);

            // Need to flush so createGroupsForDatatype() works
            $em->flush();

            // Delete the cached version of the datatree array and the list of top-level datatypes
            $cache_service->delete('cached_datatree_array');
            $cache_service->delete('top_level_datatypes');
            $cache_service->delete('top_level_themes');

            // Create the groups for the new datatype here so the datatype can be viewed
            $ec_service->createGroupsForDatatype($admin, $new_metadata_datatype);

            // Ensure the user who created this datatype becomes a member of the new
            //  datatype's "is_datatype_admin" group
            if ( !$admin->hasRole('ROLE_SUPER_ADMIN') ) {
                /** @var Group $admin_group */
                $admin_group = $em->getRepository('ODRAdminBundle:Group')->findOneBy(
                    array(
                        'dataType' => $datatype->getId(),
                        'purpose' => 'admin'
                    )
                );
                $ec_service->createUserGroup($admin, $admin_group, $admin);

                // Delete cached version of this user's permissions
                $cache_service->delete('user_'.$admin->getId().'_permissions');
            }


            // Ensure the datatype/template points to the new metadata datatype
            $datatype->setMetadataDatatype($new_metadata_datatype);
            $em->persist($datatype);
            $new_metadata_datatype->setSetupStep(DataType::STATE_OPERATIONAL);
            $em->persist($new_metadata_datatype);

            $em->flush();
        }
        catch (\Exception $e) {
            $source = 0x40a08257;
            if ($e instanceof ODRException)
                throw new ODRException($e->getMessage(), $e->getStatusCode(), $e->getSourceCode($source), $e);
            else
                throw new ODRException($e->getMessage(), 500, $source, $e);
        }

        $response = new Response(json_encode($return));
        $response->headers->set('Content-Type', 'application/json');
        return $response;
    }
}<|MERGE_RESOLUTION|>--- conflicted
+++ resolved
@@ -815,13 +815,6 @@
                     $dt['metadata_for'] = $result['metadata_for'];
                 }
 
-<<<<<<< HEAD
-                // TODO - not needed in current version
-                // $dt['associated_datatypes'] = $dti_service->getAssociatedDatatypes(array($dt_id));
-=======
-                // TODO - why was this data loaded?  it wasn't used in the twig files...
-//                $dt['associated_datatypes'] = $dti_service->getAssociatedDatatypes(array($dt_id));
->>>>>>> 56aafb12
                 $datatypes[$dt_id] = $dt;
             }
 
