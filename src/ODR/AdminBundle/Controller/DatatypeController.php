<?php

/**
 * Open Data Repository Data Publisher
 * DataType Controller
 * (C) 2015 by Nathan Stone (nate.stone@opendatarepository.org)
 * (C) 2015 by Alex Pires (ajpires@email.arizona.edu)
 * Released under the GPLv2
 *
 * The DataType controller handles creation and editing (most)
 * properties of datatypes.  Deletion is handled in DisplayTemplate.
 * It also handles rendering the pages that allow the user to design
 * datatypes, or modify datarecords of each datatype.
 *
 */

namespace ODR\AdminBundle\Controller;

use Symfony\Bundle\FrameworkBundle\Controller\Controller;

// Entities
use ODR\AdminBundle\Entity\DataType;
use ODR\AdminBundle\Entity\DataTypeMeta;
use ODR\AdminBundle\Entity\Group;
use ODR\AdminBundle\Entity\RenderPlugin;
use ODR\OpenRepository\UserBundle\Entity\User as ODRUser;
// Exceptions
use ODR\AdminBundle\Exception\ODRBadRequestException;
use ODR\AdminBundle\Exception\ODRException;
use ODR\AdminBundle\Exception\ODRForbiddenException;
use ODR\AdminBundle\Exception\ODRNotFoundException;
// Forms
use ODR\AdminBundle\Form\UpdateDatatypePropertiesForm;
use ODR\AdminBundle\Form\CreateDatatypeForm;
// Services
use ODR\AdminBundle\Component\Service\CacheService;
use ODR\AdminBundle\Component\Service\DatatypeInfoService;
use ODR\AdminBundle\Component\Service\EntityCreationService;
use ODR\AdminBundle\Component\Service\ODRRenderService;
use ODR\AdminBundle\Component\Service\PermissionsManagementService;
use ODR\AdminBundle\Component\Service\UUIDService;
// Symfony
use Symfony\Component\Form\FormError;
use Symfony\Component\HttpFoundation\RedirectResponse;
use Symfony\Component\HttpFoundation\Request;
use Symfony\Component\HttpFoundation\Response;
// Utility
use ODR\AdminBundle\Component\Utility\UserUtility;


class DatatypeController extends ODRCustomController
{

    /**
     * Update the database properties metadata and database metadata
     * to reflect the updated database name.
     *
     * Also updates metadata for all datatypes in the template set.
     *
     * @param Request $request
     * @return Response
     */
    public function update_propertiesAction($datatype_id, Request $request)
    {
        $return = array();
        $return['r'] = 0;
        $return['t'] = 'html';
        $return['d'] = array();

        try {
            // Grab necessary objects
            /** @var \Doctrine\ORM\EntityManager $em */
            $em = $this->getDoctrine()->getManager();

            /** @var PermissionsManagementService $pm_service */
            $pm_service = $this->container->get('odr.permissions_management_service');

            // Don't need to verify permissions, firewall won't let this action be called unless user is admin
            /** @var ODRUser $user */
            $user = $this->container->get('security.token_storage')->getToken()->getUser();

            // Create new DataType form
            $submitted_data = new DataTypeMeta();
            $form = $this->createForm(UpdateDatatypePropertiesForm::class, $submitted_data);

            $form->handleRequest($request);

            if ($form->isSubmitted()) {
                if ($form->isValid()) {
                    // Get datatype by looking up meta ...
                    $repo_datatype = $em->getRepository('ODRAdminBundle:DataType');

                    /** @var DataType $datatype */
                    $datatype = $repo_datatype->find($datatype_id);

                    // This is a properties database - it should have metadata_for
                    if($datatype->getMetadataFor() == null) {
                        throw new ODRException('Incorrect datatype.  Must be properties datatype.');
                    }

                    $datatype_array = $repo_datatype->findBy(array('template_group' => $datatype->getTemplateGroup()));

                    /** @var DataType $dt */
                    foreach($datatype_array as $dt) {

                        // Must be admin to update the related metadata
                        if($pm_service->isDatatypeAdmin($user, $dt)) {
                            $metadata = $dt->getDataTypeMeta();
                            $new_meta = clone $metadata;

                            $new_meta->setCreated(new \DateTime());
                            $new_meta->setUpdated(new \DateTime());
                            $new_meta->setCreatedBy($user);
                            $new_meta->setUpdatedBy($user);

                            if($dt->getUniqueId() == $dt->getTemplateGroup()) {
                                // This is the actual datatype
                                $new_meta->setLongName($submitted_data->getLongName());
                                $new_meta->setDescription($submitted_data->getDescription());
                            }
                            elseif($dt->getMetadataFor() !== null) {
                                // This is the datatype properties
                                $new_meta->setLongName($submitted_data->getLongName());
                                $new_meta->setDescription($submitted_data->getDescription());
                            }
                            else {
                                $new_meta->setLongName($submitted_data->getLongName() . " - " . $new_meta->getShortName());
                            }


                            // Save and commit
                            $em->persist($new_meta);
                            $em->remove($metadata);
                            $em->flush();
                        }
                    }

                    // Need to create a form for editing datatype metadata
                    // Should edit the properties type and the datatype itself...
                    $em->refresh($datatype);
                    $new_datatype_meta = $datatype->getDataTypeMeta();
                    $params = array(
                        'form_settings' => array(
                        )
                    );
                    $form = $this->createForm(UpdateDatatypePropertiesForm::class, $new_datatype_meta, $params);

                    $templating = $this->get('templating');
                    $html = $templating->render(
                        'ODRAdminBundle:Datatype:update_datatype_properties_form.html.twig',
                        array(
                            'datatype' => $datatype,
                            'form' => $form->createView(),
                        )
                    );

                    $return['d'] = array(
                        'datatype_id' => $datatype->getId(),
                        'html' => $html,
                    );
                }
            }
        }
        catch (\Exception $e) {
            $source = 0x28381af2;
            if ($e instanceof ODRException)
                throw new ODRException($e->getMessage(), $e->getStatusCode(), $e->getSourceCode($source));
            else
                throw new ODRException($e->getMessage(), 500, $source, $e);
        }

        $response = new Response(json_encode($return));
        $response->headers->set('Content-Type', 'application/json');
        return $response;
    }


    /**
     * Redirects to the datatype's metadata entry, creating a datarecord for that purpose if it
     * doesn't already exist.
     *
     * @param $datatype_id
     * @param int $wizard
     * @param Request $request
     *
     * @return Response
     */
    public function propertiesAction($datatype_id, $wizard, Request $request)
    {
        $return = array();
        $return['r'] = 0;
        $return['t'] = '';
        $return['d'] = '';

        try {
            /** @var \Doctrine\ORM\EntityManager $em */
            $em = $this->getDoctrine()->getManager();

            /** @var EntityCreationService $ec_service */
            $ec_service = $this->container->get('odr.entity_creation_service');
            /** @var ODRRenderService $odr_render_service */
            $odr_render_service = $this->container->get('odr.render_service');
            /** @var PermissionsManagementService $pm_service */
            $pm_service = $this->container->get('odr.permissions_management_service');

            /** @var DataType $datatype */
            $datatype = $em->getRepository('ODRAdminBundle:DataType')->find($datatype_id);
            if ($datatype == null)
                throw new ODRNotFoundException('Datatype');

            /** @var ODRUser $user */
            $user = $this->container->get('security.token_storage')->getToken()->getUser();

            // ----------------------------------------
            // Check if this is a master template based datatype that is still in the creation process...
            // TODO Change the checker to re-route to landing when complete? not sure
            if ($datatype->getSetupStep() == DataType::STATE_INITIAL && $datatype->getMasterDataType() != null) {
                // The database is still in the process of being created...return the HTML for the page that'll periodically check for progress
                $templating = $this->get('templating');
                $return['t'] = "html";
                $return['d'] = array(
                    'html' => $templating->render(
                        'ODRAdminBundle:Datatype:create_status_checker.html.twig',
                        array(
                            "datatype" => $datatype
                        )
                    )
                );
            }
            else {

                $properties_datatype = null;
                if ( !is_null($datatype->getMetadataDatatype()) ) {
                    // If this is a regular datatype, load its metadata datatype
                    $properties_datatype = $datatype->getMetadataDatatype();
                }
                else if ( !is_null($datatype->getMetadataFor()) ) {
                    // This is already a metadata datatype
                    $properties_datatype = $datatype;
                }
                else {
                    // TODO - how to handle a datatype without a metadata entry
                    throw new ODRException('This datatype does not have a metadata entry');
                }

                // Ensure user has admin permissions to both the datatype and its metadata datatype
                if (!$pm_service->isDatatypeAdmin($user, $datatype))
                    throw new ODRForbiddenException();
                if (!$pm_service->isDatatypeAdmin($user, $properties_datatype))
                    throw new ODRForbiddenException();


                // Retrieve what should be the first and only datarecord...
                $results = $em->getRepository('ODRAdminBundle:DataRecord')->findBy(
                    array(
                        'dataType' => $properties_datatype->getId()
                    )
                );

                if ( count($results) == 0 ) {
                    // A metadata datarecord doesn't exist...create one
                    $datarecord = $ec_service->createDatarecord($user, $properties_datatype, true);    // don't flush immediately...

                    // Don't need to do anything else to the metadata datarecord, immediately
                    //  remove provisioned flag
                    $datarecord->setProvisioned(false);
                    $em->flush();
                }
                else {
                    $datarecord = $results[0];
                }


                // ----------------------------------------
                // Render the required version of the page
                $edit_html = $odr_render_service->getEditHTML(
                    $user,
                    $datarecord,
                    null,       // don't care about search_key
                    null        // ...or search_theme_id
                );

                // Need to create a form for editing datatype metadata
                // Should edit the properties type and the datatype itself...
                $new_datatype_data = $properties_datatype->getDataTypeMeta();
                $params = array(
                    'form_settings' => array()
                );
                $form = $this->createForm(UpdateDatatypePropertiesForm::class, $new_datatype_data, $params);


                // $redirect_path = $router->generate('odr_record_edit', array('datarecord_id' => 0));
                $redirect_path = '';
                $datatype_permissions = $pm_service->getDatatypePermissions($user);

                $templating = $this->get('templating');
                $record_header_html = $templating->render(
                    'ODRAdminBundle:Edit:properties_edit_header.html.twig',
                    array(
                        'datatype_permissions' => $datatype_permissions,
                        'datarecord' => $datarecord,
                        'datatype' => $datatype,

                        // values used by search_header.html.twig
                        'redirect_path' => $redirect_path,
                    )
                );

                $html = $templating->render(
                    'ODRAdminBundle:Datatype:properties.html.twig',
                    array(
                        'wizard' => $wizard,
                        'datatype' => $datatype,
                        'user' => $user,
                        'form' => $form->createView(),
                        'edit_html' => $edit_html
                    )
                );

                $return['d'] = array(
                    'datatype_id' => $datatype->getId(),
                    'html' => $record_header_html . $html,
                );
            }
        }
        catch (\Exception $e) {
            $source = 0x5ae7d1e5;
            if ($e instanceof ODRException)
                throw new ODRException($e->getMessage(), $e->getStatusCode(), $e->getSourceCode($source));
            else
                throw new ODRException($e->getMessage(), 500, $source, $e);
        }

        $response = new Response(json_encode($return));
        $response->headers->set('Content-Type', 'application/json');
        return $response;
    }


    /**
     * TODO -
     *
     * @param $datatype_unique_id
     * @param Request $request
     *
     * @return Response
     */
    public function find_landingAction($datatype_unique_id, Request $request)
    {
        $return = array();
        $return['r'] = 0;
        $return['t'] = '';
        $return['d'] = '';

        try {
            /** @var \Doctrine\ORM\EntityManager $em */
            $em = $this->getDoctrine()->getManager();

            if ( $datatype_unique_id === 'admin' ) {
                $return['d'] = $this->generateUrl('odr_admin_homepage');
            }
            else {
                $use_search_slug = false;

                /** @var DataType $datatype */
                $datatype = $em->getRepository('ODRAdminBundle:DataType')->findOneBy(
                    array('unique_id' => $datatype_unique_id)
                );
                if ($datatype == null) {
                    // Attempt find by slug
                    /** @var DataTypeMeta $datatype_meta */
                    $datatype_meta = $em->getRepository('ODRAdminBundle:DataTypeMeta')
                        ->findOneBy(array('searchSlug' => $datatype_unique_id));

                    $use_search_slug = true;
                    $datatype = $datatype_meta->getDataType();

                    if ($datatype->getTemplateGroup() == null) {
                        // Not a valid database for dashboard access.
                        throw new ODRNotFoundException('Datatype');
                    }
                }

                if ($datatype == null)
                    throw new ODRNotFoundException('Datatype');

                /** @var DataType $landing_datatype */
                $landing_datatype = $em->getRepository('ODRAdminBundle:DataType')->findOneBy(
                    array('unique_id' => $datatype->getTemplateGroup())
                );

                if ($use_search_slug) {
                    $url_prefix = $this->generateUrl('odr_search', array(
                        'search_slug' => $landing_datatype->getDataTypeMeta()->getSearchSlug(),
                        'search_string' => ''
                    ), false);
                }
                else {
                    $url_prefix = $this->generateUrl('odr_search', array(
                        'search_slug' => $landing_datatype->getUniqueId(),
                        'search_string' => ''
                    ), false);
                }

                $url = $this->generateUrl('odr_datatype_landing', array(
                    'datatype_id' => $landing_datatype->getId()
                ), false);

                $return['d'] = $url_prefix."#".$url;
            }
        }
        catch (\Exception $e) {
            $source = 0x22b8dae6;
            if ($e instanceof ODRException)
                throw new ODRException($e->getMessage(), $e->getStatusCode(), $e->getSourceCode($source));
            else
                throw new ODRException($e->getMessage(), 500, $source, $e);
        }

        $response = new Response(json_encode($return));
        $response->headers->set('Content-Type', 'application/json');
        return $response;
    }


    /**
     * TODO -
     *
     * @param $datatype_id
     * @param Request $request
     *
     * @return Response
     */
    public function landingAction($datatype_id, Request $request)
    {
        $return = array();
        $return['r'] = 0;
        $return['t'] = '';
        $return['d'] = '';

        try {
            /** @var \Doctrine\ORM\EntityManager $em */
            $em = $this->getDoctrine()->getManager();

            /** @var DatatypeInfoService $dti_service */
            $dti_service = $this->container->get('odr.datatype_info_service');
            /** @var PermissionsManagementService $pm_service */
            $pm_service = $this->container->get('odr.permissions_management_service');


            /** @var DataType $datatype */
            $datatype = $em->getRepository('ODRAdminBundle:DataType')->find($datatype_id);
            if ($datatype == null)
                throw new ODRNotFoundException('Datatype');

            /** @var ODRUser $user */
            $user = $this->container->get('security.token_storage')->getToken()->getUser();

            // ----------------------------------------
            // Check if this is a master template based datatype that is still in the creation process...
            // TODO Change the checker to re-route to landing when complete? not sure
            if ($datatype->getSetupStep() == DataType::STATE_INITIAL && $datatype->getMasterDataType() != null) {
                // The database is still in the process of being created...return the HTML for the page that'll periodically check for progress
                $templating = $this->get('templating');
                $return['t'] = "html";
                $return['d'] = array(
                    'html' => $templating->render(
                        'ODRAdminBundle:Datatype:create_status_checker.html.twig',
                        array(
                            "datatype" => $datatype
                        )
                    )
                );
            }
            else {
                // Ensure user has permissions to be doing this
                if ( !$pm_service->isDatatypeAdmin($user, $datatype) )
                    throw new ODRForbiddenException();

                $datatype_permissions = $pm_service->getDatatypePermissions($user);


                // ----------------------------------------
                // TODO - should this also be pulling linked datatypes?  cause right now that'll only work when they're created via templates...
                // Get Data for Related Records
                $query = $em->createQuery(
                   'SELECT dt, dtm, partial gp.{id}, md, mf, dt_cb, dt_ub
                    FROM ODRAdminBundle:DataType AS dt
                    LEFT JOIN dt.dataTypeMeta AS dtm
                    LEFT JOIN dt.grandparent AS gp
                    LEFT JOIN dt.metadata_datatype AS md
                    LEFT JOIN dt.metadata_for AS mf
                    LEFT JOIN dt.createdBy AS dt_cb
                    LEFT JOIN dt.updatedBy AS dt_ub
                    WHERE dt.template_group LIKE :template_group AND dt.setup_step IN (:setup_steps)
                    AND dt.deletedAt IS NULL AND dtm.deletedAt IS NULL AND gp.deletedAt IS NULL'
                )->setParameters(
                    array(
                        'template_group' => $datatype->getTemplateGroup(),
                        'setup_steps' => DataType::STATE_VIEWABLE
                    )
                );
                // AND dt.is_master_type = (:is_master_type)
                // 'is_master_type' => $is_master_type

                $results = $query->getArrayResult();

                $datatypes = array();
                foreach ($results as $result) {
                    $dt_id = $result['id'];

                    $dt = $result;
                    $dt['dataTypeMeta'] = $result['dataTypeMeta'][0];
                    $dt['createdBy'] = UserUtility::cleanUserData($result['createdBy']);
                    $dt['updatedBy'] = UserUtility::cleanUserData($result['updatedBy']);
                    if (isset($result['metadata_datatype']) && count($result['metadata_datatype']) > 0) {
                        // $dt['metadata_datatype']['dataTypeMeta'] = $result['metadata_datatype']['dataTypeMeta'][0];
                        $dt['metadata_datatype'] = $result['metadata_datatype'];
                    }
                    if (isset($result['metadata_for']) && count($result['metadata_for']) > 0) {
                        $dt['metadata_for'] = $result['metadata_for'];
                    }

                    $dt['associated_datatypes'] = $dti_service->getAssociatedDatatypes(array($dt_id));
                    $datatypes[$dt_id] = $dt;
                }


                // ----------------------------------------
                // Determine how many datarecords the user has the ability to view for each datatype
                $datatype_ids = array_keys($datatypes);
                $related_metadata = self::getDatarecordCounts($em, $datatype_ids, $datatype_permissions);


                // ----------------------------------------
                // Render the required version of the page
                $templating = $this->get('templating');

                $html = $templating->render(
                    'ODRAdminBundle:Datatype:landing.html.twig',
                    array(
                        'user' => $user,
                        'initial_datatype_id' => $datatype->getId(),
                        'datatype_permissions' => $datatype_permissions,
                        'related_datatypes' => $datatypes,
                        'related_metadata' => $related_metadata
                    )
                );

                $return['d'] = array(
                    'datatype_id' => $datatype->getId(),
                    'html' => $html,
                );
            }
        }
        catch (\Exception $e) {
            $source = 0x74c7b210;
            if ($e instanceof ODRException)
                throw new ODRException($e->getMessage(), $e->getStatusCode(), $e->getSourceCode($source));
            else
                throw new ODRException($e->getMessage(), 500, $source, $e);
        }

        $response = new Response(json_encode($return));
        $response->headers->set('Content-Type', 'application/json');
        return $response;
    }


    /**
     * Builds and returns a list of the actions a user can perform to each top-level DataType.
     *
     * @param string $section Either "databases", "templates", or "datatemplates"
     * @param Request $request
     *
     * @return Response
     */
    public function listAction($section, Request $request)
    {
        $return = array();
        $return['r'] = 0;
        $return['t'] = '';
        $return['d'] = '';

        try {
            // Grab necessary objects
            /** @var \Doctrine\ORM\EntityManager $em */
            $em = $this->getDoctrine()->getManager();
            $templating = $this->get('templating');

            /** @var DatatypeInfoService $dti_service */
            $dti_service = $this->container->get('odr.datatype_info_service');
            /** @var PermissionsManagementService $pm_service */
            $pm_service = $this->container->get('odr.permissions_management_service');


            // --------------------
            // Grab user privileges to determine what they can do
            /** @var ODRUser $user */
            $user = $this->container->get('security.token_storage')->getToken()->getUser();
            $datatype_permissions = $pm_service->getDatatypePermissions($user);
            // --------------------


            // Grab a list of top top-level datatypes
            $top_level_datatypes = $dti_service->getTopLevelDatatypes();

            // Grab each top-level datatype from the repository
            $is_master_type = ($section == "templates" || $section == "datatemplates") ? 1 : 0;

            $query_sql =
               'SELECT dt, dtm, md, mf, dt_cb, dt_ub
                FROM ODRAdminBundle:DataType AS dt
                LEFT JOIN dt.dataTypeMeta AS dtm
                LEFT JOIN dt.metadata_datatype AS md
                LEFT JOIN dt.metadata_for AS mf
                LEFT JOIN dt.createdBy AS dt_cb
                LEFT JOIN dt.updatedBy AS dt_ub
                WHERE 
                dt.id IN (:datatypes) 
                AND dt.is_master_type = (:is_master_type)
                AND dt.deletedAt IS NULL 
                AND dtm.deletedAt IS NULL';

            if ($section == "datatemplates")
                $query_sql .= ' AND dt.metadata_datatype IS NULL';

            $query = $em->createQuery($query_sql);
            $query->setParameters(
                array(
                    'datatypes' => $top_level_datatypes,
                    'is_master_type' => $is_master_type
                )
            );

            $results = $query->getArrayResult();

            $datatypes = array();
            foreach ($results as $result) {
                $dt_id = $result['id'];

                $dt = $result;
                $dt['dataTypeMeta'] = $result['dataTypeMeta'][0];
                $dt['createdBy'] = UserUtility::cleanUserData($result['createdBy']);
                $dt['updatedBy'] = UserUtility::cleanUserData($result['updatedBy']);
                if (isset($result['metadata_datatype']) && count($result['metadata_datatype']) > 0) {
                    // $dt['metadata_datatype']['dataTypeMeta'] = $result['metadata_datatype']['dataTypeMeta'][0];
                    $dt['metadata_datatype'] = $result['metadata_datatype'];
                }
                if (isset($result['metadata_for']) && count($result['metadata_for']) > 0) {
                    $dt['metadata_for'] = $result['metadata_for'];
                }

                $dt['associated_datatypes'] = $dti_service->getAssociatedDatatypes(array($dt_id));
                $datatypes[$dt_id] = $dt;
            }


            // ----------------------------------------
            // Determine how many datarecords the user has the ability to view for each datatype
            $datatype_ids = array_keys($datatypes);
            $metadata = self::getDatarecordCounts($em, $datatype_ids, $datatype_permissions);

            // Render and return the html for the datatype list
            $return['d'] = array(
                'html' => $templating->render(
                    'ODRAdminBundle:Datatype:type_list.html.twig',
                    array(
                        'user' => $user,
                        'datatype_permissions' => $datatype_permissions,
                        'section' => $section,
                        'datatypes' => $datatypes,
                        'metadata' => $metadata,
                    )
                )
            );

            // Clear the previously viewed datarecord since the user is probably pulling up a new list if he looks at this
            $session = $request->getSession();
            $session->set('scroll_target', '');
        }
        catch (\Exception $e) {
            $source = 0x24d5aae9;
            if ($e instanceof ODRException)
                throw new ODRException($e->getMessage(), $e->getStatusCode(), $e->getSourceCode($source));
            else
                throw new ODRException($e->getMessage(), 500, $source, $e);
        }

        $response = new Response(json_encode($return));
        $response->headers->set('Content-Type', 'application/json');
        return $response;
    }


    /**
     * Returns an array with how many datarecords the user is allowed to see for each datatype in
     * $datatype_ids
     *
     * @param \Doctrine\ORM\EntityManager $em
     * @param int[] $datatype_ids
     * @param array $datatype_permissions
     *
     * @return array
     */
    private function getDatarecordCounts($em, $datatype_ids, $datatype_permissions)
    {
        $can_view_public_datarecords = array();
        $can_view_nonpublic_datarecords = array();

        foreach ($datatype_ids as $num => $dt_id) {
            if ( isset($datatype_permissions[$dt_id])
                && isset($datatype_permissions[$dt_id]['dr_view'])
            ) {
                $can_view_nonpublic_datarecords[] = $dt_id;
            } else {
                $can_view_public_datarecords[] = $dt_id;
            }
        }

        // Figure out how many datarecords the user can view for each of the datatypes
        $metadata = array();
        if ( count($can_view_nonpublic_datarecords) > 0 ) {
            $query = $em->createQuery(
               'SELECT dt.id AS dt_id, COUNT(dr.id) AS datarecord_count
                FROM ODRAdminBundle:DataType AS dt
                JOIN ODRAdminBundle:DataRecord AS dr WITH dr.dataType = dt
                WHERE dt IN (:datatype_ids) AND dr.provisioned = FALSE
                AND dt.deletedAt IS NULL AND dr.deletedAt IS NULL
                GROUP BY dt.id'
            )->setParameters(
                array(
                    'datatype_ids' => $can_view_nonpublic_datarecords
                )
            );
            $results = $query->getArrayResult();

            foreach ($results as $result) {
                $dt_id = $result['dt_id'];
                $count = $result['datarecord_count'];
                $metadata[$dt_id] = $count;
            }
        }

        if ( count($can_view_public_datarecords) > 0 ) {
            $query = $em->createQuery(
               'SELECT dt.id AS dt_id, COUNT(dr.id) AS datarecord_count
                FROM ODRAdminBundle:DataType AS dt
                JOIN ODRAdminBundle:DataRecord AS dr WITH dr.dataType = dt
                JOIN ODRAdminBundle:DataRecordMeta AS drm WITH drm.dataRecord = dr
                WHERE dt IN (:datatype_ids) AND drm.publicDate != :public_date AND dr.provisioned = FALSE
                AND dt.deletedAt IS NULL AND dr.deletedAt IS NULL AND drm.deletedAt IS NULL
                GROUP BY dt.id'
            )->setParameters(
                array(
                    'datatype_ids' => $can_view_public_datarecords,
                    'public_date' => '2200-01-01 00:00:00'
                )
            );
            $results = $query->getArrayResult();

            foreach ($results as $result) {
                $dt_id = $result['dt_id'];
                $count = $result['datarecord_count'];
                $metadata[$dt_id] = $count;
            }
        }

        return $metadata;
    }


    /**
     * Starts the create database wizard and loads master templates available for creation
     * from templates.
     *
     * @param bool $create_master - Create a master template (true/false). Only allows custom type creation when true.
     * @param Request $request
     *
     * @return Response
     */
    public function createAction($create_master, Request $request)
    {
        $return = array();
        $return['r'] = 0;
        $return['t'] = '';
        $return['d'] = '';

        try {
            // Grab necessary objects
            /** @var \Doctrine\ORM\EntityManager $em */
            $em = $this->getDoctrine()->getManager();

            /** @var DatatypeInfoService $dti_service */
            $dti_service = $this->container->get('odr.datatype_info_service');
            /** @var PermissionsManagementService $pm_service */
            $pm_service = $this->container->get('odr.permissions_management_service');

            // --------------------
            // Grab user privileges to determine what they can do
            /** @var ODRUser $user */
            $user = $this->container->get('security.token_storage')->getToken()->getUser();
            $datatype_permissions = $pm_service->getDatatypePermissions($user);

            // TODO - relax this restriction?
            if ( !$user->hasRole('ROLE_ADMIN') )
                throw new ODRForbiddenException();
            // --------------------


            // Grab a list of top top-level datatypes
            $top_level_datatypes = $dti_service->getTopLevelDatatypes();

            // Master Templates must have Dataset Properties/metadata
            $query = $em->createQuery(
               'SELECT dt, dtm, md, dt_cb, dt_ub
                FROM ODRAdminBundle:DataType AS dt
                LEFT JOIN dt.dataTypeMeta AS dtm
                LEFT JOIN dt.metadata_datatype AS md
                LEFT JOIN dt.createdBy AS dt_cb
                LEFT JOIN dt.updatedBy AS dt_ub
                WHERE dt.id IN (:datatypes) AND dt.is_master_type = 1
                AND md.id IS NOT NULL AND dt.deletedAt IS NULL AND dtm.deletedAt IS NULL'
            )->setParameters(array('datatypes' => $top_level_datatypes));
            $master_templates = $query->getArrayResult();


            // Render and return the html
            $templating = $this->get('templating');
            $return['d'] = array(
                'html' => $templating->render(
                    'ODRAdminBundle:Datatype:create_type_choose_template.html.twig',
                    array(
                        'user' => $user,
                        'datatype_permissions' => $datatype_permissions,
                        'master_templates' => $master_templates,
                        'create_master' => $create_master
                    )
                )
            );
        }
        catch (\Exception $e) {
            $source = 0x1bb84021;
            if ($e instanceof ODRException)
                throw new ODRException($e->getMessage(), $e->getStatusCode(), $e->getSourceCode($source));
            else
                throw new ODRException($e->getMessage(), 500, $source, $e);
        }

        $response = new Response(json_encode($return));
        $response->headers->set('Content-Type', 'application/json');
        return $response;
    }


    /**
     * Datatypes without metadata datatypes are given a choice of available templates to create a
     * metadata datatype from.
     *
     * @param $datatype_id
     * @param Request $request
     *
     * @return Response
     */
    public function choosemetaAction($datatype_id, Request $request)
    {
        $return = array();
        $return['r'] = 0;
        $return['t'] = '';
        $return['d'] = '';

        try {
            // Grab necessary objects
            /** @var \Doctrine\ORM\EntityManager $em */
            $em = $this->getDoctrine()->getManager();

            /** @var DatatypeInfoService $dti_service */
            $dti_service = $this->container->get('odr.datatype_info_service');
            /** @var PermissionsManagementService $pm_service */
            $pm_service = $this->container->get('odr.permissions_management_service');


            /** @var DataType $datatype */
            $datatype = $em->getRepository('ODRAdminBundle:DataType')->find($datatype_id);
            if ($datatype == null)
                throw new ODRNotFoundException('Datatype');

            if ( !is_null($datatype->getMetadataDatatype()) )
                throw new ODRBadRequestException('This database already has a metadata datatype');


            // --------------------
            // Grab user privileges to determine what they can do
            /** @var ODRUser $user */
            $user = $this->container->get('security.token_storage')->getToken()->getUser();
            $datatype_permissions = $pm_service->getDatatypePermissions($user);

            // Check if user is datatype admin
            if (!$pm_service->isDatatypeAdmin($user, $datatype))
                throw new ODRForbiddenException();
            // --------------------


            // Create master == 0
            $create_master = 0;

            // Grab a list of top top-level datatypes
            $top_level_datatypes = $dti_service->getTopLevelDatatypes();

            // Master Templates must have Dataset Properties/metadata
            $query = $em->createQuery(
               'SELECT dt, dtm, md, dt_cb, dt_ub
                FROM ODRAdminBundle:DataType AS dt
                LEFT JOIN dt.dataTypeMeta AS dtm
                LEFT JOIN dt.metadata_datatype AS md
                LEFT JOIN dt.createdBy AS dt_cb
                LEFT JOIN dt.updatedBy AS dt_ub
                WHERE dt.id IN (:datatypes) AND dt.is_master_type = 1
                AND md.id IS NOT NULL AND dt.deletedAt IS NULL AND dtm.deletedAt IS NULL'
            )->setParameters( array('datatypes' => $top_level_datatypes) );
            $master_templates = $query->getArrayResult();

            // TODO - modify this so that you can create a metadata entry that isn't based on a template

            // Render and return the html
            $templating = $this->get('templating');
            $return['d'] = array(
                'html' => $templating->render(
                    'ODRAdminBundle:Datatype:create_type_choose_template.html.twig',
                    array(
                        'user' => $user,
                        'datatype_permissions' => $datatype_permissions,
                        'master_templates' => $master_templates,
                        'create_master' => $create_master,
                        'datatype_id' => $datatype_id
                    )
                )
            );
        }
        catch (\Exception $e) {
            $source = 0x72002e34;
            if ($e instanceof ODRException)
                throw new ODRException($e->getMessage(), $e->getStatusCode(), $e->getSourceCode($source));
            else
                throw new ODRException($e->getMessage(), 500, $source, $e);
        }

        $response = new Response(json_encode($return));
        $response->headers->set('Content-Type', 'application/json');
        return $response;
    }



    /**
     * Starts the create database wizard and loads master templates available for creation
     * from templates.
     *
     * @param integer $template_choice
     * @param integer $creating_master_template
     * @param Request $request
     *
     * @return Response
     */
    public function createinfoAction($template_choice, $creating_master_template, Request $request)
    {
        $return = array();
        $return['r'] = 0;
        $return['t'] = '';
        $return['d'] = '';

        try {
            // Grab necessary objects
            /** @var \Doctrine\ORM\EntityManager $em */
            $em = $this->getDoctrine()->getManager();
            $templating = $this->get('templating');

            /** @var DatatypeInfoService $dti_service */
            $dti_service = $this->container->get('odr.datatype_info_service');


            // Grab user privileges to determine what they can do
            /** @var ODRUser $user */
            $user = $this->container->get('security.token_storage')->getToken()->getUser();

            if ( !$user->hasRole('ROLE_ADMIN') )
                throw new ODRForbiddenException();

            $create_master = false;
            if ($creating_master_template > 0)
                $create_master = true;

            if ($template_choice != 0 && $create_master)
                throw new ODRBadRequestException('Currently unable to copy a new Master Template from an existing Master Template');

            // If cloning from master and master has metadata...
            if($template_choice > 0) {
                // Immediately creates templates and databases.
                return self::direct_add_datatype($template_choice);
            }
            else {
                // Build a form for creating a new datatype, if needed
                $new_datatype_data = new DataTypeMeta();
                $params = array(
                    'form_settings' => array(
                        'is_master_type' => $creating_master_template,
                        'master_type_id' => $template_choice,
                    )
                );
                $form = $this->createForm(CreateDatatypeForm::class, $new_datatype_data, $params);

                // Grab a list of top top-level datatypes
                $top_level_datatypes = $dti_service->getTopLevelDatatypes();

                // TODO - why does this not exclude metadata datatypes while the one in createAction() does?
                // Get the master templates
                $query = $em->createQuery(
                    'SELECT dt, dtm, dt_cb, dt_ub
                    FROM ODRAdminBundle:DataType AS dt
                    JOIN dt.dataTypeMeta AS dtm
                    JOIN dt.createdBy AS dt_cb
                    JOIN dt.updatedBy AS dt_ub
                    WHERE dt.id IN (:datatypes) AND dt.is_master_type = 1
                    AND dt.deletedAt IS NULL AND dtm.deletedAt IS NULL'
                )->setParameters(array('datatypes' => $top_level_datatypes));
                $master_templates = $query->getArrayResult();

                // Render and return the html
                $return['d'] = array(
                    'html' => $templating->render(
                        'ODRAdminBundle:Datatype:create_type_database_info.html.twig',
                        array(
                            'user' => $user,
                            'form' => $form->createView(),

                            // required for the wizard  TODO - why aren't these all empty or 0?
                            // TODO - The wizard is used in multiple places.  Options are set to tell it how to display.
                            'master_templates' => $master_templates,
                            'master_type_id' => $template_choice,
                            'create_master' => $create_master,
                        )
                    )
                );

            }
        }
        catch (\Exception $e) {
            $source = 0xeaff78ff;
            if ($e instanceof ODRException)
                throw new ODRException($e->getMessage(), $e->getStatusCode(), $e->getSourceCode($source));
            else
                throw new ODRException($e->getMessage(), 500, $source, $e);
        }

        $response = new Response(json_encode($return));
        $response->headers->set('Content-Type', 'application/json');
        return $response;
    }


    /**
     * Creates a metadata dataype for the given datatype, based off the selected template.
     *
     * @param $template_choice
     * @param $datatype_id
     * @param Request $request
     *
     * @return Response
     */
    public function addmetadataAction($template_choice, $datatype_id, Request $request)
    {
        $return = array();
        $return['r'] = 0;
        $return['t'] = '';
        $return['d'] = '';

        try {
            // Grab necessary objects
            /** @var \Doctrine\ORM\EntityManager $em */
            $em = $this->getDoctrine()->getManager();

            /** @var PermissionsManagementService $pm_service */
            $pm_service = $this->container->get('odr.permissions_management_service');


            /** @var DataType $datatype */
            $datatype = $em->getRepository('ODRAdminBundle:DataType')->find($datatype_id);
            if ($datatype == null)
                throw new ODRNotFoundException('Datatype');

            if ( !is_null($datatype->getMetadataDatatype()) )
                throw new ODRBadRequestException('This database already has a metadata datatype');


            // --------------------
            // Grab user privileges to determine what they can do
            /** @var ODRUser $user */
            $user = $this->container->get('security.token_storage')->getToken()->getUser();

            // Check if user is datatype admin
            if ( !$pm_service->isDatatypeAdmin($user, $datatype) )
                throw new ODRForbiddenException();
            // --------------------


            return self::direct_add_datatype($template_choice, $datatype_id);

        }
        catch (\Exception $e) {
            $source = 0x7123adfe;
            if ($e instanceof ODRException)
                throw new ODRException($e->getMessage(), $e->getStatusCode(), $e->getSourceCode($source));
            else
                throw new ODRException($e->getMessage(), 500, $source, $e);
        }
    }


    /**
     * Adds a new database from a master template where the master template
     * has an associated properties/metadata template.
     *
     * Also creates initial properties record and forwards user to
     * properties page as next step in creation sequence.
     *
     * @param $master_datatype_id
     * @param int $datatype_id
<<<<<<< HEAD
     * @param null $admin
     * @return \Symfony\Component\HttpFoundation\RedirectResponse
=======
     *
     * @return RedirectResponse
>>>>>>> bfb2c70c
     */
    public function direct_add_datatype($master_datatype_id, $datatype_id = 0, $admin = null)
    {
        $return = array();
        $return['r'] = 0;
        $return['t'] = 'html';
        $return['d'] = array();

        try {
<<<<<<< HEAD
            // Don't need to verify permissions, firewall won't let this action be called unless user is admin
            /** @var User $admin */
            if($admin === null) {
                $admin = $this->container->get('security.token_storage')->getToken()->getUser();
            }

            /** @var DatatypeInfoService $dti_service */
            $dti_service = $this->container->get('odr.datatype_info_service');
            $datatype = $dti_service->direct_add_datatype($master_datatype_id, $datatype_id, $admin);
=======
            // TODO - modify ODRAdminBundle:Datatype:create_type_choose_template.html.twig so a "blank" metadata datatype can be created?
            // TODO - currently, any creation of a metadata datatype *MUST* come from a template...

            // Grab necessary objects
            /** @var \Doctrine\ORM\EntityManager $em */
            $em = $this->getDoctrine()->getManager();

            /** @var EntityCreationService $ec_service */
            $ec_service = $this->container->get('odr.entity_creation_service');
            /** @var UUIDService $uuid_service */
            $uuid_service = $this->container->get('odr.uuid_service');


            // Don't need to verify permissions, firewall won't let this action be called unless user is admin
            /** @var ODRUser $admin */
            $admin = $this->container->get('security.token_storage')->getToken()->getUser();

            // A master datatype is required
            // ...locate the master template datatype and store that it's the "source" for this new datatype
            $repo_datatype = $em->getRepository('ODRAdminBundle:DataType');
            /** @var DataType $master_datatype */
            $master_datatype = $repo_datatype->find($master_datatype_id);
            if ($master_datatype == null)
                throw new ODRNotFoundException('Master Datatype');

            // Create new DataType form
            $datatypes_to_process = array();
            $datatype = null;
            $unique_id = null;
            $clone_and_link = false;
            if ($datatype_id > 0) {
                /** @var DataType $datatype */
                $datatype = $repo_datatype->find($datatype_id);
                $master_metadata = $master_datatype->getMetadataDatatype();

                $unique_id = $datatype->getUniqueId();
                $clone_and_link = true;
            }
            else {
                // Create a new datatype
                $datatype = $ec_service->createDatatype($admin, 'New Dataset', true);    // delay flush to change a few properties

                // This datatype is derived from a master datatype
                $datatype->setMasterDataType($master_datatype);
                $em->persist($datatype);

                // Also need to change the search slug from the default value
                $datatype_meta = $datatype->getDataTypeMeta();
                $datatype_meta->setSearchSlug( $datatype->getUniqueId() );
                $em->persist($datatype_meta);

                $em->flush();

                array_push($datatypes_to_process, $datatype);

                // If is non-master datatype, clone master-related metadata type
                $master_datatype = $datatype->getMasterDataType();
                $master_metadata = $master_datatype->getMetadataDatatype();
            }

            /*
             * Create Datatype Metadata Object (a second datatype to store one record with the properties
             * for the parent datatype).
             */

            if ($master_metadata != null) {
                $metadata_datatype = clone $master_metadata;
                // Unset is master type
                $metadata_datatype->setIsMasterType(0);
                $metadata_datatype->setGrandparent($metadata_datatype);
                $metadata_datatype->setParent($metadata_datatype);
                $metadata_datatype->setMasterDataType($master_metadata);
                // Set template group to that of datatype
                $metadata_datatype->setTemplateGroup($datatype->getTemplateGroup());
                // Clone has wrong state - set to initial
                $metadata_datatype->setSetupStep(DataType::STATE_INITIAL);

                // Need to always set a unique id
                $metadata_unique_id = $uuid_service->generateDatatypeUniqueId();
                $metadata_datatype->setUniqueId($metadata_unique_id);

                // Set new datatype meta
                $metadata_datatype_meta = clone $datatype->getDataTypeMeta();
                $metadata_datatype_meta->setShortName("Properties");
                $metadata_datatype_meta->setLongName($datatype->getDataTypeMeta()->getLongName() . " - Properties");
                $metadata_datatype_meta->setDataType($metadata_datatype);

                // Associate the metadata
                $metadata_datatype->addDataTypeMetum($metadata_datatype_meta);
                $metadata_datatype->setMetadataFor($datatype);

                // New Datatype
                $em->persist($metadata_datatype);
                // New Datatype Meta
                $em->persist($metadata_datatype_meta);

                // Set Metadata Datatype
                $datatype->setMetadataDatatype($metadata_datatype);
                $em->persist($datatype);
                $em->flush();

                array_push($datatypes_to_process, $metadata_datatype);

            }
            /*
             * END Create Datatype Metadata Object
             */



            /*
             * Clone theme or create theme as needed for new datatype(s)
             */
            // Determine which is parent
            /** @var DataType $datatype */
            foreach ($datatypes_to_process as $datatype) {
                // ----------------------------------------
                // If the datatype is being created from a master template...
                // Start the job to create the datatype from the template
                $pheanstalk = $this->get('pheanstalk');
                $redis_prefix = $this->container->getParameter('memcached_key_prefix');
                $api_key = $this->container->getParameter('beanstalk_api_key');

                // Insert the new job into the queue
                $priority = 1024;   // should be roughly default priority
                $params = array(
                    "user_id" => $admin->getId(),
                    "datatype_id" => $datatype->getId(),
//                    "template_group" => $unique_id,
                    "template_group" => $datatype->getTemplateGroup(),
                    "redis_prefix" => $redis_prefix,    // debug purposes only
                    "api_key" => $api_key,
                );

                $params["clone_and_link"] = false;
                if ($clone_and_link)
                    $params["clone_and_link"] = true;

                $payload = json_encode($params);

                $pheanstalk->useTube('create_datatype_from_master')->put($payload, $priority, 0);

            }
            /*
             * END Clone theme or create theme as needed for new datatype(s)
             */

>>>>>>> bfb2c70c

            // Forward to database properties page.
            $url = $this->generateUrl(
                'odr_datatype_properties',
                array(
                    'datatype_id' => $datatype->getId(),
                    'wizard' => 1
                ),
                false
            );
            $redirect = $this->redirect($url);

            return $redirect;
        }
        catch (\Exception $e) {
            $source = 0xa54e875c;
            if ($e instanceof ODRException)
                throw new ODRException($e->getMessage(), $e->getStatusCode(), $e->getSourceCode($source));
            else
                throw new ODRException($e->getMessage(), 500, $source, $e);
        }
    }

    /**
     * Creates a new top-level DataType.
     *
     * @param Request $request
     *
     * @return Response
     */
    public function addAction(Request $request)
    {
        $return = array();
        $return['r'] = 0;
        $return['t'] = 'html';
        $return['d'] = array();

        try {
            // Grab necessary objects
            /** @var \Doctrine\ORM\EntityManager $em */
            $em = $this->getDoctrine()->getManager();

            /** @var CacheService $cache_service*/
            $cache_service = $this->container->get('odr.cache_service');
            /** @var EntityCreationService $ec_service */
            $ec_service = $this->container->get('odr.entity_creation_service');
            /** @var UUIDService $uuid_service */
            $uuid_service = $this->container->get('odr.uuid_service');


            // Don't need to verify permissions, firewall won't let this action be called unless user is admin
            /** @var ODRUser $admin */
            $admin = $this->container->get('security.token_storage')->getToken()->getUser();

            // Create new DataType form
            $submitted_data = new DataTypeMeta();
            $form = $this->createForm(CreateDatatypeForm::class, $submitted_data);

            $form->handleRequest($request);

            if ($form->isSubmitted()) {
                // This was a POST request

                // Can't seem to figure out why it occassionally attempts to create an empty datatype, so...guessing here
                if ($form->isEmpty())
                    $form->addError( new FormError('Form is empty?') );

                $short_name = trim($submitted_data->getShortName());
                // Set Long Name equal to Short Name
                // DEPRECATED => Long Name
                $long_name = $short_name;
                if ($short_name == '' || $long_name == '')
                    $form->addError( new FormError('New databases require a database name') );

                if ( strlen($short_name) > 32)
                    $form->addError( new FormError('Shortname has a maximum length of 32 characters') );    // underlying database column only permits 32 characters

                if ($form['is_master_type']->getData() > 0 && $form['master_type_id']->getData() > 0)
                    $form->addError( new FormError('Currently unable to copy a new Master Template from an existing Master Template') );

                if ($form->isValid()) {
                    // ----------------------------------------
                    // TODO - convert to use EntityCreationService?
                    // Create a new Datatype entity
                    $datatype = new DataType();
                    $datatype->setRevision(0);

                    $unique_id = $uuid_service->generateDatatypeUniqueId();
                    $datatype->setUniqueId($unique_id);
                    $datatype->setTemplateGroup($unique_id);

                    // Top-level datatypes exist in one of two states...in the "initial" state, they
                    //  shouldn't be viewed by users because they're lacking themes and permissions
                    // Once they have those, then they should be put into the "operational" state
                    $datatype->setSetupStep(DataType::STATE_INITIAL);

                    // Is this a Master Type?
                    $datatype->setIsMasterType(false);
                    if ($form['is_master_type']->getData() > 0)
                        $datatype->setIsMasterType(true);

                    // If the user decided to create this datatype from a master template...
                    if ($form['master_type_id']->getData() > 0) {
                        // ...locate the master template datatype and store that it's the "source" for this new datatype
                        $repo_datatype = $em->getRepository('ODRAdminBundle:DataType');
                        /** @var DataType $master_datatype */
                        $master_datatype = $repo_datatype->find($form['master_type_id']->getData());
                        if ($master_datatype == null)
                            throw new ODRNotFoundException('Master Datatype');

                        $datatype->setMasterDataType($master_datatype);
                    }

                    $datatype->setCreatedBy($admin);
                    $datatype->setUpdatedBy($admin);

                    // Save all changes made
                    $em->persist($datatype);
                    $em->flush();
                    $em->refresh($datatype);

                    // Top level datatypes are their own parent/grandparent
                    $datatype->setParent($datatype);
                    $datatype->setGrandparent($datatype);
                    $em->persist($datatype);

                    // Fill out the rest of the metadata properties for this datatype...don't need to set short/long name since they're already from the form
                    $submitted_data->setDataType($datatype);
                    $submitted_data->setLongName($short_name);

                    /** @var RenderPlugin $default_render_plugin */
                    $default_render_plugin = $em->getRepository('ODRAdminBundle:RenderPlugin')->findOneBy( array('pluginClassName' => 'odr_plugins.base.default') );
                    $submitted_data->setRenderPlugin($default_render_plugin);

                    if ($submitted_data->getDescription() == null)
                        $submitted_data->setDescription('');

                    // Default search slug to Dataset ID
                    $submitted_data->setSearchSlug($datatype->getId());
                    $submitted_data->setXmlShortName('');

                    // Master Template Metadata
                    // Once a child database is completely created from the master template, the creation process will update the revisions appropriately.
                    $submitted_data->setMasterRevision(0);
                    $submitted_data->setMasterPublishedRevision(0);
                    $submitted_data->setTrackingMasterRevision(0);

                    if ($form['is_master_type']->getData() > 0) {
                        // Master Templates must increment revision so that data fields can reference the "to be published" revision.
                        // Whenever an update is made to any data field the revision should be updated.
                        // Master Published revision should only be updated when curators "publish" the latest revisions through the publication dialog.
                        $submitted_data->setMasterPublishedRevision(0);
                        $submitted_data->setMasterRevision(1);
                    }

                    $submitted_data->setPublicDate( new \DateTime('2200-01-01 00:00:00') );

                    $submitted_data->setExternalIdField(null);
                    $submitted_data->setNameField(null);
                    $submitted_data->setSortField(null);
                    $submitted_data->setBackgroundImageField(null);

                    $submitted_data->setCreatedBy($admin);
                    $submitted_data->setUpdatedBy($admin);
                    $em->persist($submitted_data);

                    // Ensure the "in-memory" version of the new datatype knows about its meta entry
                    $datatype->addDataTypeMetum($submitted_data);
                    $em->flush();


                    $datatypes_to_process = array();
                    array_push($datatypes_to_process, $datatype);

                    /*
                     * Create Datatype Metadata Object (a second datatype to store one record with the properties
                     * for the parent datatype).
                     */
                    // If is_master_type - automatically create master_type_metadata and set metadata_for_id
                    if ($datatype->getIsMasterType() && $form['is_master_type']->getData() == 1) {
                        $metadata_datatype = clone $datatype;

                        // Set this to be metadata for new datatype
                        $metadata_datatype->setParent($metadata_datatype);
                        $metadata_datatype->setGrandparent($metadata_datatype);

                        $unique_id = $uuid_service->generateDatatypeUniqueId();
                        $metadata_datatype->setUniqueId($unique_id);
                        // Should already have the correct template_group

                        // Set new datatype meta
                        $metadata_datatype_meta = clone $datatype->getDataTypeMeta();
                        $metadata_datatype_meta->setShortName($metadata_datatype_meta->getShortName() . " Properties");
                        $metadata_datatype_meta->setLongName($metadata_datatype_meta->getLongName() . " Properties");
                        $metadata_datatype_meta->setDataType($metadata_datatype);

                        // Associate the metadata
                        $metadata_datatype->addDataTypeMetum($metadata_datatype_meta);
                        $metadata_datatype->setMetadataFor($datatype);

                        // New Datatype
                        $em->persist($metadata_datatype);
                        // New Datatype Meta
                        $em->persist($metadata_datatype_meta);

                        // Write to db
                        $em->flush();

                        // Set Metadata Datatype for Datatype
                        $datatype->setMetadataDatatype($metadata_datatype);
                        $em->persist($datatype);

                        // Set search slug
                        $metadata_datatype_meta->setSearchSlug($metadata_datatype->getId());
                        $em->persist($metadata_datatype_meta);
                        $em->flush();

                        array_push($datatypes_to_process, $metadata_datatype);
                    }
                    else if($datatype->getMasterDataType()) {
                        // If is non-master datatype, clone master-related metadata type
                        $master_datatype = $datatype->getMasterDataType();
                        $master_metadata = $master_datatype->getMetadataDatatype();

                        $unique_id = $uuid_service->generateDatatypeUniqueId();
                        $master_metadata->setUniqueId($unique_id);
                        // Should already have the correct template_group

                        if ($master_metadata != null) {
                            $metadata_datatype = clone $master_metadata;
                            // Unset is master type
                            $metadata_datatype->setIsMasterType(0);
                            $metadata_datatype->setGrandparent($metadata_datatype);
                            $metadata_datatype->setParent($metadata_datatype);
                            $metadata_datatype->setMasterDataType($master_metadata);
                            // Clone has wrong state - set to initial
                            $metadata_datatype->setSetupStep(DataType::STATE_INITIAL);

                            $unique_id = $uuid_service->generateDatatypeUniqueId();
                            $metadata_datatype->setUniqueId($unique_id);
                            // Should already have the correct template_group

                            // Set new datatype meta
                            $metadata_datatype_meta = clone $datatype->getDataTypeMeta();
                            $metadata_datatype_meta->setShortName($datatype->getDataTypeMeta()->getShortName() . " Properties");
                            $metadata_datatype_meta->setLongName($datatype->getDataTypeMeta()->getLongName() . " Properties");
                            $metadata_datatype_meta->setDataType($metadata_datatype);

                            // Associate the metadata
                            $metadata_datatype->addDataTypeMetum($metadata_datatype_meta);

                            // New Datatype
                            $em->persist($metadata_datatype);
                            // New Datatype Meta
                            $em->persist($metadata_datatype_meta);
                            // Set Metadata Datatype
                            $datatype->setMetadataDatatype($metadata_datatype);
                            $em->persist($datatype);
                            $em->flush();

                            array_push($datatypes_to_process, $metadata_datatype);

                        }
                    }
                    /*
                     * END Create Datatype Metadata Object
                     */


                    /*
                     * Clone theme or create theme as needed for new datatype(s)
                     */
                    foreach ($datatypes_to_process as $datatype) {
                        // ----------------------------------------
                        // If the datatype is being created from a master template...
                        if ($datatype->getMasterDatatype()) {
                            // Start the job to create the datatype from the template
                            $pheanstalk = $this->get('pheanstalk');
                            $redis_prefix = $this->container->getParameter('memcached_key_prefix');
                            $api_key = $this->container->getParameter('beanstalk_api_key');

                            // Insert the new job into the queue
                            $priority = 1024;   // should be roughly default priority
                            $payload = json_encode(
                                array(
                                    "user_id" => $admin->getId(),
                                    "datatype_id" => $datatype->getId(),

                                    "redis_prefix" => $redis_prefix,    // debug purposes only
                                    "api_key" => $api_key,
                                )
                            );

                            $delay = 0;
                            $pheanstalk->useTube('create_datatype')->put($payload, $priority, $delay);
                        }
                        else {
                            // ...otherwise, this is a new custom datatype

                            // Create a default master theme for it
                            $master_theme = $ec_service->createTheme($admin, $datatype, true);    // Don't flush immediately...

                            $master_theme_meta = $master_theme->getThemeMeta();
                            $master_theme_meta->setIsDefault(true);
                            $master_theme_meta->setShared(true);
                            $em->persist($master_theme_meta);

                            // Create a default search results theme for it too...
                            $search_theme = $ec_service->createTheme($admin, $datatype, true);    // Don't flush immediately...
                            $search_theme->setThemeType('search_results');
                            $search_theme->setSourceTheme($master_theme);
                            $em->persist($search_theme);

                            $search_theme_meta = $search_theme->getThemeMeta();
                            $search_theme_meta->setIsDefault(true);
                            $search_theme_meta->setShared(true);
                            $em->persist($search_theme_meta);

                            // Now flush the new theme stuff
                            $em->flush();


                            // Delete the cached version of the datatree array and the list of top-level datatypes
                            $cache_service->delete('cached_datatree_array');
                            $cache_service->delete('top_level_datatypes');
                            $cache_service->delete('top_level_themes');


                            // Create the groups for the new datatype here so the datatype can be viewed
                            $ec_service->createGroupsForDatatype($admin, $datatype);

                            // Ensure the user who created this datatype becomes a member of the new
                            //  datatype's "is_datatype_admin" group
                            if ( !$admin->hasRole('ROLE_SUPER_ADMIN') ) {
                                /** @var Group $admin_group */
                                $admin_group = $em->getRepository('ODRAdminBundle:Group')->findOneBy(
                                    array(
                                        'dataType' => $datatype->getId(),
                                        'purpose' => 'admin'
                                    )
                                );
                                $ec_service->createUserGroup($admin, $admin_group, $admin);

                                // Delete cached version of this user's permissions
                                $cache_service->delete('user_'.$admin->getId().'_permissions');
                            }

                            // This dataype is now fully created
                            $datatype->setSetupStep(DataType::STATE_OPERATIONAL);
                            $em->persist($datatype);
                            $em->flush();
                        }
                    }
                    /*
                     * END Clone theme or create theme as needed for new datatype(s)
                     */


                    // Note: Since the system will always create metadata database second, this redirect will push
                    // the user edit their metadata template first as it is the last thing set to $datatype above.
                    // Perhaps this should be more explicitly chosen.
                    // TODO - This is not good.  A long copy above may not be finished by the time the time the user arrives at design system.
                    $url = $this->generateUrl('odr_design_master_theme', array('datatype_id' => $datatype->getId()), false);
                    $return['d']['redirect_url'] = $url;
                }
                else {
                    // Return any errors encountered
                    $error_str = parent::ODR_getErrorMessages($form);
                    throw new ODRException($error_str);
                }
            }
            else {
                // Otherwise, this was a GET request
                $templating = $this->get('templating');
                $return['d'] = $templating->render(
                    'ODRAdminBundle:Datatype:create_datatype_info_form.html.twig',
                    array(
                        'form' => $form->createView()
                    )
                );
            }
        }
        catch (\Exception $e) {
            $source = 0x6151265b;
            if ($e instanceof ODRException)
                throw new ODRException($e->getMessage(), $e->getStatusCode(), $e->getSourceCode($source));
            else
                throw new ODRException($e->getMessage(), 500, $source, $e);
        }

        $response = new Response(json_encode($return));
        $response->headers->set('Content-Type', 'application/json');
        return $response;
    }


    /**
     * Creates a new blank metadata datatype for the requested datatype
     *
     * @param int $datatype_id
     * @param Request $request
     *
     * @return Response
     */
    public function createblankmetaAction($datatype_id, Request $request)
    {
        $return = array();
        $return['r'] = 0;
        $return['t'] = '';
        $return['d'] = '';

        try {
            // Grab necessary objects
            /** @var \Doctrine\ORM\EntityManager $em */
            $em = $this->getDoctrine()->getManager();

            /** @var CacheService $cache_service*/
            $cache_service = $this->container->get('odr.cache_service');
            /** @var EntityCreationService $ec_service */
            $ec_service = $this->container->get('odr.entity_creation_service');

            /** @var DataType $datatype */
            $datatype = $em->getRepository('ODRAdminBundle:DataType')->find($datatype_id);
            if ($datatype == null)
                throw new ODRNotFoundException('Datatype');

            if ( !is_null($datatype->getMetadataDatatype()) )
                throw new ODRBadRequestException('This database already has a metadata datatype');


            // Don't need to verify permissions, firewall won't let this action be called unless user is admin
            /** @var ODRUser $admin */
            $admin = $this->container->get('security.token_storage')->getToken()->getUser();

            // Create a new metadata datatype
            $new_metadata_datatype = $ec_service->createDatatype($admin, $datatype->getShortName()." Properties", true);    // don't flush immediately...
            $new_metadata_datatype->setTemplateGroup($datatype->getTemplateGroup());
            $new_metadata_datatype->setIsMasterType($datatype->getIsMasterType());
            $new_metadata_datatype->setMetadataFor($datatype);
            $em->persist($new_metadata_datatype);

            // Create a default master theme for the new metadata datatype
            $master_theme = $ec_service->createTheme($admin, $new_metadata_datatype, true);    // Don't flush immediately...

            $master_theme_meta = $master_theme->getThemeMeta();
            $master_theme_meta->setIsDefault(true);
            $master_theme_meta->setShared(true);
            $em->persist($master_theme_meta);

            // Need to flush so createGroupsForDatatype() works
            $em->flush();

            // Delete the cached version of the datatree array and the list of top-level datatypes
            $cache_service->delete('cached_datatree_array');
            $cache_service->delete('top_level_datatypes');
            $cache_service->delete('top_level_themes');

            // Create the groups for the new datatype here so the datatype can be viewed
            $ec_service->createGroupsForDatatype($admin, $new_metadata_datatype);

            // Ensure the user who created this datatype becomes a member of the new
            //  datatype's "is_datatype_admin" group
            if ( !$admin->hasRole('ROLE_SUPER_ADMIN') ) {
                /** @var Group $admin_group */
                $admin_group = $em->getRepository('ODRAdminBundle:Group')->findOneBy(
                    array(
                        'dataType' => $datatype->getId(),
                        'purpose' => 'admin'
                    )
                );
                $ec_service->createUserGroup($admin, $admin_group, $admin);

                // Delete cached version of this user's permissions
                $cache_service->delete('user_'.$admin->getId().'_permissions');
            }


            // Ensure the datatype/template points to the new metadata datatype
            $datatype->setMetadataDatatype($new_metadata_datatype);
            $em->persist($datatype);
            $new_metadata_datatype->setSetupStep(DataType::STATE_OPERATIONAL);
            $em->persist($new_metadata_datatype);

            $em->flush();
        }
        catch (\Exception $e) {
            $source = 0x40a08257;
            if ($e instanceof ODRException)
                throw new ODRException($e->getMessage(), $e->getStatusCode(), $e->getSourceCode($source));
            else
                throw new ODRException($e->getMessage(), 500, $source, $e);
        }

        $response = new Response(json_encode($return));
        $response->headers->set('Content-Type', 'application/json');
        return $response;
    }
}<|MERGE_RESOLUTION|>--- conflicted
+++ resolved
@@ -16,6 +16,7 @@
 
 namespace ODR\AdminBundle\Controller;
 
+use HWI\Bundle\OAuthBundle\Tests\Fixtures\FOSUser;
 use Symfony\Bundle\FrameworkBundle\Controller\Controller;
 
 // Entities
@@ -1125,13 +1126,12 @@
      *
      * @param $master_datatype_id
      * @param int $datatype_id
-<<<<<<< HEAD
+     *
+     */
+    /**
+     * @param $master_datatype_id
+     * @param int $datatype_id
      * @param null $admin
-     * @return \Symfony\Component\HttpFoundation\RedirectResponse
-=======
-     *
-     * @return RedirectResponse
->>>>>>> bfb2c70c
      */
     public function direct_add_datatype($master_datatype_id, $datatype_id = 0, $admin = null)
     {
@@ -1141,165 +1141,15 @@
         $return['d'] = array();
 
         try {
-<<<<<<< HEAD
             // Don't need to verify permissions, firewall won't let this action be called unless user is admin
-            /** @var User $admin */
+            /** @var FOSUser $admin */
             if($admin === null) {
                 $admin = $this->container->get('security.token_storage')->getToken()->getUser();
             }
 
             /** @var DatatypeInfoService $dti_service */
-            $dti_service = $this->container->get('odr.datatype_info_service');
-            $datatype = $dti_service->direct_add_datatype($master_datatype_id, $datatype_id, $admin);
-=======
-            // TODO - modify ODRAdminBundle:Datatype:create_type_choose_template.html.twig so a "blank" metadata datatype can be created?
-            // TODO - currently, any creation of a metadata datatype *MUST* come from a template...
-
-            // Grab necessary objects
-            /** @var \Doctrine\ORM\EntityManager $em */
-            $em = $this->getDoctrine()->getManager();
-
-            /** @var EntityCreationService $ec_service */
-            $ec_service = $this->container->get('odr.entity_creation_service');
-            /** @var UUIDService $uuid_service */
-            $uuid_service = $this->container->get('odr.uuid_service');
-
-
-            // Don't need to verify permissions, firewall won't let this action be called unless user is admin
-            /** @var ODRUser $admin */
-            $admin = $this->container->get('security.token_storage')->getToken()->getUser();
-
-            // A master datatype is required
-            // ...locate the master template datatype and store that it's the "source" for this new datatype
-            $repo_datatype = $em->getRepository('ODRAdminBundle:DataType');
-            /** @var DataType $master_datatype */
-            $master_datatype = $repo_datatype->find($master_datatype_id);
-            if ($master_datatype == null)
-                throw new ODRNotFoundException('Master Datatype');
-
-            // Create new DataType form
-            $datatypes_to_process = array();
-            $datatype = null;
-            $unique_id = null;
-            $clone_and_link = false;
-            if ($datatype_id > 0) {
-                /** @var DataType $datatype */
-                $datatype = $repo_datatype->find($datatype_id);
-                $master_metadata = $master_datatype->getMetadataDatatype();
-
-                $unique_id = $datatype->getUniqueId();
-                $clone_and_link = true;
-            }
-            else {
-                // Create a new datatype
-                $datatype = $ec_service->createDatatype($admin, 'New Dataset', true);    // delay flush to change a few properties
-
-                // This datatype is derived from a master datatype
-                $datatype->setMasterDataType($master_datatype);
-                $em->persist($datatype);
-
-                // Also need to change the search slug from the default value
-                $datatype_meta = $datatype->getDataTypeMeta();
-                $datatype_meta->setSearchSlug( $datatype->getUniqueId() );
-                $em->persist($datatype_meta);
-
-                $em->flush();
-
-                array_push($datatypes_to_process, $datatype);
-
-                // If is non-master datatype, clone master-related metadata type
-                $master_datatype = $datatype->getMasterDataType();
-                $master_metadata = $master_datatype->getMetadataDatatype();
-            }
-
-            /*
-             * Create Datatype Metadata Object (a second datatype to store one record with the properties
-             * for the parent datatype).
-             */
-
-            if ($master_metadata != null) {
-                $metadata_datatype = clone $master_metadata;
-                // Unset is master type
-                $metadata_datatype->setIsMasterType(0);
-                $metadata_datatype->setGrandparent($metadata_datatype);
-                $metadata_datatype->setParent($metadata_datatype);
-                $metadata_datatype->setMasterDataType($master_metadata);
-                // Set template group to that of datatype
-                $metadata_datatype->setTemplateGroup($datatype->getTemplateGroup());
-                // Clone has wrong state - set to initial
-                $metadata_datatype->setSetupStep(DataType::STATE_INITIAL);
-
-                // Need to always set a unique id
-                $metadata_unique_id = $uuid_service->generateDatatypeUniqueId();
-                $metadata_datatype->setUniqueId($metadata_unique_id);
-
-                // Set new datatype meta
-                $metadata_datatype_meta = clone $datatype->getDataTypeMeta();
-                $metadata_datatype_meta->setShortName("Properties");
-                $metadata_datatype_meta->setLongName($datatype->getDataTypeMeta()->getLongName() . " - Properties");
-                $metadata_datatype_meta->setDataType($metadata_datatype);
-
-                // Associate the metadata
-                $metadata_datatype->addDataTypeMetum($metadata_datatype_meta);
-                $metadata_datatype->setMetadataFor($datatype);
-
-                // New Datatype
-                $em->persist($metadata_datatype);
-                // New Datatype Meta
-                $em->persist($metadata_datatype_meta);
-
-                // Set Metadata Datatype
-                $datatype->setMetadataDatatype($metadata_datatype);
-                $em->persist($datatype);
-                $em->flush();
-
-                array_push($datatypes_to_process, $metadata_datatype);
-
-            }
-            /*
-             * END Create Datatype Metadata Object
-             */
-
-
-
-            /*
-             * Clone theme or create theme as needed for new datatype(s)
-             */
-            // Determine which is parent
-            /** @var DataType $datatype */
-            foreach ($datatypes_to_process as $datatype) {
-                // ----------------------------------------
-                // If the datatype is being created from a master template...
-                // Start the job to create the datatype from the template
-                $pheanstalk = $this->get('pheanstalk');
-                $redis_prefix = $this->container->getParameter('memcached_key_prefix');
-                $api_key = $this->container->getParameter('beanstalk_api_key');
-
-                // Insert the new job into the queue
-                $priority = 1024;   // should be roughly default priority
-                $params = array(
-                    "user_id" => $admin->getId(),
-                    "datatype_id" => $datatype->getId(),
-//                    "template_group" => $unique_id,
-                    "template_group" => $datatype->getTemplateGroup(),
-                    "redis_prefix" => $redis_prefix,    // debug purposes only
-                    "api_key" => $api_key,
-                );
-
-                $params["clone_and_link"] = false;
-                if ($clone_and_link)
-                    $params["clone_and_link"] = true;
-
-                $payload = json_encode($params);
-
-                $pheanstalk->useTube('create_datatype_from_master')->put($payload, $priority, 0);
-
-            }
-            /*
-             * END Clone theme or create theme as needed for new datatype(s)
-             */
-
->>>>>>> bfb2c70c
+            $dtc_service = $this->container->get('odr.datatype_create_service');
+            $datatype = $dtc_service->direct_add_datatype($master_datatype_id, $datatype_id, $admin);
 
             // Forward to database properties page.
             $url = $this->generateUrl(
