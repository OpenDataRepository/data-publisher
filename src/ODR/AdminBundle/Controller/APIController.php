<?php

/**
 * Open Data Repository Data Publisher
 * API Controller
 * (C) 2015 by Nathan Stone (nate.stone@opendatarepository.org)
 * (C) 2015 by Alex Pires (ajpires@email.arizona.edu)
 * Released under the GPLv2
 *
 * Handles the OAuth-specific API routes.
 */

namespace ODR\AdminBundle\Controller;

<<<<<<< HEAD
use Doctrine\ORM\EntityManager;
use FOS\UserBundle\Model\UserManager;
use HWI\Bundle\OAuthBundle\Tests\Fixtures\FOSUser;
use ODR\AdminBundle\Component\Service\EntityCreationService;
use ODR\AdminBundle\Component\Service\DatatypeCreateService;
use ODR\AdminBundle\Component\Service\UUIDService;
=======
// Entities
>>>>>>> 56aafb12
use ODR\AdminBundle\Entity\Boolean;
use ODR\AdminBundle\Entity\DataFields;
use ODR\AdminBundle\Entity\DataRecordFields;
use ODR\AdminBundle\Entity\DataRecord;
use ODR\AdminBundle\Entity\DataRecordMeta;
use ODR\AdminBundle\Entity\DataTree;
use ODR\AdminBundle\Entity\DataType;
use ODR\AdminBundle\Entity\DataTypeMeta;
use ODR\AdminBundle\Entity\DecimalValue;
use ODR\AdminBundle\Entity\File;
use ODR\AdminBundle\Entity\FileMeta;
use ODR\AdminBundle\Entity\Group;
use ODR\AdminBundle\Entity\ImageMeta;
use ODR\AdminBundle\Entity\IntegerValue;
use ODR\AdminBundle\Entity\LongText;
use ODR\AdminBundle\Entity\LongVarchar;
<<<<<<< HEAD
use ODR\AdminBundle\Entity\RadioOptions;
use ODR\AdminBundle\Entity\RadioOptionsMeta;
use ODR\AdminBundle\Entity\RadioSelection;
use ODR\AdminBundle\Entity\TagMeta;
use ODR\AdminBundle\Entity\TagSelection;
use ODR\AdminBundle\Entity\TagTree;
use ODR\AdminBundle\Entity\UserGroup;
use ODR\OpenRepository\UserBundle\Entity\User;
use ODR\OpenRepository\UserBundle\Entity\User as ODRUser;

// Entities
use ODR\AdminBundle\Entity\DataFields;
use ODR\AdminBundle\Entity\DataRecord;
use ODR\AdminBundle\Entity\DataType;
use ODR\AdminBundle\Entity\File;
=======
>>>>>>> 56aafb12
use ODR\AdminBundle\Entity\MediumVarchar;
use ODR\AdminBundle\Entity\ShortVarchar;
use ODR\AdminBundle\Entity\Image;
use ODR\AdminBundle\Entity\RadioOptions;
use ODR\AdminBundle\Entity\RadioSelection;
use ODR\AdminBundle\Entity\Tags;
<<<<<<< HEAD
=======
use ODR\AdminBundle\Entity\TagSelection;
use ODR\AdminBundle\Entity\UserGroup;
use ODR\OpenRepository\UserBundle\Entity\User as ODRUser;
>>>>>>> 56aafb12
// Exceptions
use ODR\AdminBundle\Exception\ODRBadRequestException;
use ODR\AdminBundle\Exception\ODRException;
use ODR\AdminBundle\Exception\ODRForbiddenException;
use ODR\AdminBundle\Exception\ODRNotFoundException;
use ODR\AdminBundle\Exception\ODRNotImplementedException;
// Services
use FOS\UserBundle\Model\UserManager;
use HWI\Bundle\OAuthBundle\Tests\Fixtures\FOSUser;
use ODR\AdminBundle\Component\Service\CacheService;
use ODR\AdminBundle\Component\Service\CryptoService;
use ODR\AdminBundle\Component\Service\DatarecordExportService;
use ODR\AdminBundle\Component\Service\DatatypeCreateService;
use ODR\AdminBundle\Component\Service\DatatypeExportService;
use ODR\AdminBundle\Component\Service\DatatypeInfoService;
use ODR\AdminBundle\Component\Service\DatarecordInfoService;
use ODR\AdminBundle\Component\Service\EntityCreationService;
use ODR\AdminBundle\Component\Service\EntityDeletionService;
use ODR\AdminBundle\Component\Service\PermissionsManagementService;
use ODR\AdminBundle\Component\Service\SortService;
use ODR\AdminBundle\Component\Service\UUIDService;
use ODR\AdminBundle\Component\Utility\UniqueUtility;
use ODR\OpenRepository\SearchBundle\Component\Service\SearchAPIService;
use ODR\OpenRepository\SearchBundle\Component\Service\SearchCacheService;
use ODR\OpenRepository\SearchBundle\Component\Service\SearchKeyService;
// Symfony
use Doctrine\ORM\EntityManager;
use Symfony\Component\HttpFoundation\File\Exception\FileNotFoundException;
use Symfony\Component\HttpFoundation\JsonResponse;
use Symfony\Component\HttpFoundation\RedirectResponse;
use Symfony\Component\HttpFoundation\Request;
use Symfony\Component\HttpFoundation\Response;
use Symfony\Component\HttpFoundation\StreamedResponse;


class APIController extends ODRCustomController
{

    /**
     * Provides basic user information to entities using OAuth.
     *
     * @param string $version
     * @param Request $request
     *
     * @return Response
     */
    public function userdataAction($version, Request $request)
    {
        try {
            /** @var ODRUser $user */
            $user = $this->container->get('security.token_storage')->getToken()->getUser();   // <-- will return 'anon.' when nobody is logged in

            if ($user !== 'anon.' /*&& $user->hasRole('ROLE_JUPYTERHUB_USER')*/) {
                $user_array = array(
                    'id' => $user->getEmail(),
                    'username' => $user->getUserString(),
                    'realname' => $user->getUserString(),
                    'email' => $user->getEmail(),
                    'baseurl' => $this->getParameter('site_baseurl'),
                );

                if ($this->has('odr.jupyterhub_bridge.username_service'))
                    $user_array['jupyterhub_username'] = $this->get('odr.jupyterhub_bridge.username_service')->getJupyterhubUsername($user);


                // Symfony already knows the request format due to use of the _format parameter in the route
                $format = $request->getRequestFormat();
                $data = $this->get('templating')->render(
                    'ODRAdminBundle:API:userdata.' . $format . '.twig',
                    array(
                        'user_data' => $user_array,
                    )
                );

                // Symfony should automatically set the response format based on the request format
                return new Response($data);
            }

            // Otherwise, user isn't allowed to do this
            throw new ODRForbiddenException();
        } catch (\Exception $e) {
            $source = 0xfd346a45;
            if ($e instanceof ODRException)
                throw new ODRException($e->getMessage(), $e->getStatusCode(), $e->getSourceCode($source), $e);
            else
                throw new ODRException($e->getMessage(), 500, $source, $e);
        }
    }


    /**
     * Returns an array of all top-level datatypes the user can view.
     *
     * @param string $version
     * @param string $type
     * @param Request $request
     *
     * @return Response
     */
    public function getDatatypeListAction($version, $type, Request $request)
    {
        try {
            // Default to only showing top-level datatypes...
            $show_child_datatypes = false;
            if ($request->query->has('display') && $request->query->get('display') == 'all')
                // ...but show child datatypes upon request
                $show_child_datatypes = true;

            // Default to returning the data straight to the browser...
            $download_response = false;
            if ($request->query->has('download') && $request->query->get('download') == 'file')
                // ...but return the data as a download on request
                $download_response = true;

            // This action can list both regular databases and master templates
            // It doesn't make sense to have both in the same output
            $is_master_type = 0;
            if ($type === 'templates')
                $is_master_type = 1;


            // ----------------------------------------
            // Load required objects
            /** @var \Doctrine\ORM\EntityManager $em */
            $em = $this->getDoctrine()->getManager();

            /** @var DatatypeInfoService $dti_service */
            $dti_service = $this->container->get('odr.datatype_info_service');
            /** @var PermissionsManagementService $pm_service */
            $pm_service = $this->container->get('odr.permissions_management_service');


            // Get the user's permissions if applicable
            /** @var ODRUser $user */
            $user = $this->container->get('security.token_storage')->getToken()->getUser();   // <-- will return 'anon.' when nobody is logged in
            $datatype_permissions = $pm_service->getDatatypePermissions($user);

            $top_level_datatype_ids = $dti_service->getTopLevelDatatypes();
            $datatree_array = $dti_service->getDatatreeArray();

            // ----------------------------------------
            $results = array();
            if ($show_child_datatypes) {
                // Build/execute a query to get basic info on all datatypes
                $query = $em->createQuery(
                    'SELECT
                       dt.id AS database_id, dtm.shortName AS database_name, dtm.searchSlug AS search_slug,
                       dtm.description AS database_description, dtm.publicDate AS public_date,
                       dt.unique_id AS unique_id, mdt.unique_id AS template_id
                    FROM ODRAdminBundle:DataType AS dt
                    JOIN ODRAdminBundle:DataTypeMeta AS dtm WITH dtm.dataType = dt
                    LEFT JOIN ODRAdminBundle:DataType AS mdt WITH dt.masterDataType = mdt
                    WHERE dt.setup_step IN (:setup_steps)
                    AND dt.is_master_type = :is_master_type AND dt.metadata_for IS NULL
                    AND dt.deletedAt IS NULL AND dtm.deletedAt IS NULL'
                )->setParameters(
                    array(
                        'setup_steps' => DataType::STATE_VIEWABLE,
                        'is_master_type' => $is_master_type,
                    )
                );
                $results = $query->getArrayResult();
            } else {
                // Build/execute a query to get basic info on all top-level datatypes
                $query = $em->createQuery(
                    'SELECT
                       dt.id AS database_id, dtm.shortName AS database_name, dtm.searchSlug AS search_slug,
                       dtm.description AS database_description, dtm.publicDate AS public_date,
                       dt.unique_id AS unique_id, mdt.unique_id AS template_id
                    FROM ODRAdminBundle:DataType AS dt
                    JOIN ODRAdminBundle:DataTypeMeta AS dtm WITH dtm.dataType = dt
                    LEFT JOIN ODRAdminBundle:DataType AS mdt WITH dt.masterDataType = mdt
                    WHERE dt.id IN (:datatype_ids) AND dt.setup_step IN (:setup_steps)
                    AND dt.is_master_type = :is_master_type AND dt.metadata_for IS NULL
                    AND dt.deletedAt IS NULL AND dtm.deletedAt IS NULL'
                )->setParameters(
                    array(
                        'datatype_ids' => $top_level_datatype_ids,
                        'setup_steps' => DataType::STATE_VIEWABLE,
                        'is_master_type' => $is_master_type,
                    )
                );
                $results = $query->getArrayResult();
            }


            // ----------------------------------------
            // Filter the query results by what the user is allowed to see
            $datatype_data = array();
            foreach ($results as $num => $dt) {
                // Store whether the user has permission to view this datatype
                $dt_id = $dt['database_id'];
                $can_view_datatype = false;
                if (isset($datatype_permissions[$dt_id]) && isset($datatype_permissions[$dt_id]['dt_view']))
                    $can_view_datatype = true;

                // If the datatype is public, or the user doesn't have permission to view this datatype...
                $public_date = $dt['public_date']->format('Y-m-d H:i:s');
                unset($results[$num]['public_date']);

                if ($can_view_datatype || $public_date !== '2200-01-01 00:00:00')
                    // ...save it in the results array
                    $datatype_data[$dt_id] = $results[$num];
            }


            // ----------------------------------------
            // Organize the datatype data into a new array if needed
            $final_datatype_data = array();

            if ($show_child_datatypes) {
                // Need to recursively turn this array of datatypes into an inflated array
                foreach ($datatype_data as $dt_id => $dt) {
                    if (in_array($dt_id, $top_level_datatype_ids)) {
                        $tmp = self::inflateDatatypeArray($datatype_data, $datatree_array, $dt_id);
                        if (count($tmp) > 0)
                            $dt['child_databases'] = array_values($tmp);

                        $final_datatype_data[$dt_id] = $dt;
                    }
                }
            } else {
                // Otherwise, this is just the top-level dataypes
                $final_datatype_data = $datatype_data;
            }

            $final_datatype_data = array('databases' => array_values($final_datatype_data));

            // Symfony already knows the request format due to use of the _format parameter in the route
            $format = $request->getRequestFormat();
            $data = $this->get('templating')->render(
                'ODRAdminBundle:API:datatype_list.' . $format . '.twig',
                array(
                    'datatype_list' => $final_datatype_data,
                )
            );


            // ----------------------------------------
            // Set up a response to send the datatype list back to the user
            $response = new Response();

            if ($download_response) {
                $response->setPrivate();
                //$response->headers->set('Content-Length', filesize($xml_export_path.$filename));
                $response->headers->set('Content-Disposition', 'attachment; filename="Datatype_list.' . $request->getRequestFormat() . '";');
            }

            // Symfony should automatically set the response format based on the request format
            $response->setContent($data);
            return $response;
        } catch (\Exception $e) {
            $source = 0x5dc89429;
            if ($e instanceof ODRException)
                throw new ODRException($e->getMessage(), $e->getStatusCode(), $e->getSourceCode($source), $e);
            else
                throw new ODRException($e->getMessage(), 500, $source, $e);
        }
    }


    /**
     * Utility function to recursively inflate the datatype array for self::datatypelistAction()
     * Can't use the one in the DatatypeInfoService because this array has a different structure
     *
     * @param array $source_data
     * @param array $datatree_array @see DatatypeInfoService::getDatatreeArray()
     * @param integer $parent_datatype_id
     *
     * @return array
     */
    private function inflateDatatypeArray($source_data, $datatree_array, $parent_datatype_id)
    {
        $child_datatype_data = array();

        // Search for any children of the parent datatype
        foreach ($datatree_array['descendant_of'] as $child_dt_id => $parent_dt_id) {
            // If a child was found, and it exists in the source data array...
            if ($parent_dt_id == $parent_datatype_id && isset($source_data[$child_dt_id])) {
                // ...store the child datatype's data
                $child_datatype_data[$child_dt_id] = $source_data[$child_dt_id];

                // ...find all of this datatype's children, if it has any
                $tmp = self::inflateDatatypeArray($source_data, $datatree_array, $child_dt_id);
                if (count($tmp) > 0)
                    $child_datatype_data[$child_dt_id]['child_databases'] = array_values($tmp);
            }
        }

        return $child_datatype_data;
    }


    /**
     * Renders and returns the json/XML version of the given Datatype.
     *
     * @param string $version
     * @param string $datatype_uuid
     * @param string $type
     * @param Request $request
     *
     * @return Response
     */
    public function getDatatypeExportAction($version, $datatype_uuid, $type, Request $request)
    {
        try {
            // ----------------------------------------
            // Default to only showing all info about the datatype/template...
            $display_metadata = true;
            if ($request->query->has('metadata') && $request->query->get('metadata') == 'false')
                // ...but restrict to only the most useful info upon request
                $display_metadata = false;

            // Default to returning the data straight to the browser...
            $download_response = false;
            if ($request->query->has('download') && $request->query->get('download') == 'file')
                // ...but return the data as a download on request
                $download_response = true;

            // This action can list both regular databases and master templates
            // It doesn't make sense to have both in the same output
            $is_master_type = 0;
            if ($type === 'templates')
                $is_master_type = 1;


            // ----------------------------------------
            /** @var \Doctrine\ORM\EntityManager $em */
            $em = $this->getDoctrine()->getManager();

            /** @var DatatypeExportService $dte_service */
            $dte_service = $this->container->get('odr.datatype_export_service');
            /** @var DatatypeInfoService $dti_service */
            $dti_service = $this->container->get('odr.datatype_info_service');
            /** @var PermissionsManagementService $pm_service */
            $pm_service = $this->container->get('odr.permissions_management_service');


            /** @var DataType $datatype */
            $datatype = $em->getRepository('ODRAdminBundle:DataType')->findOneBy(
                array(
                    'unique_id' => $datatype_uuid,
                    'is_master_type' => $is_master_type
                )
            );
            if ($datatype == null)
                throw new ODRNotFoundException('Datatype');
            $datatype_id = $datatype->getId();


            $top_level_datatypes = $dti_service->getTopLevelDatatypes();
            if (!in_array($datatype_id, $top_level_datatypes))
                throw new ODRBadRequestException('Only permitted on top-level datatypes');


            // ----------------------------------------
            // Determine user privileges
            /** @var ODRUser $user */
            $user = $this->container->get('security.token_storage')->getToken()->getUser();   // <-- will return 'anon.' when nobody is logged in

            if (!$pm_service->canViewDatatype($user, $datatype))
                throw new ODRForbiddenException();
            // ----------------------------------------


            // ----------------------------------------
            // Render the requested datatype
            $data = $dte_service->getData(
                $version,
                $datatype_id,
                $request->getRequestFormat(),
                $display_metadata,
                $user,
                $this->container->getParameter('site_baseurl')
            );

            // Set up a response to send the datatype back
            $response = new Response();

            if ($download_response) {
                $response->setPrivate();
                //$response->headers->set('Content-Length', filesize($xml_export_path.$filename));
                $response->headers->set('Content-Disposition', 'attachment; filename="Datatype_' . $datatype_id . '.' . $request->getRequestFormat() . '";');
            }

            $response->setContent($data);
            return $response;
        } catch (\Exception $e) {
            $source = 0x43dd4818;
            if ($e instanceof ODRException)
                throw new ODRException($e->getMessage(), $e->getStatusCode(), $e->getSourceCode($source), $e);
            else
                throw new ODRException($e->getMessage(), 500, $source, $e);
        }
    }


    /**
     * Returns a list of top-level datarecords for the given datatype that the user is allowed to see.
     *
     * @param string $version
     * @param string $datatype_uuid
     * @param integer $limit
     * @param integer $offset
     * @param Request $request
     *
     * @return Response
     */
    public function getDatarecordListAction($version, $datatype_uuid, $limit, $offset, Request $request)
    {
        try {
            // ----------------------------------------
            // Default to returning the data straight to the browser...
            $download_response = false;
            if ($request->query->has('download') && $request->query->get('download') == 'file')
                // ...but return the data as a download on request
                $download_response = true;


            // ----------------------------------------
            // Load required objects
            /** @var \Doctrine\ORM\EntityManager $em */
            $em = $this->getDoctrine()->getManager();

            /** @var DatatypeInfoService $dti_service */
            $dti_service = $this->container->get('odr.datatype_info_service');
            /** @var PermissionsManagementService $pm_service */
            $pm_service = $this->container->get('odr.permissions_management_service');
            /** @var SortService $sort_service */
            $sort_service = $this->container->get('odr.sort_service');


            /** @var DataType $datatype */
            $datatype = $em->getRepository('ODRAdminBundle:DataType')->findOneBy(
                array(
                    'unique_id' => $datatype_uuid
                )
            );
            if ($datatype == null)
                throw new ODRNotFoundException('Datatype');
            $datatype_id = $datatype->getId();

            $top_level_datatype_ids = $dti_service->getTopLevelDatatypes();
            if (!in_array($datatype_id, $top_level_datatype_ids))
                throw new ODRBadRequestException('Datatype must be top-level');


            // ----------------------------------------
            // Determine user privileges
            /** @var ODRUser $user */
            $user = $this->container->get('security.token_storage')->getToken()->getUser();   // <-- will return 'anon.' when nobody is logged in
            $can_view_datarecord = $pm_service->canViewNonPublicDatarecords($user, $datatype);

            if (!$pm_service->canViewDatatype($user, $datatype))
                throw new ODRForbiddenException();
            // ----------------------------------------


            // ----------------------------------------
            // Allow users to specify positive integer values less than a billion for these variables
            $offset = intval($offset);
            $limit = intval($limit);

            // If limit is set to 0, then return all results
            if ($limit === 0)
                $limit = 999999999;

            if ($offset >= 1000000000)
                throw new ODRBadRequestException('Offset must be less than a billion');
            if ($limit >= 1000000000)
                throw new ODRBadRequestException('Limit must be less than a billion');

            // $offset is currently the index of the "first" datarecord the user wants...turn $limit
            //  into the index of the "last" datarecord the user wants
            $limit = $offset + $limit;


            // ----------------------------------------
            // Load all top-level datarecords of this datatype that the user can see

            // The contents of this database query depend greatly on whether the datatype has an
            //  external_id or name datafields set...therefore, building the query is considerably
            //  quicker/easier when using the Doctrine querybuilder
            $qb = $em->createQueryBuilder();
            $qb->select('dr.id AS internal_id')
                ->addSelect('dr.unique_id AS unique_id')
                ->from('ODRAdminBundle:DataRecord', 'dr')
                ->join('ODRAdminBundle:DataRecordMeta', 'drm', 'WITH', 'drm.dataRecord = dr')
                ->where('dr.dataType = :datatype_id')
                ->andWhere('dr.deletedAt IS NULL')->andWhere('drm.deletedAt IS NULL')
                ->setParameter('datatype_id', $datatype_id);

            // TODO - add sql limit?

            // If the user isn't allowed to view non-public datarecords, add that requirement in
            if (!$can_view_datarecord)
                $qb->andWhere('drm.publicDate != :public_date')->setParameter('public_date', '2200-01-01 00:00:00');

            // If this datatype has an external_id field, make sure the query selects it for the
            //  JSON response
            if ($datatype->getExternalIdField() !== null) {
                $external_id_field = $datatype->getExternalIdField()->getId();
                $external_id_fieldtype = $datatype->getExternalIdField()->getFieldType()->getTypeClass();

                $qb->addSelect('e_1.value AS external_id')
                    ->leftJoin('ODRAdminBundle:DataRecordFields', 'drf_1', 'WITH', 'drf_1.dataRecord = dr')
                    ->leftJoin('ODRAdminBundle:' . $external_id_fieldtype, 'e_1', 'WITH', 'e_1.dataRecordFields = drf_1')
                    ->andWhere('e_1.dataField = :external_id_field')
                    ->andWhere('drf_1.deletedAt IS NULL')->andWhere('e_1.deletedAt IS NULL')
                    ->setParameter('external_id_field', $external_id_field);
            }

            // If this datatype has a name field, make sure the query selects it for the JSON response
            if ($datatype->getNameField() !== null) {
                $name_field = $datatype->getNameField()->getId();
                $name_field_fieldtype = $datatype->getNameField()->getFieldType()->getTypeClass();

                $qb->addSelect('e_2.value AS record_name')
                    ->leftJoin('ODRAdminBundle:DataRecordFields', 'drf_2', 'WITH', 'drf_2.dataRecord = dr')
                    ->leftJoin('ODRAdminBundle:' . $name_field_fieldtype, 'e_2', 'WITH', 'e_2.dataRecordFields = drf_2')
                    ->andWhere('e_2.dataField = :name_field')
                    ->andWhere('drf_2.deletedAt IS NULL')->andWhere('e_2.deletedAt IS NULL')
                    ->setParameter('name_field', $name_field);
            }

            $query = $qb->getQuery();
            $results = $query->getArrayResult();

            if ($offset > count($results))
                throw new ODRBadRequestException('This database only has ' . count($results) . ' viewable records, but a starting offset of ' . $offset . ' was specified.');

            // Organize the datarecord list by their internal id
            $dr_list = array();
            foreach ($results as $result)
                $dr_list[$result['internal_id']] = $result;


            // ----------------------------------------
            // Get the sorted list of datarecords
            $sorted_datarecord_list = $sort_service->getSortedDatarecordList($datatype_id);


            // $sorted_datarecord_list and $dr_list both contain all datarecords of this datatype
            $count = 0;
            $final_datarecord_list = array();
            foreach ($sorted_datarecord_list as $dr_id => $sort_value) {
                // Only save datarecords inside the window that the user specified
                if (isset($dr_list[$dr_id]) && $count >= $offset && $count < $limit)
                    $final_datarecord_list[] = $dr_list[$dr_id];

                $count++;
            }

            // The list needs to be wrapped in another array...
            $final_datarecord_list = array('records' => $final_datarecord_list);


            // ----------------------------------------
            // Symfony already knows the request format due to use of the _format parameter in the route
            $format = $request->getRequestFormat();
            $data = $this->get('templating')->render(
                'ODRAdminBundle:API:datarecord_list.' . $format . '.twig',
                array(
                    'datarecord_list' => $final_datarecord_list,
                )
            );

            // Set up a response to send the datatype back
            $response = new Response();

            if ($download_response) {
                $response->setPrivate();
                //$response->headers->set('Content-Length', filesize($xml_export_path.$filename));
                $response->headers->set('Content-Disposition', 'attachment; filename="Datatype_' . $datatype_uuid . '_list.' . $request->getRequestFormat() . '";');
            }

            $response->setContent($data);
            return $response;
        } catch (\Exception $e) {
            $source = 0xd12ec6ee;
            if ($e instanceof ODRException)
                throw new ODRException($e->getMessage(), $e->getStatusCode(), $e->getSourceCode($source), $e);
            else
                throw new ODRException($e->getMessage(), 500, $source, $e);
        }
    }


    /**
     * Returns a list of top-level datatypes that are derived from the given template.
     *
     * @param string $version
     * @param string $datatype_uuid
     * @param integer $limit
     * @param integer $offset
     * @param Request $request
     *
     * @return Response
     */
    public function getTemplateDatatypeListAction($version, $datatype_uuid, $limit, $offset, Request $request)
    {
        try {
            // ----------------------------------------
            // Default to returning the data straight to the browser...
            $download_response = false;
            if ($request->query->has('download') && $request->query->get('download') == 'file')
                // ...but return the data as a download on request
                $download_response = true;


            // ----------------------------------------
            // Load required objects
            /** @var \Doctrine\ORM\EntityManager $em */
            $em = $this->getDoctrine()->getManager();

            /** @var DatatypeInfoService $dti_service */
            $dti_service = $this->container->get('odr.datatype_info_service');
            /** @var PermissionsManagementService $pm_service */
            $pm_service = $this->container->get('odr.permissions_management_service');

            /** @var DataType $template_datatype */
            $template_datatype = $em->getRepository('ODRAdminBundle:DataType')->findOneBy(
                array(
                    'unique_id' => $datatype_uuid,
                    'is_master_type' => 1
                )
            );
            if ($template_datatype == null)
                throw new ODRNotFoundException('Datatype');
            $template_datatype_id = $template_datatype->getId();

            $top_level_datatype_ids = $dti_service->getTopLevelDatatypes();
            if (!in_array($template_datatype_id, $top_level_datatype_ids))
                throw new ODRBadRequestException('Datatype must be top-level');


            // ----------------------------------------
            // Determine user privileges
            /** @var ODRUser $user */
            $user = $this->container->get('security.token_storage')->getToken()->getUser();   // <-- will return 'anon.' when nobody is logged in
            $datatype_permissions = $pm_service->getDatatypePermissions($user);

            // TODO - enforce permissions on template?
//            if ( !$pm_service->canViewDatatype($user, $datatype) )
//                throw new ODRForbiddenException();
            // ----------------------------------------


            // ----------------------------------------
            // Allow users to specify positive integer values less than a billion for these variables
            $offset = intval($offset);
            $limit = intval($limit);

            // If limit is set to 0, then return all results
            if ($limit === 0)
                $limit = 999999999;

            if ($offset >= 1000000000)
                throw new ODRBadRequestException('Offset must be less than a billion');
            if ($limit >= 1000000000)
                throw new ODRBadRequestException('Limit must be less than a billion');


            // ----------------------------------------
            // Load all top-level datatypes that are derived from this template
            $query = $em->createQuery(
                'SELECT
                    dt.id AS database_id, dt.unique_id AS unique_id, dtm.shortName AS database_name,
                    dtm.description AS database_description, dtm.publicDate AS public_date,
                    dtm.searchSlug AS search_slug, mdt.unique_id AS template_id
                FROM ODRAdminBundle:DataType AS dt
                JOIN ODRAdminBundle:DataTypeMeta AS dtm WITH dtm.dataType = dt
                JOIN ODRAdminBundle:DataType AS mdt WITH dt.masterDataType = mdt
                WHERE mdt.unique_id = :template_uuid
                AND dt.deletedAt IS NULL AND dtm.deletedAt IS NULL AND mdt.deletedAt IS NULL'
            )->setParameters(
                array(
                    'template_uuid' => $datatype_uuid
                )
            );
            $results = $query->getArrayResult();

            // Only save the datatypes the user is allowed to see
            $datatype_list = array();
            foreach ($results as $result) {
                $is_public = true;
                if ($result['public_date']->format('Y-m-d') === '2200-01-01')
                    $is_public = false;
                unset($result['public_date']);

                $dt_id = $result['database_id'];
                $can_view_datatype = false;
                if (isset($datatype_permissions[$dt_id])
                    && isset($datatype_permissions[$dt_id]['dt_view'])
                ) {
                    $can_view_datatype = true;
                }

                // Organize the datatype list by their internal id
                if ($is_public || $can_view_datatype)
                    $datatype_list[$dt_id] = $result;
            }

            if ($offset > count($datatype_list))
                throw new ODRBadRequestException('This template only has ' . count($datatype_list) . ' viewable databases, but a starting offset of ' . $offset . ' was specified.');


            // ----------------------------------------
            // Apply limit/offset to the list and wrap in another array
            $datatype_list = array('databases' => array_slice($datatype_list, $offset, $limit));

            // Symfony already knows the request format due to use of the _format parameter in the route
            $format = $request->getRequestFormat();
            $data = $this->get('templating')->render(
                'ODRAdminBundle:API:datatype_list.' . $format . '.twig',
                array(
                    'datatype_list' => $datatype_list,
                )
            );

            // Set up a response to send the datatype back
            $response = new Response();

            if ($download_response) {
                $response->setPrivate();
                //$response->headers->set('Content-Length', filesize($xml_export_path.$filename));
                $response->headers->set('Content-Disposition', 'attachment; filename="template_' . $datatype_uuid . '_list.' . $request->getRequestFormat() . '";');
            }

            $response->setContent($data);
            return $response;
        } catch (\Exception $e) {
            $source = 0x1c7b55d0;
            if ($e instanceof ODRException)
                throw new ODRException($e->getMessage(), $e->getStatusCode(), $e->getSourceCode($source), $e);
            else
                throw new ODRException($e->getMessage(), 500, $source, $e);
        }
    }


    /**
     * Creates a dataset by cloning the requested master template.
     * Requires a valid master template with metadata template
     *
     * @param $version
     * @param Request $request
     *
     * @return \Symfony\Component\HttpFoundation\RedirectResponse
     */
    public function createdatasetAction($version, Request $request)
    {

        try {

            // Accept JSON or POST?
            // POST Params
            // user_email:nancy.drew@detectivemysteries.com
            // first_name:Nancy
            // last_name:Drew
            // dataset_name:A New Dataset
            // template_uuid:uuid of a template


            $user_email = $_POST['user_email'];
            $template_uuid = $_POST['template_uuid'];
            // $dataset_name = $_POST['dataset_name'];

            // Check if user exists & throw user not found error
            // Save which user started this creation process
            $user_manager = $this->container->get('fos_user.user_manager');
            /** @var ODRUser $user */
            $user = $user_manager->findUserBy(array('email' => $user_email));
            if (is_null($user))
                throw new ODRNotFoundException('User');

            // Check if template is valid
            /** @var EntityManager $em */
            $em = $this->getDoctrine()->getManager();

            $repo_datatype = $em->getRepository('ODRAdminBundle:DataType');
            /** @var DataType $master_datatype */
            $master_datatype = $repo_datatype
                ->findOneBy(array('unique_id' => $template_uuid));

            if ($master_datatype == null)
                throw new ODRNotFoundException('Datatype');

            // If a metadata datatype is loaded directly, need to create full template
            if ($metadata_for = $master_datatype->getMetadataFor()) {
                $master_datatype = $metadata_for;
            }

            // Check here if a database exists in "preload" mode with correct version
            /** @var DataType[] $datatypes */
            $datatypes = $repo_datatype->findBy([
                'masterDataType' => $master_datatype->getMetadataDatatype()->getId(),
                'preload_status' => $master_datatype->getMetadataDatatype()->getDataTypeMeta()->getMasterRevision()
            ]);

            /*
            print $master_datatype->getMetadataDatatype()->getId() . " -- ";
            print $master_datatype->getMetadataDatatype()->getDataTypeMeta()->getMasterRevision() . " -- ";
            print count($datatypes) . " - ";
            print $datatypes[0]->getId(); exit();
            */

            $datatype = null;
            if(count($datatypes) > 0) {
                // Use the prebuilt datatype
                // This is a metadata datatype
                /** @var DataType $metadata_datatype */
                $metadata_datatype = $datatypes[0];

                /** @var \DateTime $date_value */
                $date_value = new \DateTime();

                /** @var DataType[] $related_datatypes */
                $related_datatypes = $repo_datatype->findBy([
                    'template_group' => $metadata_datatype->getTemplateGroup()
                ]);
                foreach($related_datatypes as $related_datatype) {
                    $related_datatype->setCreatedBy($user);
                    $related_datatype->setUpdatedBy($user);
                    $related_datatype->setCreated($date_value);
                    $related_datatype->setUpdated($date_value);
                    $related_datatype->setPreloadStatus('issued');
                    $permission_groups = $related_datatype->getGroups();

                    /** @var Group[] $permission_groups */
                    foreach($permission_groups as $group) {
                        if ($group->getPurpose() == 'admin') {
                            $user_group = new UserGroup();
                            $user_group->setUser($user);
                            $user_group->setGroup($group);
                            $user_group->setCreated($date_value);
                            $user_group->setCreatedBy($user);
                            $em->persist($user_group);
                        }
                    }
                }

                /** @var DataRecord $metadata_record */
                $metadata_record = $em->getRepository('ODRAdminBundle:DataRecord')
                    ->findOneBy(array('dataType' => $metadata_datatype->getId()));

                $metadata_record->setCreated($date_value);
                $metadata_record->setCreatedBy($user);
                $metadata_record->setUpdated($date_value);
                $metadata_record->setUpdatedBy($user);

                $em->persist($metadata_record);
                // Updating datatype info
                $em->flush();

                /** @var CacheService $cache_service */
                $cache_service = $this->container->get('odr.cache_service');
                $cache_service->delete('user_'.$user->getId().'_permissions');


                // Now get the json record and update it with the correct user_id ant date times
                $json_metadata_record = $cache_service->get('json_record_' . $metadata_record->getUniqueId());


                if (!$json_metadata_record) {
                    // Need to pull record using getExport...
                    $json_metadata_record = self::getRecordData(
                        'v3',
                        $metadata_record->getUniqueId(),
                        'json',
                        $user
                    );

                    if ($json_metadata_record) {
                        $json_metadata_record = json_decode($json_metadata_record, true);
                    }
                } else {
                    // Check if dataset has public attribute
                    $json_metadata_record = json_decode($json_metadata_record, true);
                }

                // parse through and fix metadata
                $json_metadata_record = self::checkRecord($json_metadata_record, $user, $date_value);

                // TODO - can't cache data after it gets run through permissions...doing so means that
                // TODO - the first user to access a record dictates what every subsequent user can see...
//                $cache_service->set('json_record_' . $metadata_record->getUniqueId(),  json_encode($json_metadata_record));

                // set the "datatype" to the metadata datatype
                $datatype = $metadata_datatype;
            }
            else {
                /** @var DatatypeCreateService $dtc_service */
                $dtc_service = $this->container->get('odr.datatype_create_service');

                /** @var DataType $datatype */
                $datatype = $dtc_service->direct_add_datatype(
                    $master_datatype->getId(),
                    0,
                    $user,
                    true
                );

                // Return metadata datatype if one exists
                if ($metadata_datatype = $datatype->getMetadataDatatype()) {
                    $datatype = $metadata_datatype;
                }
            }
            // If this is a metadata type get the first record

            // Retrieve first (and only) record ...
            /** @var DataRecord $metadata_record */
            $metadata_record = $em->getRepository('ODRAdminBundle:DataRecord')
                ->findOneBy(array('dataType' => $datatype->getId()));

            if (!$metadata_record) {
                // A metadata datarecord doesn't exist...create one
                /** @var EntityCreationService $entity_create_service */
                $entity_create_service = $this->container->get('odr.entity_creation_service');

                $delay_flush = true;
                $metadata_record = $entity_create_service
                    ->createDatarecord($user, $datatype, $delay_flush);

                // Datarecord is ready, remove provisioned flag
                // TODO Naming is a little weird here
                $metadata_record->setProvisioned(false);
                $em->flush();


                // Not 100% certain this is needed since this is a metadata datatype, but better to
                //  safe than sorry...
                /** @var SearchCacheService $search_cache_service */
                $search_cache_service = $this->container->get('odr.search_cache_service');
                $search_cache_service->onDatarecordCreate($datatype);
            }

            // Retrieve first (and only) record ...
            if($datatype->getMetadataFor()) {

                /** @var DataRecord $metadata_record */
                $actual_data_record = $em->getRepository('ODRAdminBundle:DataRecord')
                    ->findOneBy(array('dataType' => $datatype->getMetadataFor()->getId()));

                if (!$actual_data_record) {
                    // A metadata datarecord doesn't exist...create one
                    /** @var EntityCreationService $entity_create_service */
                    $entity_create_service = $this->container->get('odr.entity_creation_service');

                    $delay_flush = true;
                    $actual_data_record = $entity_create_service
                        ->createDatarecord($user, $datatype->getMetadataFor(), $delay_flush);

                    // Datarecord is ready, remove provisioned flag
                    // TODO Naming is a little weird here
                    $actual_data_record->setProvisioned(false);
                    $em->flush();

                    // Not 100% certain this is needed since this is a metadata datatype, but better to
                    //  safe than sorry...
                    /** @var SearchCacheService $search_cache_service */
                    $search_cache_service = $this->container->get('odr.search_cache_service');
                    $search_cache_service->onDatarecordCreate($datatype->getMetadataFor());
                }

            }
//            // Set name field?
//
//            /** @var DataFields $name_field */
//            $name_field = $datatype->getNameField();
//            if ($name_field) {
//                // We have a name field
//                /** @var DataRecordFields $drf */
//                $drf = $em->getRepository('ODRAdminBundle:DataRecordFields')->findOneBy(
//                    array(
//                        'dataRecord' => $metadata_record->getId(),
//                        'dataField' => $name_field->getId()
//                    )
//                );
//
//                if ($drf) {
//                    /** @var LongText $new_field */
//                    $new_field = new LongText();
//                    switch ($name_field->getFieldType()) {
//                        case '5':
//                            /** @var LongText $new_field */
//                            $new_field = new LongText();
//                            break;
//                        case '6':
//                            /** @var LongVarchar $new_field */
//                            $new_field = new LongVarchar();
//                            break;
//                        case '7':
//                            /** @var MediumVarchar $new_field */
//                            $new_field = new MediumVarchar();
//                            break;
//                        case '9':
//                            /** @var ShortVarchar $new_field */
//                            $new_field = new ShortVarchar();
//                            break;
//                    }
//
//                    $new_field->setDataField($name_field);
//                    $new_field->setDataRecord($metadata_record);
//                    $new_field->setDataRecordFields($drf);
//                    $new_field->setFieldType($name_field->getFieldType());
//
//                    $new_field->setCreatedBy($user);
//                    $new_field->setUpdatedBy($user);
//                    $new_field->setCreated(new \DateTime());
//                    $new_field->setUpdated(new \DateTime());
//                    $new_field->setValue($dataset_name);
//                    $em->persist($new_field);
//
//                    $em->flush();
//                }
//            }

            $response = new Response('Created', 201);
            $url = $this->generateUrl('odr_api_get_datarecord_single', array(
                'version' => $version,
                'datarecord_uuid' => $metadata_record->getUniqueId()
            ), false);
            $response->headers->set('Location', $url);

            return $this->redirect($url);

        } catch (\Exception $e) {
            $source = 0xbb9d0e55;
            if ($e instanceof ODRException)
                throw new ODRException($e->getMessage(), $e->getStatusCode(), $e->getSourceCode($source), $e);
            else
                throw new ODRException($e->getMessage(), 500, $source, $e);
        }

    }


    /**
     * @param array $record
     * @param ODRUser $user
     * @param \DateTime $datetime_value
     *
     * @return array $record
     */
    private function checkRecord(&$record, $user, $datetime_value) {
        if(isset($record['_record_metadata'])) {
            $record['_record_metadata']['_create_auth'] = $user->getEmailCanonical();
            $record['_record_metadata']['_create_date'] = $datetime_value->format('Y-m-d H:i:s');
        }

        $output_records = array();
        foreach($record['records'] as $child_record) {
            $output_records[] = self::checkRecord($child_record, $user, $datetime_value);
        }
        $record['records'] = $output_records;
        return $record;
    }


    /**
     * @param $str
     * @return false|string
     * @throws \Exception
     */
    public function mockInternalIdFilter($str)
    {
        try {
            $str = rand(50000000, 99999999);
            return $str;
        } catch (\Exception $e) {
            throw new \Exception("Error executing Date Now filter");
        }
    }


    /**
     * Creates a mysql compatible date string
     * @param $str
     * @return bool|string
     * @throws \Exception
     */
    public function dateNowFilter($str)
    {
        try {
            $str = date("Y-m-d H:i:s");
            return $str;
        } catch (\Exception $e) {
            throw new \Exception("Error executing Date Now filter");
        }
    }


    /**
     * Generates a unique id
     *
     * @param $str
     * @return bool|string
     * @throws \Exception
     */
    public function uniqueIdFilter($str)
    {
        try {
            $str = UniqueUtility::uniqueIdReal();
            return $str;
        } catch (\Exception $e) {
            throw new \Exception("Error executing Unique Id filter");
        }
    }


    /**
     * @param array $tag_tree
     * @param array $selected_tags
     */
    private function selectedTags($tag_tree, &$selected_tags = array())
    {

        foreach ($tag_tree as $tag) {
            if (isset($tag['selected']) && $tag['selected'] == 1) {
                array_push($selected_tags, $tag['template_tag_uuid']);
            }

            if (isset($tag['children']) && is_array($tag['children']) && count($tag['children']) > 0) {
                self::selectedTags($tag['children'], $selected_tags);
            }
        }
    }


    /**
     * @param array $dataset
     * @param array $orig_dataset
     * @param ODRUser $user
     * @param boolean $changed
     * @return mixed
     * @throws \Exception
     */
    private function datasetDiff($dataset, $orig_dataset, $user, &$changed)
    {
        // Check if radio options are added or updated
        /*
            {
                "name": "geochemistry",
                "template_radio_option_uuid": "0730d71",
                "updated_at": "2018-09-25 16:44:54",
                "id": 58272,
                "selected": "1"
            },
        */

        // Check if fields are added or updated
        try {
            /** @var SearchCacheService $search_cache_service */
            $search_cache_service = $this->container->get('odr.search_cache_service');

            /** @var \Doctrine\ORM\EntityManager $em */
            $em = $this->getDoctrine()->getManager();

            // Check Fields
            /** @var DataRecord $data_record */
            $data_record = $em->getRepository('ODRAdminBundle:DataRecord')->findOneBy(
                array(
                    'unique_id' => $dataset['record_uuid']
                )
            );

            if (isset($dataset['fields'])) {
                for ($i = 0; $i < count($dataset['fields']); $i++) {
                    $field = $dataset['fields'][$i];

                    // Determine field type
                    /** @var DataFields $data_field */
                    $data_field = $em->getRepository('ODRAdminBundle:DataFields')->findOneBy(
                        array(
                            'templateFieldUuid' => $field['template_field_uuid'],
                            'dataType' => $data_record->getDataType()->getId()
                        )
                    );

                    // Deal with files and images here
                    if(
                        $data_field->getFieldType()->getId() == 2
                        || $data_field->getFieldType()->getId() == 3
                    ) {

                    }
                    else if(
                        $data_field->getFieldType()->getId() == 1
                    ) {
                        /** @var DataRecordFields $drf */
                        $drf = $em->getRepository('ODRAdminBundle:DataRecordFields')->findOneBy(
                            array(
                                'dataRecord' => $dataset['internal_id'],
                                'dataField' => $data_field->getId()
                            )
                        );

                        if (!$drf) {
                            // If drf entry doesn't exist, create new
                            $drf = new DataRecordFields();
                            $drf->setCreatedBy($user);
                            $drf->setCreated(new \DateTime());
                            $drf->setDataField($data_field);
                            $drf->setDataRecord($data_record);
                            $em->persist($drf);
                        }

                        // Lookup Boolean by DRF & Field ID
                        /** @var Boolean $bool */
                        $bool = $em->getRepository('ODRAdminBundle:Boolean')->findOneBy(
                            array(
                                'dataRecordFields' => $drf->getId()
                            )
                        );

                        if($bool) {
                            // check if value matches field->selected
                            if($bool->getValue() !== $field['selected']) {
                                // remove old entity
                                $em->remove($bool);
                            }
                        }

                        /** @var Boolean $new_field */
                        $new_field = new Boolean();
                        $new_field->setDataRecordFields($drf);
                        $new_field->setCreatedBy($user);
                        $new_field->setUpdatedBy($user);
                        $new_field->setCreated(new \DateTime());
                        $new_field->setUpdated(new \DateTime());
                        $new_field->setValue($field['selected']);
                        $em->persist($new_field);

                        $changed = true;

                        // New boolean value, delete cached search results for this datafield
                        $search_cache_service->onDatafieldModify($data_field);
                    }
                    else if (isset($field['value']) && is_array($field['value'])) {

                        switch ($data_field->getFieldType()->getId()) {

                            case '18':
                                // Tag field - need to difference hierarchy
                                $tags_changed = false;

                                // Determine selected tags in original dataset
                                // Determine selected tags in current
                                // print $field['template_field_uuid']."\n";

                                $selected_tags = array();
                                self::selectedTags($field['value'], $selected_tags);

                                $orig_selected_tags = array();
                                if ($orig_dataset) {
                                    foreach ($orig_dataset['fields'] as $o_field) {
                                        if (
                                            isset($o_field['value']) &&
                                            isset($field['field_uuid']) &&
                                            $o_field['field_uuid'] == $field['field_uuid']
                                        ) {
                                            self::selectedTags($o_field['value'], $orig_selected_tags);
                                        }
                                    }
                                }

                                $new_tags = array();
                                $deleted_tags = array();

                                // check for new tags
                                foreach ($selected_tags as $tag) {
                                    $found = false;
                                    foreach ($orig_selected_tags as $o_tag) {
                                        if ($tag == $o_tag) {
                                            $found = true;
                                        }
                                    }
                                    if (!$found) {
                                        array_push($new_tags, $tag);
                                    }
                                }

                                // Check for deleted tags
                                foreach ($orig_selected_tags as $o_tag) {
                                    $found = false;
                                    foreach ($selected_tags as $tag) {
                                        if ($tag == $o_tag) {
                                            $found = true;
                                        }
                                    }
                                    if (!$found) {
                                        array_push($deleted_tags, $o_tag);
                                    }
                                }

                                /** @var DataRecordFields $drf */
                                $drf = $em->getRepository('ODRAdminBundle:DataRecordFields')
                                    ->findOneBy(
                                    array(
                                        'dataRecord' => $dataset['internal_id'],
                                        'dataField' => $data_field->getId()
                                    )
                                );

                                // Delete deleted tags
                                foreach ($deleted_tags as $tag_uuid) {
                                    /** @var Tags $tag */
                                    $tag = $em->getRepository('ODRAdminBundle:Tags')->findOneBy(
                                        array(
                                            'tagUuid' => $tag_uuid,
                                            'dataField' => $data_field->getId()
                                        )
                                    );
                                    /** @var TagSelection $tag_selection */
                                    $tag_selection = $em->getRepository('ODRAdminBundle:TagSelection')
                                        ->findOneBy(
                                        array(
                                            'tag' => $tag->getId(),
                                            'dataRecordFields' => $drf->getId()
                                        )
                                    );

                                    if ($tag_selection) {
                                        $em->remove($tag_selection);
                                        $changed = true;
                                        $tags_changed = true;
                                    }
                                }


                                // Check if new tag exists in template
                                // Add to template if not exists
                                foreach ($new_tags as $tag_uuid) {
                                    // Lookup Tag by UUID
                                    /** @var Tags $tag */
                                    $tag = $em->getRepository('ODRAdminBundle:Tags')->findOneBy(
                                        array(
                                            'tagUuid' => $tag_uuid,
                                            'dataField' => $data_field->getId()
                                        )
                                    );

                                    // User Added Options
                                    if(!$tag) {
                                        // Create tag and set as user created
                                        $tag = new Tags();

                                        // Option UUID gets overloaded with the name if a user created tag
                                        $tag->setTagName($tag_uuid);

                                        /** @var UUIDService $uuid_service */
                                        $uuid_service = $this->container->get('odr.uuid_service');
                                        $tag->setTagUuid($uuid_service->generateTagUniqueId());
                                        $tag->setCreatedBy($user);
                                        $tag->setCreated(new \DateTime());
                                        $tag->setUserCreated(1);
                                        $tag->setDataField($data_field);
                                        $em->persist($tag);

                                        // Search $field['value'] for tag and find parent
                                        $tag_parent_uuid = null;
                                        foreach($field['value'] as $field_tag) {
                                            if($field_tag['template_tag_uuid'] == $tag_uuid) {
                                                // This is our tag
                                                $tag_parent_uuid = $field_tag['tag_parent_uuid'];
                                            }
                                        }

                                        if($tag_parent_uuid == null)
                                            throw new \Exception('Tag parent UUID is required when adding user-created tags');

                                        // Look up parent tag
                                        $tag_parent = $em->getRepository('ODRAdminBundle:Tags')->findOneBy(
                                            array(
                                                'tagUuid' => $tag_parent_uuid,
                                                'dataField' => $data_field->getId()
                                            )
                                        );

                                        if(!$tag_parent)
                                            throw new \Exception('The parent tag is invalid or not found.');

                                        /** @var TagTree $tag_tree */
                                        $tag_tree = new TagTree();
                                        $tag_tree->setChild($tag);
                                        $tag_tree->setParent($tag_parent);
                                        $tag_tree->setCreatedBy($user);
                                        $tag_tree->setCreated(new \DateTime());
                                        $em->persist($tag_tree);

                                        /** @var TagMeta $tag_meta */
                                        $tag_meta = new TagMeta();
                                        $tag_meta->setTag($tag);
                                        $tag_meta->setTagName($tag_uuid);
                                        $tag_meta->setXmlTagName($tag_uuid);
                                        $tag_meta->setDisplayOrder(0);
                                        $tag_meta->setCreatedBy($user);
                                        $tag_meta->setCreated(new \DateTime());
                                        $tag_meta->setUpdatedBy($user);
                                        $tag_meta->setUpdated(new \DateTime());
                                        $em->persist($tag_meta);
                                    }

                                    if (!$drf) {
                                        // If drf entry doesn't exist, create new
                                        $drf = new DataRecordFields();
                                        $drf->setCreatedBy($user);
                                        $drf->setCreated(new \DateTime());
                                        $drf->setDataField($data_field);
                                        $drf->setDataRecord($data_record);
                                        $em->persist($drf);
                                    }

                                    /** @var TagSelection $new_field */
                                    $new_field = new TagSelection();
                                    $new_field->setTag($tag);
                                    $new_field->setDataRecordFields($drf);
                                    $new_field->setCreatedBy($user);
                                    $new_field->setUpdatedBy($user);
                                    $new_field->setCreated(new \DateTime());
                                    $new_field->setUpdated(new \DateTime());
                                    $new_field->setSelected(1);
                                    $em->persist($new_field);

                                    $changed = true;
                                    $tags_changed = true;


                                    // Trying to do everything realtime - no waiting forever stuff
                                    // Maybe the references will be stored in the variable anyway?
                                    $em->flush();
                                    $em->refresh($new_field);

                                    // Added tags need to replace their value in the array
                                    for($j=0;$j < count($field['value']);$j++) {
                                        if(
                                            $field['value'][$j]['template_tag_uuid'] == $tag->getTagUuid()
                                            || (
                                                $tag->getUserCreated()
                                                && $field['value'][$j]['template_tag_uuid'] == $tag_uuid
                                            )
                                        ) {
                                            // replace this block
                                            $field['value'][$j]['template_tag_uuid'] = $tag->getTagUuid();
                                            $field['value'][$j]['id'] = $new_field->getId();
                                            $field['value'][$j]['selected'] = 1;
                                            $field['value'][$j]['updated_at'] = $new_field->getUpdated()->format('Y-m-d H:i:s');
                                            $field['value'][$j]['created_at'] = $new_field->getCreated()->format('Y-m-d H:i:s');
                                            if($tag->getUserCreated()) {
                                                $field['value'][$j]['name'] = $tag_uuid;
                                                $field['value'][$j]['user_created'] = 1;
                                            }
                                            else {
                                                $field['value'][$j]['name'] = $tag->getTagName();
                                            }
                                        }
                                    }
                                    // Assign the updated field back to the dataset.
                                    $dataset['fields'][$i] = $field;
                                }

                                if ($tags_changed) {
                                    // Tags were created and/or deleted...clear cached search results
                                    //  for this datafield
                                    $search_cache_service->onDatafieldModify($data_field);
                                }
                                break;

                            case '8':
                                // Single Radio
                                $radio_changed = false;

                                // Determine selected options in original dataset
                                // Determine selected options in current
                                $selected_options = $field['value'];

                                $orig_selected_options = array();
                                if ($orig_dataset) {
                                    foreach ($orig_dataset['fields'] as $o_field) {
                                        if (
                                            isset($o_field['value']) &&
                                            isset($field['field_uuid']) &&
                                            $o_field['field_uuid'] == $field['field_uuid']
                                        ) {
                                            $orig_selected_options = $o_field['value'];
                                        }
                                    }
                                }

                                $new_options = array();
                                $deleted_options = array();

                                // check for new options
                                foreach ($selected_options as $option) {
                                    $found = false;
                                    foreach ($orig_selected_options as $o_option) {
                                        if ($option == $o_option) {
                                            $found = true;
                                        }
                                    }
                                    if (!$found) {
                                        array_push($new_options, $option['template_radio_option_uuid']);
                                    }
                                }

                                if (count($new_options) > 1) {
                                    throw new \Exception('Invalid option count: Field ' . $data_field['field_uuid']);
                                }

                                // Check for deleted options
                                foreach ($orig_selected_options as $o_option) {
                                    $found = false;
                                    foreach ($selected_options as $option) {
                                        if ($option == $o_option) {
                                            $found = true;
                                        }
                                    }
                                    if (!$found) {
                                        array_push($deleted_options, $o_option['template_radio_option_uuid']);
                                    }
                                }

                                /** @var DataRecordFields $drf */
                                $drf = $em->getRepository('ODRAdminBundle:DataRecordFields')->findOneBy(
                                    array(
                                        'dataRecord' => $dataset['internal_id'],
                                        'dataField' => $data_field->getId()
                                    )
                                );

                                // Delete deleted options
                                foreach ($deleted_options as $option_uuid) {
                                    /** @var RadioOptions $option */
                                    $option = $em->getRepository('ODRAdminBundle:RadioOptions')->findOneBy(
                                        array(
                                            'radioOptionUuid' => $option_uuid,
                                            'dataField' => $data_field->getId()
                                        )
                                    );
                                    /** @var RadioSelection $option_selection */
                                    $option_selection = $em->getRepository('ODRAdminBundle:RadioSelection')->findOneBy(
                                        array(
                                            'radioOption' => $option->getId(),
                                            'dataRecordFields' => $drf->getId()
                                        )
                                    );

                                    if ($option_selection) {
                                        $em->remove($option_selection);
                                        $changed = true;
                                        $radio_changed = true;
                                    }
                                }


                                // Add or delete options as needed
                                // Check if new option exists in template
                                // Add to template if not exists
                                foreach ($new_options as $option_uuid) {
                                    // Lookup Option by UUID
                                    /** @var RadioOptions $option */
                                    $option = $em->getRepository('ODRAdminBundle:RadioOptions')->findOneBy(
                                        array(
                                            'radioOptionUuid' => $option_uuid,
                                            'dataField' => $data_field->getId()

                                        )
                                    );

                                    // User Added Options
                                    if(!$option) {
                                        // Create option and set as user created
                                        $option = new RadioOptions();

                                        // Option UUID gets overloaded with the name if a user created option
                                        $option->setOptionName($option_uuid);

                                        /** @var UUIDService $uuid_service */
                                        $uuid_service = $this->container->get('odr.uuid_service');
                                        $option->setRadioOptionUuid($uuid_service->generateTagUniqueId());
                                        $option->setCreatedBy($user);
                                        $option->setCreated(new \DateTime());
                                        $option->setUserCreated(1);
                                        $option->setDataField($data_field);
                                        $em->persist($option);

                                        /** @var RadioOptionsMeta $option_meta */
                                        $option_meta = new RadioOptionsMeta();
                                        $option_meta->setRadioOption($option);
                                        $option_meta->setIsDefault(false);
                                        $option_meta->setCreatedBy($user);
                                        $option_meta->setCreated(new \DateTime());
                                        $option_meta->setDisplayOrder(0);
                                        $option_meta->setXmlOptionName($option->getOptionName());
                                        $option_meta->setOptionName($option->getOptionName());
                                        $em->persist($option_meta);
                                    }

                                    if (!$drf) {
                                        // If drf entry doesn't exist, create new
                                        $drf = new DataRecordFields();
                                        $drf->setCreatedBy($user);
                                        $drf->setCreated(new \DateTime());
                                        $drf->setDataField($data_field);
                                        $drf->setDataRecord($data_record);
                                        $em->persist($drf);
                                    }

                                    /** @var RadioSelection $new_field */
                                    $new_field = new RadioSelection();
                                    $new_field->setRadioOption($option);
                                    $new_field->setDataRecordFields($drf);
                                    $new_field->setCreatedBy($user);
                                    $new_field->setUpdatedBy($user);
                                    $new_field->setCreated(new \DateTime());
                                    $new_field->setUpdated(new \DateTime());
                                    $new_field->setSelected(1);
                                    $em->persist($new_field);

                                    $changed = true;
                                    $radio_changed = true;

                                    // Trying to do everything realtime - no waiting forever stuff
                                    // Maybe the references will be stored in the variable anyway?
                                    $em->flush();
                                    $em->refresh($new_field);

                                    // Added tags need to replace their value in the array
                                    for($j=0;$j < count($field['value']);$j++) {
                                        if(
                                            $field['value'][$j]['template_radio_option_uuid'] == $option->getRadioOptionUuid()
                                            || (
                                                $option->getUserCreated()
                                                && $field['value'][$j]['template_radio_option_uuid'] == $option_uuid
                                            )
                                        ) {
                                            // replace this block
                                            $field['value'][$j]['template_radio_option_uuid'] = $option->getRadioOptionUuid();
                                            $field['value'][$j]['id'] = $new_field->getId();
                                            $field['value'][$j]['selected'] = 1;
                                            $field['value'][$j]['updated_at'] = $new_field->getUpdated()->format('Y-m-d H:i:s');
                                            $field['value'][$j]['created_at'] = $new_field->getCreated()->format('Y-m-d H:i:s');
                                            if($option->getUserCreated()) {
                                                $field['value'][$j]['name'] = $option_uuid;
                                                $field['value'][$j]['user_created'] = 1;
                                            }
                                            else {
                                                $field['value'][$j]['name'] = $option->getOptionName();
                                            }
                                        }
                                    }
                                    // Assign the updated field back to the dataset.
                                    $dataset['fields'][$i] = $field;
                                }

<<<<<<< HEAD
                                break;

                            case '12':
                                // Checkbox
                                // Determine selected options in original dataset
                                // Determine selected options in current
                                $selected_options = $field['value'];

                                $orig_selected_options = array();
                                if ($orig_dataset) {
                                    foreach ($orig_dataset['fields'] as $o_field) {
                                        if (
                                            isset($o_field['value']) &&
                                            isset($field['field_uuid']) &&
                                            $o_field['field_uuid'] == $field['field_uuid']
                                        ) {
                                            $orig_selected_options = $o_field['value'];
                                        }
                                    }
                                }

                                $new_options = array();
                                $deleted_options = array();

                                // check for new options
                                foreach ($selected_options as $option) {
                                    $found = false;
                                    foreach ($orig_selected_options as $o_option) {
                                        if ($option == $o_option) {
                                            $found = true;
                                        }
                                    }
                                    if (!$found) {
                                        array_push($new_options, $option['template_radio_option_uuid']);
                                    }
                                }

                                /*
                                if(count($new_options) > 1) {
                                    throw new \Exception('Invalid option count: Field ' . $data_field['field_uuid']);
                                }
                                */

                                // Check for deleted options
                                foreach ($orig_selected_options as $o_option) {
                                    $found = false;
                                    foreach ($selected_options as $option) {
                                        if ($option == $o_option) {
                                            $found = true;
                                        }
                                    }
                                    if (!$found) {
                                        array_push($deleted_options, $o_option['template_radio_option_uuid']);
                                    }
                                }

                                /** @var DataRecordFields $drf */
                                $drf = $em->getRepository('ODRAdminBundle:DataRecordFields')->findOneBy(
                                    array(
                                        'dataRecord' => $dataset['internal_id'],
                                        'dataField' => $data_field->getId()
                                    )
                                );

                                // Delete deleted options
                                foreach ($deleted_options as $option_uuid) {
                                    /** @var RadioOptions $option */
                                    $option = $em->getRepository('ODRAdminBundle:RadioOptions')->findOneBy(
                                        array(
                                            'radioOptionUuid' => $option_uuid,
                                            'dataField' => $data_field->getId()
                                        )
                                    );
                                    /** @var RadioSelection $option_selection */
                                    $option_selection = $em->getRepository('ODRAdminBundle:RadioSelection')->findOneBy(
                                        array(
                                            'radioOption' => $option->getId(),
                                            'dataRecordFields' => $drf->getId()
                                        )
                                    );

                                    if ($option_selection) {
                                        $em->remove($option_selection);
                                        $changed = true;
                                    }
                                }


                                // Add or delete options as needed
                                // Check if new option exists in template
                                // Add to template if not exists
                                foreach ($new_options as $option_uuid) {
                                    // Lookup Option by UUID
                                    /** @var RadioOptions $option */
                                    $option = $em->getRepository('ODRAdminBundle:RadioOptions')->findOneBy(
                                        array(
                                            'radioOptionUuid' => $option_uuid,
                                            'dataField' => $data_field->getId()

                                        )
                                    );

                                    // User Added Options
                                    if(!$option) {
                                        // Create option and set as user created
                                        $option = new RadioOptions();

                                        // Option UUID gets overloaded with the name if a user created option
                                        $option->setOptionName($option_uuid);

                                        /** @var UUIDService $uuid_service */
                                        $uuid_service = $this->container->get('odr.uuid_service');
                                        $option->setRadioOptionUuid($uuid_service->generateTagUniqueId());
                                        $option->setCreatedBy($user);
                                        $option->setCreated(new \DateTime());
                                        $option->setUserCreated(1);
                                        $option->setDataField($data_field);
                                        $em->persist($option);

                                        /** @var RadioOptionsMeta $option_meta */
                                        $option_meta = new RadioOptionsMeta();
                                        $option_meta->setRadioOption($option);
                                        $option_meta->setIsDefault(false);
                                        $option_meta->setCreatedBy($user);
                                        $option_meta->setCreated(new \DateTime());
                                        $option_meta->setDisplayOrder(0);
                                        $option_meta->setXmlOptionName($option->getOptionName());
                                        $option_meta->setOptionName($option->getOptionName());
                                        $em->persist($option_meta);
                                    }

                                    if (!$drf) {
                                        // If drf entry doesn't exist, create new
                                        $drf = new DataRecordFields();
                                        $drf->setCreatedBy($user);
                                        $drf->setCreated(new \DateTime());
                                        $drf->setDataField($data_field);
                                        $drf->setDataRecord($data_record);
                                        $em->persist($drf);
                                    }

                                    /** @var RadioSelection $new_field */
                                    $new_field = new RadioSelection();
                                    $new_field->setRadioOption($option);
                                    $new_field->setDataRecordFields($drf);
                                    $new_field->setCreatedBy($user);
                                    $new_field->setUpdatedBy($user);
                                    $new_field->setCreated(new \DateTime());
                                    $new_field->setUpdated(new \DateTime());
                                    $new_field->setSelected(1);
                                    $em->persist($new_field);

                                    $changed = true;

                                    // Trying to do everything realtime - no waiting forever stuff
                                    // Maybe the references will be stored in the variable anyway?
                                    $em->flush();
                                    $em->refresh($new_field);

                                    // Added tags need to replace their value in the array
                                    for($j=0;$j < count($field['value']);$j++) {
                                        if(
                                            $field['value'][$j]['template_radio_option_uuid'] == $option->getRadioOptionUuid()
                                            || (
                                                $option->getUserCreated()
                                                && $field['value'][$j]['template_radio_option_uuid'] == $option_uuid
                                            )
                                        ) {
                                            // replace this block
                                            $field['value'][$j]['template_radio_option_uuid'] = $option->getRadioOptionUuid();
                                            $field['value'][$j]['id'] = $new_field->getId();
                                            $field['value'][$j]['selected'] = 1;
                                            $field['value'][$j]['updated_at'] = $new_field->getUpdated()->format('Y-m-d H:i:s');
                                            $field['value'][$j]['created_at'] = $new_field->getCreated()->format('Y-m-d H:i:s');
                                            if($option->getUserCreated()) {
                                                $field['value'][$j]['name'] = $option_uuid;
                                                $field['value'][$j]['user_created'] = 1;
                                            }
                                            else {
                                                $field['value'][$j]['name'] = $option->getOptionName();
                                            }
                                        }
                                    }
                                    // Assign the updated field back to the dataset.
                                    $dataset['fields'][$i] = $field;
=======
                                if ($radio_changed) {
                                    // Radio options were created and/or deleted...clear cached
                                    //  search results for this datafield
                                    $search_cache_service->onDatafieldModify($data_field);
>>>>>>> 56aafb12
                                }
                                break;

                            // TODO - this fieldtype has been deleted since 2014, nothing else in ODR supports it
//                            case '12':
//                                // Checkbox
//                                // Determine selected options in original dataset
//                                // Determine selected options in current
//                                $selected_options = $field['value'];
//
//                                $orig_selected_options = array();
//                                if ($orig_dataset) {
//                                    foreach ($orig_dataset['fields'] as $o_field) {
//                                        if (
//                                            isset($o_field['value']) &&
//                                            isset($field['field_uuid']) &&
//                                            $o_field['field_uuid'] == $field['field_uuid']
//                                        ) {
//                                            $orig_selected_options = $o_field['value'];
//                                        }
//                                    }
//                                }
//
//                                $new_options = array();
//                                $deleted_options = array();
//
//                                // check for new options
//                                foreach ($selected_options as $option) {
//                                    $found = false;
//                                    foreach ($orig_selected_options as $o_option) {
//                                        if ($option == $o_option) {
//                                            $found = true;
//                                        }
//                                    }
//                                    if (!$found) {
//                                        array_push($new_options, $option['template_radio_option_uuid']);
//                                    }
//                                }
//
//                                /*
//                                if(count($new_options) > 1) {
//                                    throw new \Exception('Invalid option count: Field ' . $data_field['field_uuid']);
//                                }
//                                */
//
//                                // Check for deleted options
//                                foreach ($orig_selected_options as $o_option) {
//                                    $found = false;
//                                    foreach ($selected_options as $option) {
//                                        if ($option == $o_option) {
//                                            $found = true;
//                                        }
//                                    }
//                                    if (!$found) {
//                                        array_push($deleted_options, $o_option['template_radio_option_uuid']);
//                                    }
//                                }
//
//                                /** @var DataRecordFields $drf */
//                                $drf = $em->getRepository('ODRAdminBundle:DataRecordFields')->findOneBy(
//                                    array(
//                                        'dataRecord' => $dataset['internal_id'],
//                                        'dataField' => $data_field->getId()
//                                    )
//                                );
//
//                                // Delete deleted options
//                                foreach ($deleted_options as $option_uuid) {
//                                    /** @var RadioOptions $option */
//                                    $option = $em->getRepository('ODRAdminBundle:RadioOptions')->findOneBy(
//                                        array(
//                                            'radioOptionUuid' => $option_uuid,
//                                            'dataField' => $data_field->getId()
//                                        )
//                                    );
//                                    /** @var RadioSelection $option_selection */
//                                    $option_selection = $em->getRepository('ODRAdminBundle:RadioSelection')->findOneBy(
//                                        array(
//                                            'radioOption' => $option->getId(),
//                                            'dataRecordFields' => $drf->getId()
//                                        )
//                                    );
//
//                                    if ($option_selection) {
//                                        $em->remove($option_selection);
//                                        $changed = true;
//                                    }
//                                }
//
//
//                                // Add or delete options as needed
//                                // Check if new option exists in template
//                                // Add to template if not exists
//                                foreach ($new_options as $option_uuid) {
//                                    // Lookup Option by UUID
//                                    /** @var RadioOptions $option */
//                                    $option = $em->getRepository('ODRAdminBundle:RadioOptions')->findOneBy(
//                                        array(
//                                            'radioOptionUuid' => $option_uuid,
//                                            'dataField' => $data_field->getId()
//
//                                        )
//                                    );
//
//                                    if (!$drf) {
//                                        // If drf entry doesn't exist, create new
//                                        $drf = new DataRecordFields();
//                                        $drf->setCreatedBy($user);
//                                        $drf->setCreated(new \DateTime());
//                                        $drf->setDataField($data_field);
//                                        $drf->setDataRecord($data_record);
//                                        $em->persist($drf);
//                                    }
//
//                                    /** @var RadioSelection $new_field */
//                                    $new_field = new RadioSelection();
//                                    $new_field->setRadioOption($option);
//                                    $new_field->setDataRecordFields($drf);
//                                    $new_field->setCreatedBy($user);
//                                    $new_field->setUpdatedBy($user);
//                                    $new_field->setCreated(new \DateTime());
//                                    $new_field->setUpdated(new \DateTime());
//                                    $new_field->setSelected(1);
//                                    $em->persist($new_field);
//
//                                    $changed = true;
//
//                                    // Trying to do everything realtime - no waiting forever stuff
//                                    // Maybe the references will be stored in the variable anyway?
//                                    $em->flush();
//                                    $em->refresh($new_field);
//
//                                    // Added tags need to replace their value in the array
//                                    for($j=0;$j < count($field['value']);$j++) {
//                                        if($field['value'][$j]['template_radio_option_uuid'] == $option->getRadioOptionUuid() ) {
//                                            // replace this block
//                                            $field['value'][$j]['template_radio_option_uuid'] = $option->getRadioOptionUuid();
//                                            $field['value'][$j]['name'] = $option->getOptionName();
//                                            $field['value'][$j]['id'] = $new_field->getId();
//                                            $field['value'][$j]['selected'] = 1;
//                                            $field['value'][$j]['updated_at'] = $new_field->getUpdated()->format('Y-m-d H:i:s');
//                                            $field['value'][$j]['created_at'] = $new_field->getCreated()->format('Y-m-d H:i:s');
//                                        }
//                                    }
//                                    // Assign the updated field back to the dataset.
//                                    $dataset['fields'][$i] = $field;
//                                }
//                                break;

                            case '13':
                                // Multiple Radio
                                $radio_changed = false;

                                // Determine selected options in original dataset
                                // Determine selected options in current
                                $selected_options = $field['value'];

                                $orig_selected_options = array();
                                if ($orig_dataset) {
                                    foreach ($orig_dataset['fields'] as $o_field) {
                                        if (
                                            isset($o_field['value']) &&
                                            isset($field['field_uuid']) &&
                                            $o_field['field_uuid'] == $field['field_uuid']
                                        ) {
                                            $orig_selected_options = $o_field['value'];
                                        }
                                    }
                                }

                                $new_options = array();
                                $deleted_options = array();

                                // check for new options
                                foreach ($selected_options as $option) {
                                    $found = false;
                                    foreach ($orig_selected_options as $o_option) {
                                        if ($option == $o_option) {
                                            $found = true;
                                        }
                                    }
                                    if (!$found) {
                                        array_push($new_options, $option['template_radio_option_uuid']);
                                    }
                                }

                                /*
                                if(count($new_options) > 1) {
                                    throw new \Exception('Invalid option count: Field ' . $data_field['field_uuid']);
                                }
                                */

                                // Check for deleted options
                                foreach ($orig_selected_options as $o_option) {
                                    $found = false;
                                    foreach ($selected_options as $option) {
                                        if ($option == $o_option) {
                                            $found = true;
                                        }
                                    }
                                    if (!$found) {
                                        array_push($deleted_options, $o_option['template_radio_option_uuid']);
                                    }
                                }

                                /** @var DataRecordFields $drf */
                                $drf = $em->getRepository('ODRAdminBundle:DataRecordFields')->findOneBy(
                                    array(
                                        'dataRecord' => $dataset['internal_id'],
                                        'dataField' => $data_field->getId()
                                    )
                                );

                                // Delete deleted options
                                foreach ($deleted_options as $option_uuid) {
                                    /** @var RadioOptions $option */
                                    $option = $em->getRepository('ODRAdminBundle:RadioOptions')->findOneBy(
                                        array(
                                            'radioOptionUuid' => $option_uuid,
                                            'dataField' => $data_field->getId()
                                        )
                                    );
                                    /** @var RadioSelection $option_selection */
                                    $option_selection = $em->getRepository('ODRAdminBundle:RadioSelection')->findOneBy(
                                        array(
                                            'radioOption' => $option->getId(),
                                            'dataRecordFields' => $drf->getId()
                                        )
                                    );

                                    if ($option_selection) {
                                        $em->remove($option_selection);
                                        $changed = true;
                                        $radio_changed = true;
                                    }
                                }


                                // Add or delete options as needed
                                // Check if new option exists in template
                                // Add to template if not exists
                                foreach ($new_options as $option_uuid) {
                                    // Lookup Option by UUID
                                    /** @var RadioOptions $option */
                                    $option = $em->getRepository('ODRAdminBundle:RadioOptions')->findOneBy(
                                        array(
                                            'radioOptionUuid' => $option_uuid,
                                            'dataField' => $data_field->getId()

                                        )
                                    );

                                    // User Added Options
                                    if(!$option) {
                                        // Create option and set as user created
                                        $option = new RadioOptions();

                                        // Option UUID gets overloaded with the name if a user created option
                                        $option->setOptionName($option_uuid);

                                        /** @var UUIDService $uuid_service */
                                        $uuid_service = $this->container->get('odr.uuid_service');
                                        $option->setRadioOptionUuid($uuid_service->generateTagUniqueId());
                                        $option->setCreatedBy($user);
                                        $option->setCreated(new \DateTime());
                                        $option->setUserCreated(1);
                                        $option->setDataField($data_field);
                                        $em->persist($option);

                                        /** @var RadioOptionsMeta $option_meta */
                                        $option_meta = new RadioOptionsMeta();
                                        $option_meta->setRadioOption($option);
                                        $option_meta->setIsDefault(false);
                                        $option_meta->setCreatedBy($user);
                                        $option_meta->setCreated(new \DateTime());
                                        $option_meta->setDisplayOrder(0);
                                        $option_meta->setXmlOptionName($option->getOptionName());
                                        $option_meta->setOptionName($option->getOptionName());
                                        $em->persist($option_meta);
                                    }

                                    if (!$drf) {
                                        // If drf entry doesn't exist, create new
                                        $drf = new DataRecordFields();
                                        $drf->setCreatedBy($user);
                                        $drf->setCreated(new \DateTime());
                                        $drf->setDataField($data_field);
                                        $drf->setDataRecord($data_record);
                                        $em->persist($drf);
                                    }

                                    /** @var RadioSelection $new_field */
                                    $new_field = new RadioSelection();
                                    $new_field->setRadioOption($option);
                                    $new_field->setDataRecordFields($drf);
                                    $new_field->setCreatedBy($user);
                                    $new_field->setUpdatedBy($user);
                                    $new_field->setCreated(new \DateTime());
                                    $new_field->setUpdated(new \DateTime());
                                    $new_field->setSelected(1);
                                    $em->persist($new_field);

                                    $changed = true;
                                    $radio_changed = true;

                                    // Trying to do everything realtime - no waiting forever stuff
                                    // Maybe the references will be stored in the variable anyway?
                                    $em->flush();
                                    $em->refresh($new_field);

                                    // Added tags need to replace their value in the array
                                    for($j=0;$j < count($field['value']);$j++) {
                                        if(
                                            $field['value'][$j]['template_radio_option_uuid'] == $option->getRadioOptionUuid()
                                            || (
                                                $option->getUserCreated()
                                                && $field['value'][$j]['template_radio_option_uuid'] == $option_uuid
                                            )
                                        ) {
                                            // replace this block
                                            $field['value'][$j]['template_radio_option_uuid'] = $option->getRadioOptionUuid();
                                            $field['value'][$j]['id'] = $new_field->getId();
                                            $field['value'][$j]['selected'] = 1;
                                            $field['value'][$j]['updated_at'] = $new_field->getUpdated()->format('Y-m-d H:i:s');
                                            $field['value'][$j]['created_at'] = $new_field->getCreated()->format('Y-m-d H:i:s');
                                            if($option->getUserCreated()) {
                                                $field['value'][$j]['name'] = $option_uuid;
                                                $field['value'][$j]['user_created'] = 1;
                                            }
                                            else {
                                                $field['value'][$j]['name'] = $option->getOptionName();
                                            }
                                        }
                                    }
                                    // Assign the updated field back to the dataset.
                                    $dataset['fields'][$i] = $field;
                                }

                                if ($radio_changed) {
                                    // Radio options were created and/or deleted...clear cached
                                    //  search results for this datafield
                                    $search_cache_service->onDatafieldModify($data_field);
                                }
                                break;

                            case '14':
                                // Single Select
                                $radio_changed = false;

                                // Determine selected options in original dataset
                                // Determine selected options in current
                                $selected_options = $field['value'];

                                $orig_selected_options = array();
                                if ($orig_dataset) {
                                    foreach ($orig_dataset['fields'] as $o_field) {
                                        if (
                                            isset($o_field['value']) &&
                                            isset($field['field_uuid']) &&
                                            $o_field['field_uuid'] == $field['field_uuid']
                                        ) {
                                            $orig_selected_options = $o_field['value'];
                                        }
                                    }
                                }

                                $new_options = array();
                                $deleted_options = array();

                                // check for new options
                                foreach ($selected_options as $option) {
                                    $found = false;
                                    foreach ($orig_selected_options as $o_option) {
                                        if ($option == $o_option) {
                                            $found = true;
                                        }
                                    }
                                    if (!$found) {
                                        array_push($new_options, $option['template_radio_option_uuid']);
                                    }
                                }

                                /*
                                if(count($new_options) > 1) {
                                    throw new \Exception('Invalid option count: Field ' . $data_field['field_uuid']);
                                }
                                */

                                // Check for deleted options
                                foreach ($orig_selected_options as $o_option) {
                                    $found = false;
                                    foreach ($selected_options as $option) {
                                        if ($option == $o_option) {
                                            $found = true;
                                        }
                                    }
                                    if (!$found) {
                                        array_push($deleted_options, $o_option['template_radio_option_uuid']);
                                    }
                                }

                                /** @var DataRecordFields $drf */
                                $drf = $em->getRepository('ODRAdminBundle:DataRecordFields')->findOneBy(
                                    array(
                                        'dataRecord' => $dataset['internal_id'],
                                        'dataField' => $data_field->getId()
                                    )
                                );

                                // Delete deleted options
                                foreach ($deleted_options as $option_uuid) {
                                    /** @var RadioOptions $option */
                                    $option = $em->getRepository('ODRAdminBundle:RadioOptions')->findOneBy(
                                        array(
                                            'radioOptionUuid' => $option_uuid,
                                            'dataField' => $data_field->getId()
                                        )
                                    );
                                    /** @var RadioSelection $option_selection */
                                    $option_selection = $em->getRepository('ODRAdminBundle:RadioSelection')->findOneBy(
                                        array(
                                            'radioOption' => $option->getId(),
                                            'dataRecordFields' => $drf->getId()
                                        )
                                    );

                                    if ($option_selection) {
                                        $em->remove($option_selection);
                                        $changed = true;
                                        $radio_changed = true;
                                    }
                                }


                                // Add or delete options as needed
                                // Check if new option exists in template
                                // Add to template if not exists
                                foreach ($new_options as $option_uuid) {
                                    // Lookup Option by UUID
                                    /** @var RadioOptions $option */
                                    $option = $em->getRepository('ODRAdminBundle:RadioOptions')->findOneBy(
                                        array(
                                            'radioOptionUuid' => $option_uuid,
                                            'dataField' => $data_field->getId()

                                        )
                                    );

                                    // User Added Options
                                    if(!$option) {
                                        // Create option and set as user created
                                        $option = new RadioOptions();

                                        // Option UUID gets overloaded with the name if a user created option
                                        $option->setOptionName($option_uuid);

                                        /** @var UUIDService $uuid_service */
                                        $uuid_service = $this->container->get('odr.uuid_service');
                                        $option->setRadioOptionUuid($uuid_service->generateTagUniqueId());
                                        $option->setCreatedBy($user);
                                        $option->setCreated(new \DateTime());
                                        $option->setUserCreated(1);
                                        $option->setDataField($data_field);
                                        $em->persist($option);

                                        /** @var RadioOptionsMeta $option_meta */
                                        $option_meta = new RadioOptionsMeta();
                                        $option_meta->setRadioOption($option);
                                        $option_meta->setIsDefault(false);
                                        $option_meta->setCreatedBy($user);
                                        $option_meta->setCreated(new \DateTime());
                                        $option_meta->setDisplayOrder(0);
                                        $option_meta->setXmlOptionName($option->getOptionName());
                                        $option_meta->setOptionName($option->getOptionName());
                                        $em->persist($option_meta);
                                    }

                                    if (!$drf) {
                                        // If drf entry doesn't exist, create new
                                        $drf = new DataRecordFields();
                                        $drf->setCreatedBy($user);
                                        $drf->setCreated(new \DateTime());
                                        $drf->setDataField($data_field);
                                        $drf->setDataRecord($data_record);
                                        $em->persist($drf);
                                    }

                                    /** @var RadioSelection $new_field */
                                    $new_field = new RadioSelection();
                                    $new_field->setRadioOption($option);
                                    $new_field->setDataRecordFields($drf);
                                    $new_field->setCreatedBy($user);
                                    $new_field->setUpdatedBy($user);
                                    $new_field->setCreated(new \DateTime());
                                    $new_field->setUpdated(new \DateTime());
                                    $new_field->setSelected(1);
                                    $em->persist($new_field);

                                    $changed = true;
                                    $radio_changed = true;

                                    // Trying to do everything realtime - no waiting forever stuff
                                    // Maybe the references will be stored in the variable anyway?
                                    $em->flush();
                                    $em->refresh($new_field);

                                    // Added tags need to replace their value in the array
                                    for($j=0;$j < count($field['value']);$j++) {
                                        if(
                                            $field['value'][$j]['template_radio_option_uuid'] == $option->getRadioOptionUuid()
                                            || (
                                                $option->getUserCreated()
                                                && $field['value'][$j]['template_radio_option_uuid'] == $option_uuid
                                            )
                                        ) {
                                            // replace this block
                                            $field['value'][$j]['template_radio_option_uuid'] = $option->getRadioOptionUuid();
                                            $field['value'][$j]['id'] = $new_field->getId();
                                            $field['value'][$j]['selected'] = 1;
                                            $field['value'][$j]['updated_at'] = $new_field->getUpdated()->format('Y-m-d H:i:s');
                                            $field['value'][$j]['created_at'] = $new_field->getCreated()->format('Y-m-d H:i:s');
                                            if($option->getUserCreated()) {
                                                $field['value'][$j]['name'] = $option_uuid;
                                                $field['value'][$j]['user_created'] = 1;
                                            }
                                            else {
                                                $field['value'][$j]['name'] = $option->getOptionName();
                                            }
                                        }
                                    }
                                    // Assign the updated field back to the dataset.
                                    $dataset['fields'][$i] = $field;
                                }

                                if ($radio_changed) {
                                    // Radio options were created and/or deleted...clear cached
                                    //  search results for this datafield
                                    $search_cache_service->onDatafieldModify($data_field);
                                }
                                break;

                            case '15':
                                // Multiple Select
                                $radio_changed = false;

                                // Determine selected options in original dataset
                                // Determine selected options in current
                                $selected_options = $field['value'];

                                $orig_selected_options = array();
                                if ($orig_dataset) {
                                    foreach ($orig_dataset['fields'] as $o_field) {
                                        if (
                                            isset($o_field['value']) &&
                                            isset($field['field_uuid']) &&
                                            $o_field['field_uuid'] == $field['field_uuid']
                                        ) {
                                            $orig_selected_options = $o_field['value'];
                                        }
                                    }
                                }

                                $new_options = array();
                                $deleted_options = array();

                                // check for new options
                                foreach ($selected_options as $option) {
                                    $found = false;
                                    foreach ($orig_selected_options as $o_option) {
                                        if ($option == $o_option) {
                                            $found = true;
                                        }
                                    }
                                    if (!$found) {
                                        // TODO Should we add a check for "new_option" in UUID and then read an option name field?
                                        array_push($new_options, $option['template_radio_option_uuid']);
                                    }
                                }

                                /*
                                if (count($new_options) > 1) {
                                    throw new \Exception('Invalid option count: Field ' . $data_field['field_uuid']);
                                }
                                */

                                // Check for deleted options
                                foreach ($orig_selected_options as $o_option) {
                                    $found = false;
                                    foreach ($selected_options as $option) {
                                        if ($option == $o_option) {
                                            $found = true;
                                        }
                                    }
                                    if (!$found) {
                                        array_push($deleted_options, $o_option['template_radio_option_uuid']);
                                    }
                                }

                                /** @var DataRecordFields $drf */
                                $drf = $em->getRepository('ODRAdminBundle:DataRecordFields')->findOneBy(
                                    array(
                                        'dataRecord' => $dataset['internal_id'],
                                        'dataField' => $data_field->getId()
                                    )
                                );

                                // Delete deleted options
                                foreach ($deleted_options as $option_uuid) {
                                    /** @var RadioOptions $option */
                                    $option = $em->getRepository('ODRAdminBundle:RadioOptions')->findOneBy(
                                        array(
                                            'radioOptionUuid' => $option_uuid,
                                            'dataField' => $data_field->getId()
                                        )
                                    );
                                    /** @var RadioSelection $option_selection */
                                    $option_selection = false;
                                    if($option) {
                                        $option_selection = $em->getRepository('ODRAdminBundle:RadioSelection')->findOneBy(
                                            array(
                                                'radioOption' => $option->getId(),
                                                'dataRecordFields' => $drf->getId()
                                            )
                                        );
                                    }

                                    if ($option_selection) {
                                        $em->remove($option_selection);
                                        $changed = true;
                                        $radio_changed = true;
                                    }
                                }


                                // Add or delete options as needed
                                // Check if new option exists in template
                                // Add to template if not exists
                                foreach ($new_options as $option_uuid) {
                                    // Lookup Option by UUID
                                    /** @var RadioOptions $option */
                                    $option = $em->getRepository('ODRAdminBundle:RadioOptions')->findOneBy(
                                        array(
                                            'radioOptionUuid' => $option_uuid,
                                            'dataField' => $data_field->getId()

                                        )
                                    );

                                    // User Added Options
                                    if(!$option) {
                                        // Create option and set as user created
                                        /** @var RadioOptions $option */
                                        $option = new RadioOptions();

                                        // Option UUID gets overloaded with the name if a user created option
                                        $option->setOptionName($option_uuid);

                                        /** @var UUIDService $uuid_service */
                                        $uuid_service = $this->container->get('odr.uuid_service');
                                        $option->setRadioOptionUuid($uuid_service->generateTagUniqueId());
                                        $option->setCreatedBy($user);
                                        $option->setCreated(new \DateTime());
                                        $option->setUserCreated(1);
                                        $option->setDataField($data_field);
                                        $em->persist($option);

                                        /** @var RadioOptionsMeta $option_meta */
                                        $option_meta = new RadioOptionsMeta();
                                        $option_meta->setRadioOption($option);
                                        $option_meta->setIsDefault(false);
                                        $option_meta->setCreatedBy($user);
                                        $option_meta->setCreated(new \DateTime());
                                        $option_meta->setDisplayOrder(0);
                                        $option_meta->setXmlOptionName($option_uuid);
                                        $option_meta->setOptionName($option_uuid);
                                        $em->persist($option_meta);

                                    }

                                    if (!$drf) {
                                        // If drf entry doesn't exist, create new
                                        $drf = new DataRecordFields();
                                        $drf->setCreatedBy($user);
                                        $drf->setCreated(new \DateTime());
                                        $drf->setDataField($data_field);
                                        $drf->setDataRecord($data_record);
                                        $em->persist($drf);
                                    }

                                    /** @var RadioSelection $new_field */
                                    $new_field = new RadioSelection();
                                    $new_field->setRadioOption($option);
                                    $new_field->setDataRecordFields($drf);
                                    $new_field->setCreatedBy($user);
                                    $new_field->setUpdatedBy($user);
                                    $new_field->setCreated(new \DateTime());
                                    $new_field->setUpdated(new \DateTime());
                                    $new_field->setSelected(1);
                                    $em->persist($new_field);

                                    $changed = true;
                                    $radio_changed = true;

                                    // Trying to do everything realtime - no waiting forever stuff
                                    // Maybe the references will be stored in the variable anyway?
                                    $em->flush();
                                    $em->refresh($new_field);

                                    // Added tags need to replace their value in the array
                                    for($j=0;$j < count($field['value']);$j++) {
                                        if(
                                            $field['value'][$j]['template_radio_option_uuid'] == $option->getRadioOptionUuid()
                                            || (
                                                $option->getUserCreated()
                                                && $field['value'][$j]['template_radio_option_uuid'] == $option_uuid
                                            )
                                        ) {
                                            // replace this block
                                            $field['value'][$j]['template_radio_option_uuid'] = $option->getRadioOptionUuid();
                                            $field['value'][$j]['id'] = $new_field->getId();
                                            $field['value'][$j]['selected'] = 1;
                                            $field['value'][$j]['updated_at'] = $new_field->getUpdated()->format('Y-m-d H:i:s');
                                            $field['value'][$j]['created_at'] = $new_field->getCreated()->format('Y-m-d H:i:s');
                                            if($option->getUserCreated()) {
                                                $field['value'][$j]['name'] = $option_uuid;
                                                $field['value'][$j]['user_created'] = 1;
                                            }
                                            else {
                                                $field['value'][$j]['name'] = $option->getOptionName();
                                            }
                                        }
                                    }
                                    // Assign the updated field back to the dataset.test
                                    $dataset['fields'][$i] = $field;
                                }

                                if ($radio_changed) {
                                    // Radio options were created and/or deleted...clear cached
                                    //  search results for this datafield
                                    $search_cache_service->onDatafieldModify($data_field);
                                }
                                break;
                        }
                    } else if (isset($field['value'])) {
                        // Field is singular data field
                        $drf = false;
                        $field_changes = true;
                        if ($orig_dataset) {
                            foreach ($orig_dataset['fields'] as $o_field) {
                                // If we find a matching field....
                                if (isset($o_field['value']) && !is_array($o_field['value'])
                                    && (
                                        $o_field['template_field_uuid'] == $field['template_field_uuid']
                                        || (
                                            isset($field['field_uuid']) && $o_field['field_uuid'] == $field['field_uuid']
                                        )
                                    )
                                ) {
                                    if ($o_field['value'] !== $field['value']) {
                                        // Update value to new value (delete and enter new data)
                                        /** @var DataRecordFields $drf */
                                        $drf = $em->getRepository('ODRAdminBundle:DataRecordFields')->findOneBy(
                                            array(
                                                'dataRecord' => $dataset['internal_id'],
                                                'dataField' => $data_field->getId()
                                            )
                                        );
                                    } else {
                                        // No changes necessary - field values match
                                        $field_changes = false;
                                    }
                                }
                            }
                        }
                        if ($field_changes) {
                            // Changes are required or a field needs to be added.

                            $existing_field = null;
                            if (!$drf) {
                                // If drf entry doesn't exist, create new
                                $drf = new DataRecordFields();
                                $drf->setCreatedBy($user);
                                $drf->setCreated(new \DateTime());
                                $drf->setDataField($data_field);
                                $drf->setDataRecord($data_record);
                                $em->persist($drf);
                            } else {
                                switch ($data_field->getFieldType()->getId()) {
                                    case '4':
                                        $existing_field = $em->getRepository('ODRAdminBundle:IntegerValue')
                                            ->findOneBy(array('dataRecordFields' => $drf->getId()));
                                        break;
                                    case '5':
                                        $existing_field = $em->getRepository('ODRAdminBundle:LongText')
                                            ->findOneBy(array('dataRecordFields' => $drf->getId()));
                                        break;
                                    case '6':
                                        $existing_field = $em->getRepository('ODRAdminBundle:LongVarchar')
                                            ->findOneBy(array('dataRecordFields' => $drf->getId()));
                                        break;
                                    case '7':
                                        $existing_field = $em->getRepository('ODRAdminBundle:MediumVarchar')
                                            ->findOneBy(array('dataRecordFields' => $drf->getId()));
                                        break;
                                    case '9':
                                        $existing_field = $em->getRepository('ODRAdminBundle:ShortVarchar')
                                            ->findOneBy(array('dataRecordFields' => $drf->getId()));
                                        break;
                                    case '16':
                                        $existing_field = $em->getRepository('ODRAdminBundle:DecimalValue')
                                            ->findOneBy(array('dataRecordFields' => $drf->getId()));
                                        break;
                                }

                            }

                            switch ($data_field->getFieldType()->getId()) {
                                case '4':
                                    /** @var IntegerValue $new_field */
                                    $new_field = new IntegerValue();
                                    if ($existing_field) {
                                        // clone and update?
                                        $new_field = clone $existing_field;
                                    } else {
                                        $new_field->setDataField($data_field);
                                        $new_field->setDataRecord($data_record);
                                        $new_field->setDataRecordFields($drf);
                                        $new_field->setFieldType($data_field->getFieldType());
                                    }

                                    $new_field->setCreatedBy($user);
                                    $new_field->setUpdatedBy($user);
                                    $new_field->setCreated(new \DateTime());
                                    $new_field->setUpdated(new \DateTime());
                                    $new_field->setValue($field['value']);

                                    $em->persist($new_field);
                                    if ($existing_field) {
                                        $em->remove($existing_field);
                                    }
                                    $changed = true;

                                    // Trying to do everything realtime - no waiting forever stuff
                                    $em->flush();
                                    $em->refresh($new_field);

                                    // IntegerValue was modified...clear cached search results for
                                    //  this datafield
                                    $search_cache_service->onDatafieldModify($data_field);

                                    // Assign the updated field back to the dataset.
                                    $field['value'] = $new_field->getValue();
                                    $field['id'] = $new_field->getId();
                                    $field['updated_at'] = $new_field->getUpdated()->format('Y-m-d H:i:s');
                                    $dataset['fields'][$i] = $field;
                                    break;
                                case '5':
                                    /** @var LongText $new_field */
                                    $new_field = new LongText();
                                    if ($existing_field) {
                                        // clone and update?
                                        $new_field = clone $existing_field;
                                    } else {
                                        $new_field->setDataField($data_field);
                                        $new_field->setDataRecord($data_record);
                                        $new_field->setDataRecordFields($drf);
                                        $new_field->setFieldType($data_field->getFieldType());
                                    }

                                    $new_field->setCreatedBy($user);
                                    $new_field->setUpdatedBy($user);
                                    $new_field->setCreated(new \DateTime());
                                    $new_field->setUpdated(new \DateTime());
                                    $new_field->setValue($field['value']);

                                    $em->persist($new_field);
                                    if ($existing_field) {
                                        $em->remove($existing_field);
                                    }
                                    $changed = true;

                                    // Trying to do everything realtime - no waiting forever stuff
                                    $em->flush();
                                    $em->refresh($new_field);

                                    // ParagraphText was modified...clear cached search results for
                                    //  this datafield
                                    $search_cache_service->onDatafieldModify($data_field);

                                    // Assign the updated field back to the dataset.
                                    $field['value'] = $new_field->getValue();
                                    $field['id'] = $new_field->getId();
                                    $field['updated_at'] = $new_field->getUpdated()->format('Y-m-d H:i:s');
                                    $dataset['fields'][$i] = $field;
                                    break;

                                case '6':
                                    /** @var LongVarchar $new_field */
                                    $new_field = new LongVarchar();
                                    if ($existing_field) {
                                        // clone and update?
                                        $new_field = clone $existing_field;
                                    } else {
                                        $new_field->setDataField($data_field);
                                        $new_field->setDataRecord($data_record);
                                        $new_field->setDataRecordFields($drf);
                                        $new_field->setFieldType($data_field->getFieldType());
                                    }

                                    $new_field->setCreatedBy($user);
                                    $new_field->setUpdatedBy($user);
                                    $new_field->setCreated(new \DateTime());
                                    $new_field->setUpdated(new \DateTime());
                                    $new_field->setValue($field['value']);

                                    $em->persist($new_field);
                                    if ($existing_field) {
                                        $em->remove($existing_field);
                                    }
                                    $changed = true;

                                    // Trying to do everything realtime - no waiting forever stuff
                                    $em->flush();
                                    $em->refresh($new_field);

                                    // LongVarchar was modified...clear cached search results for
                                    //  this datafield
                                    $search_cache_service->onDatafieldModify($data_field);

                                    // Assign the updated field back to the dataset.
                                    $field['value'] = $new_field->getValue();
                                    $field['id'] = $new_field->getId();
                                    $field['updated_at'] = $new_field->getUpdated()->format('Y-m-d H:i:s');
                                    $dataset['fields'][$i] = $field;
                                    break;
                                case '7':
                                    /** @var MediumVarchar $new_field */
                                    $new_field = new MediumVarchar();
                                    if ($existing_field) {
                                        // clone and update?
                                        $new_field = clone $existing_field;
                                    } else {
                                        $new_field->setDataField($data_field);
                                        $new_field->setDataRecord($data_record);
                                        $new_field->setDataRecordFields($drf);
                                        $new_field->setFieldType($data_field->getFieldType());
                                    }

                                    $new_field->setCreatedBy($user);
                                    $new_field->setUpdatedBy($user);
                                    $new_field->setCreated(new \DateTime());
                                    $new_field->setUpdated(new \DateTime());
                                    $new_field->setValue($field['value']);

                                    $em->persist($new_field);
                                    if ($existing_field) {
                                        $em->remove($existing_field);
                                    }
                                    $changed = true;

                                    // Trying to do everything realtime - no waiting forever stuff
                                    $em->flush();
                                    $em->refresh($new_field);

                                    // MediumVarchar was modified...clear cached search results for
                                    //  this datafield
                                    $search_cache_service->onDatafieldModify($data_field);

                                    // Assign the updated field back to the dataset.
                                    $field['value'] = $new_field->getValue();
                                    $field['id'] = $new_field->getId();
                                    $field['updated_at'] = $new_field->getUpdated()->format('Y-m-d H:i:s');
                                    $dataset['fields'][$i] = $field;
                                    break;
                                case '9':
                                    /** @var ShortVarchar $new_field */
                                    $new_field = new ShortVarchar();
                                    if ($existing_field) {
                                        // clone and update?
                                        $new_field = clone $existing_field;
                                    } else {
                                        $new_field->setDataField($data_field);
                                        $new_field->setDataRecord($data_record);
                                        $new_field->setDataRecordFields($drf);
                                        $new_field->setFieldType($data_field->getFieldType());
                                    }

                                    $new_field->setCreatedBy($user);
                                    $new_field->setUpdatedBy($user);
                                    $new_field->setCreated(new \DateTime());
                                    $new_field->setUpdated(new \DateTime());
                                    $new_field->setValue($field['value']);

                                    $em->persist($new_field);
                                    if ($existing_field) {
                                        $em->remove($existing_field);
                                    }
                                    $changed = true;

                                    // Trying to do everything realtime - no waiting forever stuff
                                    $em->flush();
                                    $em->refresh($new_field);

                                    // ShortVarchar was modified...clear cached search results for
                                    //  this datafield
                                    $search_cache_service->onDatafieldModify($data_field);

                                    // Assign the updated field back to the dataset.
                                    $field['value'] = $new_field->getValue();
                                    $field['id'] = $new_field->getId();
                                    $field['updated_at'] = $new_field->getUpdated()->format('Y-m-d H:i:s');
                                    $dataset['fields'][$i] = $field;
                                    break;
                                case '16':
                                    /** @var DecimalValue $new_field */
                                    $new_field = new DecimalValue();
                                    if ($existing_field) {
                                        // clone and update?
                                        $new_field = clone $existing_field;
                                    } else {
                                        $new_field->setDataField($data_field);
                                        $new_field->setDataRecord($data_record);
                                        $new_field->setDataRecordFields($drf);
                                        $new_field->setFieldType($data_field->getFieldType());
                                    }

                                    $new_field->setCreatedBy($user);
                                    $new_field->setUpdatedBy($user);
                                    $new_field->setCreated(new \DateTime());
                                    $new_field->setUpdated(new \DateTime());
                                    $new_field->setValue($field['value']);

                                    $em->persist($new_field);
                                    if ($existing_field) {
                                        $em->remove($existing_field);
                                    }
                                    $changed = true;

                                    // Trying to do everything realtime - no waiting forever stuff
                                    $em->flush();
                                    $em->refresh($new_field);

                                    // DecimalValue was modified...clear cached search results for
                                    //  this datafield
                                    $search_cache_service->onDatafieldModify($data_field);

                                    // Assign the updated field back to the dataset.
                                    $field['value'] = $new_field->getValue();
                                    $field['id'] = $new_field->getId();
                                    $field['updated_at'] = $new_field->getUpdated()->format('Y-m-d H:i:s');
                                    $dataset['fields'][$i] = $field;
                                    break;
                                default:
                                    break;
                            }



                            // Check if field is "name" field for datatype
                            /*
                            if(
                                $data_record->getDataType()->getNameField()->getId() == $data_field->getId()
                                && $data_record->getDataType()->getMetadataFor() !== null
                            ) {
                                // This is the name field so update database name
                                // TODO Update database name

                            }
                            */
                        }
                    }
                }
            }


            // Remove deleted records
            $deleted_records = array();
            if ($orig_dataset && isset($orig_dataset['records'])) {
                // Check if old record exists and delete if necessary...
                for ($i = 0; $i < count($orig_dataset['records']); $i++) {
                    $o_record = $orig_dataset['records'][$i];

                    $record_found = false;
                    // Check if record_uuid and template_uuid match - if so we're differencing
                    for ($j = 0; $j < count($dataset['records']); $j++) {
                        $record = $dataset['records'][$j];
                        if (!isset($record['record_uuid'])) {
                            // New records don't have UUIDs and need to be ignored in this check
                        } else if (
                            $record['template_uuid'] == $o_record['template_uuid']
                            && $record['record_uuid'] == $o_record['record_uuid']
                        ) {
                            $record_found = true;
                        }
                    }

                    if (!$record_found) {
                        // Use delete record
                        /** @var DataRecord $del_record */
                        $del_record = $em->getRepository('ODRAdminBundle:DataRecord')->findOneBy(
                            array(
                                'unique_id' => $o_record['record_uuid']
                            )
                        );

                        if ($del_record) {
                            // Store which datatype had a record deleted
                            $deleted_records[ $del_record->getDataType()->getId() ] = $del_record->getDataType();

                            $em->remove($del_record);
                            $em->flush();
                            $changed = true;
                        }

                    }
                }
            }

            if ( !empty($deleted_records) ) {
                // Datarecords were deleted...clear cached search results for each affected datatype
                foreach ($deleted_records as $dt_id => $dt)
                $search_cache_service->onDatarecordDelete($dt);
            }

            // Need to check for child & linked records
            // Create child if new one added
            // Create link if needed (possibly creating record in link)
            // Search for record to link??
            if (isset($dataset['records'])) {
                for ($i = 0; $i < count($dataset['records']); $i++) {
                    $record = $dataset['records'][$i];

                    $record_found = false;
                    if ($orig_dataset && isset($orig_dataset['records'])) {
                        // Check if record_uuid and template_uuid match - if so we're differencing
                        for ($j = 0; $j < count($orig_dataset['records']); $j++) {
                            $o_record = $orig_dataset['records'][$j];
                            if (
                                isset($record['record_uuid'])
                                && (
                                    $record['template_uuid'] == $o_record['template_uuid']
                                    && $record['record_uuid'] == $o_record['record_uuid']
                                )
                            ) {
                                $record_found = true;
                                // Check for differences
                                $dataset['records'][$i] = self::datasetDiff($record, $o_record, $user, $changed);
                            }
                        }
                    }
                    if (!$record_found) {
                        // Use original data record to get datatype template group
                        $template_group = $data_record->getDataType()->getTemplateGroup();

                        // Find correct type in group by template_uuid
                        /** @var DataType $master_data_type */
                        $master_data_type = $em->getRepository('ODRAdminBundle:DataType')->findOneBy(
                            array(
                                'unique_id' => $record['template_uuid']
                            )
                        );

                        /** @var DataType $record_data_type */
                        $record_data_type = $em->getRepository('ODRAdminBundle:DataType')->findOneBy(
                            array(
                                'masterDataType' => $master_data_type->getId(),
                                'template_group' => $template_group
                            )
                        );


                        // Determine if datatype is a link
                        $is_link = false;
                        /** @var DataTree $datatree */
                        $datatree = $em->getRepository('ODRAdminBundle:DataTree')->findOneBy(
                            array(
                                'ancestor' => $data_record->getDataType()->getId(),
                                'descendant' => $record_data_type->getId()
                            )
                        );
                        if ($datatree == null)
                            throw new ODRNotFoundException('Datatree');


                        if ($datatree->getIsLink()) {
                            $is_link = true;
                        }


                        /** @var UUIDService $uuid_service */
                        $uuid_service = $this->container->get('odr.uuid_service');

                        /** @var DataRecord $new_record */
                        $new_record = new DataRecord();
                        $new_record->setDataType($record_data_type);
                        $new_record->setUpdated(new \DateTime());
                        $new_record->setCreated(new \DateTime());
                        $new_record->setCreatedBy($user);
                        $new_record->setUpdatedBy($user);
                        $new_record->setUniqueId($uuid_service->generateDatarecordUniqueId());
                        $new_record->setProvisioned(0);

                        if ($is_link) {
                            $new_record->setParent($new_record);
                            $new_record->setGrandparent($new_record);
                        } else {
                            $new_record->setParent($data_record);
                            $new_record->setGrandparent($data_record->getGrandparent());
                        }

                        /** @var DataRecordMeta $new_record_meta */
                        $new_record_meta = new DataRecordMeta();
                        $new_record_meta->setCreatedBy($user);
                        $new_record_meta->setUpdatedBy($user);
                        $new_record_meta->setUpdated(new \DateTime());
                        $new_record_meta->setCreated(new \DateTime());
                        $new_record_meta->setDataRecord($new_record);
                        $new_record_meta->setPublicDate(new \DateTime('2200-01-01T00:00:01.0Z'));    // TODO - user specified public status

                        // Need to persist and flush
                        $em->persist($new_record);
                        $em->persist($new_record_meta);
                        $em->flush();
                        $em->refresh($new_record);

                        // A datarecord got created, delete relevant search cache entries
                        $search_cache_service->onDatarecordCreate($record_data_type);

                        if ($is_link) {
                            /** @var EntityCreationService $ec_service */
                            $ec_service = $this->container->get('odr.entity_creation_service');
                            $ec_service->createDatarecordLink($user, $data_record, $new_record);
                        }

                        // Mark Changed
                        $changed = true;

                        // Populate the UUID of the newly added record
                        $record['record_uuid'] = $new_record->getUniqueId();
                        $record['internal_id'] = $new_record->getId();
                        $record['updated_at'] = $new_record->getUpdated()->format('Y-m-d H:i:s');
                        $record['created_at'] = $new_record->getCreated()->format('Y-m-d H:i:s');
                        if(!isset($record['database_uuid'])) {
                            $record['database_uuid'] = $record_data_type->getUniqueId();
                        }

                        // Difference with null
                        $null_record = false;
                        $dataset['records'][$i] = self::datasetDiff($record, $null_record, $user, $changed);

                    }
                }
            }

            if ($changed) {
                // Mark this datarecord as updated
                $em->flush();
                /** @var ODRUser $api_user */  // Anon when nobody is logged in.
                // $api_user = $this->container->get('security.token_storage')->getToken()->getUser();
                // Forget about the cache - just return the dataset...

                // TODO Clear caches for ODR Symfony UI here.  Symfony will not be maintained in sync
                // with API until a user queries a record.

                // $dri_service->updateDatarecordCacheEntry($data_record, $api_user);
                // $dri_service->updateDatarecordCacheEntry($data_record, $user);
            }

            // Check Related datatypes
            return $dataset;
        } catch (\Exception $e) {
            throw new \Exception($e->getMessage());
        }
    }


    /**
     * @param $version
     * @param Request $request
     *
     * @return \Symfony\Component\HttpFoundation\Response
     */
    public function updatedatasetAction($version, Request $request)
    {

        try {
            $content = $request->getContent();
            if (!empty($content)) {
                $dataset_data = json_decode($content, true); // 2nd param to get as array
                $dataset = $dataset_data['dataset'];

                // Accept JSON or POST?
                // POST Params
                // user_email:nancy.drew@detectivemysteries.com
                // first_name:Nancy
                // last_name:Drew
                // dataset_name:A New Dataset
                // template_uuid:uuid of a template

                $user_email = $dataset_data['user_email'];
                $record_uuid = $dataset['record_uuid'];


                // Check API permission level (if SuperAPI - override user)
                // API Super should be able to administer datatypes derived from certain templates
                // $user_manager = $this->container->get('fos_user.user_manager');
                // $admin = $user_manager->findUserBy(array('email' => ''));
                /** @var FOSUser $admin */
                $admin = $this->container->get('security.token_storage')->getToken()->getUser();
                if (is_null($admin))
                    throw new ODRNotFoundException('User');

                /** @var CacheService $cache_service */
                $cache_service = $this->container->get('odr.cache_service');
                $metadata_record = $cache_service->get('json_record_' . $record_uuid);


                if (!$metadata_record) {
                    // Need to pull record using getExport...
                    $metadata_record = self::getRecordData(
                        $version,
                        $record_uuid,
                        $request->getRequestFormat(),
                        $admin
                    );

                    if ($metadata_record) {
                        $metadata_record = json_decode($metadata_record, true);
                    }
                } else {
                    // Check if dataset has public attribute
                    $metadata_record = json_decode($metadata_record, true);
                }

                // User to act as for changes
                // Need to check permissions on each elemen
                $user_manager = $this->container->get('fos_user.user_manager');
                // TODO fix this to use API Credential
                $user = $user_manager->findUserBy(array('email' => $user_email));
                if (is_null($user))
                    throw new ODRNotFoundException('User');

                // Generate internal ids or database uuids as needed
                // TODO Incorporate actual user here for permissions
                $changed = false;
                /*
                if (!is_array($metadata_record) && $metadata_record !== "") {
                    $metadata_record = json_decode($metadata_record, true);
                }
                */
                $dataset = self::datasetDiff($dataset, $metadata_record, $user, $changed);


                // Here we need to set the anon record as well...
                // Anon metadata records will always be public...
                // Also need a filter to filter by permissions.  Really easy
                // if the JSON had public/not-public as a field in all datapoints.

                // TODO - can't cache data after it gets run through permissions...doing so means that
                // TODO - the first user to access a record dictates what every subsequent user can see...
//                $cache_service->set('json_record_' . $record_uuid, json_encode($dataset));

                /*
                if ($changed) {
                    // Get dataset again

                    // This will also cache the updated record
                    $metadata_record = self::getRecordData(
                        $version,
                        $record_uuid,
                        $request->getRequestFormat(),
                        false,
                        $admin,
                        true
                    );

                }
                */

                // Respond and redirect to record
                $response = new Response('Updated', 200);
                /*
                $url = $this->generateUrl('odr_api_get_datarecord_single', array(
                    'version' => $version,
                    'datarecord_uuid' => $record_uuid
                ), false);
                $response->headers->set('Location', $url);

                return $this->redirect($url);
                */

                $response->headers->set('Content-Type', 'application/json');
                $response->setContent(json_encode($dataset));
                return $response;

            } else {
                throw new ODRException('No dataset data to update.');
            }

        } catch (\Exception $e) {
            $source = 0x89adf33e;
            if ($e instanceof ODRException)
                throw new ODRException($e->getMessage(), $e->getStatusCode(), $e->getSourceCode($source), $e);
            else
                throw new ODRException($e->getMessage(), 500, $source, $e);
        }

    }


    /**
     * @param $version
     * @param $dataset_uuid
     * @param Request $request
     *
     * @return Response
     */
    public function getRecordByDatasetUUIDAction($version, $dataset_uuid, Request $request)
    {

        try {

            /** @var \Doctrine\ORM\EntityManager $em */
            $em = $this->getDoctrine()->getManager();

            // This is the API User - system admin
            /** @var ODRUser $user */  // Anon when nobody is logged in.
            $user = $this->container->get('security.token_storage')->getToken()->getUser();

            // $user_manager = $this->container->get('fos_user.user_manager');
            // $user = $user_manager->findUserBy(array('email' => ''));
            if (is_null($user))
                throw new ODRNotFoundException('User');

            // Find datatype for Dataset UUID
            /** @var DataType $data_type */
            $data_type = $em->getRepository('ODRAdminBundle:DataType')->findOneBy(
                array(
                    'unique_id' => $dataset_uuid
                )
            );

            if (is_null($data_type))
                throw new ODRNotFoundException('DataType');

            // Find datarecord from dataset
            /** @var DataRecord $data_record */
            $data_record = $em->getRepository('ODRAdminBundle:DataRecord')->findOneBy(
                array(
                    'dataType' => $data_type->getId()
                )
            );

            if (is_null($data_record))
                throw new ODRNotFoundException('DataRecord');

            return $this->getDatarecordExportAction(
                $version,
                $data_record->getUniqueId(),
                $request,
                $user
            );


        } catch (\Exception $e) {
            $source = 0x530bdf46;
            if ($e instanceof ODRException)
                throw new ODRException($e->getMessage(), $e->getStatusCode(), $e->getSourceCode($source), $e);
            else
                throw new ODRException($e->getMessage(), 500, $source, $e);
        }

    }


<<<<<<< HEAD
    public function datasetQuotaByUUIDAction($version, $dataset_uuid, Request $request)
    {
        // get user from post body
        try {
            /** @var EntityManager $em */
            $em = $this->getDoctrine()->getManager();

            $content = $request->getContent();
            if (!empty($content)) {
                $data = json_decode($content, true); // 2nd param to get as array
                // user
                /** @var UserManager $user_manager */
                $user_manager = $this->container->get('fos_user.user_manager');

                /** @var ODRUser $user */
                $user = $user_manager->findUserBy(array('email' => $data['user_email']));
                if (is_null($user))
                    throw new ODRNotFoundException('User');

                /** @var DataType $datatype */
                $datatype = $em->getRepository('ODRAdminBundle:DataType')->findOneBy(
                    array(
                        'unique_id' => $dataset_uuid
                    )
                );

                // When calling with a metadata datatype, automatically delete the
                // actual dataset data and the related metadata
                if($data_datatype = $datatype->getMetadataFor()) {
                    $datatype = $data_datatype;
                }

                /** @var PermissionsManagementService $pm_service */
                $pm_service = $this->container->get('odr.permissions_management_service');
                // Ensure user has permissions to be doing this
                if ( !$pm_service->isDatatypeAdmin($user, $datatype) )
                    throw new ODRForbiddenException();

                // http://office_dev/app_dev.php/v3/dataset/quota/520cd6a
                // Only check the datatype files
                $query = $em->createQuery("
                    SELECT SUM(odrf.filesize) FROM ODRAdminBundle:File AS odrf
                    join odrf.dataRecord as dr
                    join dr.dataType as dt
                    where dt.id = :datatype_id ")
                    ->setParameter("datatype_id", $datatype->getId()
                );

                $total = $query->getScalarResult();

                if($total[0][1] === null) {
                    $total[0][1] = 0;
                }

                $result = array('total_bytes' => $total[0][1]);

                $response = new JsonResponse($result);
                return $response;
            } else {
                throw new ODRBadRequestException('User must be identified for permissions check.');
            }
        } catch (\Exception $e) {
            $source = 0x19238491;
            if ($e instanceof ODRException)
                throw new ODRException($e->getMessage(), $e->getStatusCode(), $e->getSourceCode($source));
            else
                throw new ODRException($e->getMessage(), 500, $source, $e);
        }
    }


    /**
     * This works with the "data" dataset by default and automatically deletes the related
     * metadata.
     *
     * @param $version
     * @param $dataset_uuid
     * @param Request $request
=======
    /**
     * @param $version
     * @param $dataset_uuid
     * @param Request $request
     *
>>>>>>> 56aafb12
     * @return Response
     */
    public function deleteDatasetByUUIDAction($version, $dataset_uuid, Request $request)
    {
        // get user from post body
        try {
            /** @var EntityManager $em */
            $em = $this->getDoctrine()->getManager();

            $content = $request->getContent();
            if (!empty($content)) {
                $data = json_decode($content, true); // 2nd param to get as array
<<<<<<< HEAD
=======

>>>>>>> 56aafb12
                // user
                /** @var UserManager $user_manager */
                $user_manager = $this->container->get('fos_user.user_manager');

                /** @var ODRUser $user */
                $user = $user_manager->findUserBy(array('email' => $data['user_email']));
                if (is_null($user))
                    throw new ODRNotFoundException('User');

                /** @var DataType $datatype */
                $datatype = $em->getRepository('ODRAdminBundle:DataType')->findOneBy(
                    array(
                        'unique_id' => $dataset_uuid
                    )
                );

<<<<<<< HEAD
                // When calling with a metadata datatype, automatically delete the
                // actual dataset data and the related metadata
                if($data_datatype = $datatype->getMetadataFor()) {
                    $datatype = $data_datatype;
                }

=======
>>>>>>> 56aafb12
                /** @var PermissionsManagementService $pm_service */
                $pm_service = $this->container->get('odr.permissions_management_service');
                // Ensure user has permissions to be doing this
                if ( !$pm_service->isDatatypeAdmin($user, $datatype) )
                    throw new ODRForbiddenException();
                // --------------------

<<<<<<< HEAD
                /** @var DatatypeInfoService $dti_service */
                $dti_service = $this->container->get('odr.datatype_info_service');
                $dti_service->deleteDatatype($datatype, $user);
=======
                /** @var EntityDeletionService $ed_service */
                $ed_service = $this->container->get('odr.entity_deletion_service');
                $ed_service->deleteDatatype($datatype, $user);
>>>>>>> 56aafb12

                // Delete datatype
                $response = new Response('Deleted', 200);
                return $response;
            } else {
                throw new ODRBadRequestException('User must be identified for permissions check.');
            }
        } catch (\Exception $e) {
<<<<<<< HEAD
            $source = 0x1923491;
=======
            $source = 0x4e5cd01c;
>>>>>>> 56aafb12
            if ($e instanceof ODRException)
                throw new ODRException($e->getMessage(), $e->getStatusCode(), $e->getSourceCode($source));
            else
                throw new ODRException($e->getMessage(), 500, $source, $e);
        }
    }

<<<<<<< HEAD
=======

    /**
     * @param $version
     * @param $file_uuid
     * @param Request $request
     *
     * @return RedirectResponse
     */
>>>>>>> 56aafb12
    public function fileDeleteByUUIDAction($version, $file_uuid, Request $request) {
        try {
            // ----------------------------------------
            // Load required objects
            /** @var \Doctrine\ORM\EntityManager $em */
            $em = $this->getDoctrine()->getManager();

            /** @var File $file */
            $file = $em->getRepository('ODRAdminBundle:File')->findOneBy(
                array(
                    'unique_id' => $file_uuid
                )
            );
            if ($file == null)
                throw new ODRNotFoundException('File');

            /** @var UserManager $user_manager */
            $user_manager = $this->container->get('fos_user.user_manager');
            // TODO fix this to use API Credential
            // $user = $user_manager->findUserBy(array('email' => $data['user_email']));
            // if (is_null($user))
                throw new ODRNotFoundException('User');

            $datafield = $file->getDataField();
            if ($datafield->getDeletedAt() != null)
                throw new ODRNotFoundException('Datafield');

            $data_record = $file->getDataRecord();
            if ($data_record->getDeletedAt() != null)
                throw new ODRNotFoundException('Datarecord');

            // TODO Is this needed?
            $data_record = $data_record->getGrandparent();

            // TODO Is this needed?
            $datatype = $data_record->getDataType();
            if ($datatype->getDeletedAt() != null)
                throw new ODRNotFoundException('Datatype');

            // Files that aren't done encrypting shouldn't be deleted
            if ($file->getProvisioned() == true)
                throw new ODRNotFoundException('File');

            // Delete the file
            $em->remove($file);
            $em->flush();

            /** @var CacheService $cache_service */
            $cache_service = $this->container->get('odr.cache_service');

            /** @var DatarecordInfoService $dri_service */
            $dri_service = $this->container->get('odr.datarecord_info_service');

            // Flush Caches
            /** @var ODRUser $api_user */  // Anon when nobody is logged in.
            $api_user = $this->container->get('security.token_storage')->getToken()->getUser();
            $dri_service->updateDatarecordCacheEntry($data_record, $api_user);

            $dri_service->updateDatarecordCacheEntry($data_record, $user);

            $response = new Response('Created', 201);
            $url = $this->generateUrl('odr_api_get_datarecord_single', array(
                'version' => $version,
                'datarecord_uuid' => $data_record->getUniqueId()
            ), false);
            $response->headers->set('Location', $url);

            return $this->redirect($url);

        } catch (\Exception $e) {
            $source = 0x238ad264;
            if ($e instanceof ODRException)
                throw new ODRException($e->getMessage(), $e->getStatusCode(), $e->getSourceCode($source), $e);
            else
                throw new ODRException($e->getMessage(), 500, $source, $e);
        }
    }


    /**
     * @param $version
     * @param Request $request
     *
     * @return RedirectResponse
     */
    public function publishAction($version, Request $request) {

        try {
            // Get data from POST/Request
            $data = $request->request->all();

            /** @var SearchCacheService $search_cache_service */
            $search_cache_service = $this->container->get('odr.search_cache_service');

            /** @var DatarecordInfoService $dri_service */
            $dri_service = $this->container->get('odr.datarecord_info_service');

            /** @var DatatypeInfoService $dti_service */
            $dti_service = $this->container->get('odr.datatype_info_service');

            /** @var \Doctrine\ORM\EntityManager $em */
            $em = $this->getDoctrine()->getManager();

            $user_manager = $this->container->get('fos_user.user_manager');
            // TODO fix this to use API Credential
            $user = $user_manager->findUserBy(array('email' => $data['user_email']));
            if (is_null($user))
                throw new ODRNotFoundException('User');

            // Find datatype for Dataset UUID
            /** @var DataType $data_type */
            $data_type = $em->getRepository('ODRAdminBundle:DataType')->findOneBy(
                array(
                    'unique_id' => $data['dataset_uuid']
                )
            );

            if (is_null($data_type))
                throw new ODRNotFoundException('DataType');

            /** @var DataRecord $data_record */
            $data_record = null;
            if(isset($data['record_uuid'])) {
                /** @var DataRecord $data_record */
                $data_record = $em->getRepository('ODRAdminBundle:DataRecord')->findOneBy(
                    array(
                        'unique_id' => $data['record_uuid']
                    )
                );
            }
            else if (isset($data['dataset_uuid'])) {
                /** @var DataRecord $data_record */
                $data_record = $em->getRepository('ODRAdminBundle:DataRecord')->findOneBy(
                    array(
                        'dataType' => $data_type->getId()
                    )
                );
            }

            // Ensure Datatype is public
            /** @var DataTypeMeta $data_type_meta */
            $data_type_meta = $data_type->getDataTypeMeta();
            if(isset($data['public_date'])) {
                $data_type_meta->setPublicDate(new \DateTime($data['public_date']));
            }
            else {
                $data_type_meta->setPublicDate(new \DateTime());
            }
            $data_type_meta->setUpdatedBy($user);
            $em->persist($data_type_meta);

            // Ensure record is public
            /** @var DataRecordMeta $data_record_meta */
            $data_record_meta = $data_record->getDataRecordMeta();
            if(isset($data['public_date'])) {
                $data_record_meta->setPublicDate(new \DateTime($data['public_date']));
            }
            else {
                $data_record_meta->setPublicDate(new \DateTime());
            }

            $data_record_meta->setUpdatedBy($user);
            $em->persist($data_record_meta);


            $actual_data_record = "";
            $actual_data_type = $data_type->getMetadataFor();
            if($actual_data_type) {
                /** @var DataTypeMeta $data_type_meta */
                $actual_data_type_meta = $actual_data_type->getDataTypeMeta();
                if(isset($data['public_date'])) {
                    $actual_data_type_meta->setPublicDate(new \DateTime($data['public_date']));
                }
                else {
                    $actual_data_type_meta->setPublicDate(new \DateTime());
                }

                $actual_data_type_meta->setUpdatedBy($user);
                $em->persist($actual_data_type_meta);

                /** @var DataRecord $actual_data_record */
                $actual_data_record = $em->getRepository('ODRAdminBundle:DataRecord')->findOneBy(
                    array(
                        'dataType' => $actual_data_type->getId()
                    )
                );

                // Ensure record is public
                /** @var DataRecordMeta $data_record_meta */
                $actual_data_record_meta = $actual_data_record->getDataRecordMeta();
                if(isset($data['public_date'])) {
                    $actual_data_record_meta->setPublicDate(new \DateTime($data['public_date']));
                }
                else {
                    $actual_data_record_meta->setPublicDate(new \DateTime());
                }

                $actual_data_record_meta->setUpdatedBy($user);
                $em->persist($actual_data_record_meta);
            }

            $em->flush();


            // TODO - why are these calls doubled?  only the last one has any effect...

            // Flush Caches
            /** @var ODRUser $api_user */  // Anon when nobody is logged in.
            $api_user = $this->container->get('security.token_storage')->getToken()->getUser();
            $dri_service->updateDatarecordCacheEntry($data_record, $api_user);
            // Actual User
            $dri_service->updateDatarecordCacheEntry($data_record, $user);
            $dti_service->updateDatatypeCacheEntry($data_type, $api_user);
            $dti_service->updateDatatypeCacheEntry($data_type, $user);

            // $dri_service->updateDatarecordCacheEntry($data_record, 'anon.');
            // $dti_service->updateDatatypeCacheEntry($data_type, 'anon.');

            if($actual_data_record != "") {
                $dri_service->updateDatarecordCacheEntry($actual_data_record, $user);
                $dri_service->updateDatarecordCacheEntry($actual_data_record, $api_user);
                // $dri_service->updateDatarecordCacheEntry($actual_data_record, 'anon.');
                $dti_service->updateDatatypeCacheEntry($actual_data_type, $api_user);
                $dti_service->updateDatatypeCacheEntry($actual_data_type, $user);
                // $dti_service->updateDatatypeCacheEntry($actual_data_type, 'anon.');
            }


            // Search cache service - reset due to public record
            $search_cache_service->onDatarecordCreate($data_type);

            $response = new Response('Created', 201);
            $url = $this->generateUrl('odr_api_get_datarecord_single', array(
                'version' => $version,
                'datarecord_uuid' => $data_record->getUniqueId()
            ), false);
            $response->headers->set('Location', $url);

            return $this->redirect($url);

        } catch (\Exception $e) {
            $source = 0x759720a3;
            if ($e instanceof ODRException)
                throw new ODRException($e->getMessage(), $e->getStatusCode(), $e->getSourceCode($source), $e);
            else
                throw new ODRException($e->getMessage(), 500, $source, $e);
        }
    }

    /**
     * @param $version
     * @param Request $request
     *
     * @return Response
     */
    public function addfileAction($version, Request $request)
    {

        try {

            // Get data from POST/Request
            $data = $request->request->all();

            /** @var DatarecordInfoService $dri_service */
            $dri_service = $this->container->get('odr.datarecord_info_service');

            /** @var EntityManager $em */
            $em = $this->getDoctrine()->getManager();

            /** @var UserManager $user_manager */
            $user_manager = $this->container->get('fos_user.user_manager');
            // TODO fix this to use API Credential
            /** @var ODRUser $user */
            $user = $user_manager->findUserBy(array('email' => $data['user_email']));
            if (is_null($user))
                throw new ODRNotFoundException('User');

            // Find datatype for Dataset UUID
            /** @var DataType $data_type */
            $data_type = $em->getRepository('ODRAdminBundle:DataType')->findOneBy(
                array(
                    'unique_id' => $data['dataset_uuid']
                )
            );

            if (is_null($data_type))
                throw new ODRNotFoundException('DataType');

            // Permissions Check
            /** @var PermissionsManagementService $pm_service */
            $pm_service = $this->container->get('odr.permissions_management_service');
            // Ensure user has permissions to be doing this
            if ( !$pm_service->isDatatypeAdmin($user, $data_type) )
                throw new ODRForbiddenException();

            // Quota Check
            // Only check the datatype files
            $query = $em->createQuery("
                    SELECT SUM(odrf.filesize) FROM ODRAdminBundle:File AS odrf
                    join odrf.dataRecord as dr
                    join dr.dataType as dt
                    where dt.id = :datatype_id ")
                ->setParameter("datatype_id", $data_type->getId()
            );

            $result = $query->getScalarResult();

            if($result[0][1] > 20000000000) {
                // 20 GB temporary limit
                throw new ODRForbiddenException("Quota Exceeded (20GB)");
            }

            /** @var DataRecord $data_record */
            $data_record = null;
            if(isset($data['record_uuid'])) {
                /** @var DataRecord $data_record */
                $data_record = $em->getRepository('ODRAdminBundle:DataRecord')->findOneBy(
                    array(
                        'unique_id' => $data['record_uuid']
                    )
                );
            }
            else if (isset($data['dataset_uuid'])) {
                /** @var DataRecord $data_record */
                $data_record = $em->getRepository('ODRAdminBundle:DataRecord')->findOneBy(
                    array(
                        'dataType' => $data_type->getId()
                    )
                );
            }

            if (is_null($data_record))
                throw new ODRNotFoundException('DataRecord');

            // Determine field type
            /** @var DataFields $data_field */
            $data_field = $em->getRepository('ODRAdminBundle:DataFields')->findOneBy(
                array(
                    'templateFieldUuid' => $data['template_field_uuid'],
                    'dataType' => $data_type->getId()
                )
            );

            if (is_null($data_field))
                throw new ODRNotFoundException('DataField');

            // Check for local file on server (with name & path from data
            /*
             * $data['local_files']['0']['local_file_name'] = '92q0fa9klaj340jasfd90j13';
             * $data['local_files']['0']['original_file_name'] = 'some_file.txt';
             */

            $using_local_files = false;
            $file_array = array();
            if(isset($data['local_files']) && count($data['local_files'] > 0)) {
                $using_local_files = true;

                $file_array = $data['local_files'];
            }



            if(!$using_local_files) {
                $files_bag = $request->files->all();
                if (count($files_bag) < 1)
                    throw new ODRNotFoundException('File');

                foreach($files_bag as $file) {
                    array_push($file_array, $file);
                }
            }



            // TODO Need to also check file size here
            // Total File Size - Total Quota Calculations
            /** @var \Symfony\Component\HttpFoundation\File\File $file */
            foreach($file_array as $file) {
                // Deal with files and images here
                if(
                    $data_field->getFieldType()->getId() == 2
                    || $data_field->getFieldType()->getId() == 3
                ) {
                    /** @var DataRecordFields $drf */
                    $drf = $em->getRepository('ODRAdminBundle:DataRecordFields')->findOneBy(
                        array(
                            'dataRecord' => $data_record->getId(),
                            'dataField' => $data_field->getId()
                        )
                    );

                    $existing_field = null;
                    if (!$drf) {
                        // If drf entry doesn't exist, create new
                        $drf = new DataRecordFields();
                        $drf->setCreatedBy($user);
                        $drf->setCreated(new \DateTime());
                        $drf->setDataField($data_field);
                        $drf->setDataRecord($data_record);
                        $em->persist($drf);
                        $em->flush($drf);
                    } else {
                        switch ($data_field->getFieldType()->getId()) {
                            case '2':
                                $existing_field = $em->getRepository('ODRAdminBundle:File')
                                    ->findOneBy(array('dataRecordFields' => $drf->getId()));
                                break;
                            case '3':
                                $existing_field = $em->getRepository('ODRAdminBundle:Image')
                                    ->findOneBy(array('dataRecordFields' => $drf->getId()));
                                break;
                        }
                    }

                    // Move file to web directory (really?)
<<<<<<< HEAD
                    if($using_local_files) {
                        $tmp_filename = $file['local_file_name'];
                        $original_filename = $file['original_file_name'];
                    }
                    else {
                        $tmp_filename = $file->getFileName();
                        $original_filename = $file->getClientOriginalName();
                    }
=======
                    $tmp_filename = $file->getFilename();
                    $original_filename = $file->getClientOriginalName();
>>>>>>> 56aafb12
                    // Check whether file is uploaded completely and properly
                    $path_prefix = $this->getParameter('odr_web_directory').'/';
                    $destination_folder = 'uploads/files/chunks/user_'.$user->getId().'/completed';
                    if ( !file_exists($path_prefix.$destination_folder) )
                        mkdir( $path_prefix.$destination_folder, 0777, true );


                    if($using_local_files) {
                        $tmp_path_prefix = $this->getParameter('uploaded_files_path').'/';
                        $tmp_file = $$tmp_path_prefix.$destination_folder.'/'.$tmp_filename;
                        $destination_file = $path_prefix.$destination_folder.'/'.$original_filename;


                    }
                    else {
                        $tmp_file = $path_prefix.$destination_folder.'/'.$tmp_filename;
                        $destination_file = $path_prefix.$destination_folder.'/'.$original_filename;
                        // Download file to temp folder
                        $file->move($destination_folder);
                    }

                    // TODO Need to also check file size here
                    // Rename file
                    rename($tmp_file, $destination_file);

                    switch ($data_field->getFieldType()->getId()) {
                        case '2': // File
                            // Check for Allow Multiple
                            // If single, delete existing
                            if ($existing_field && !$data_field->getDataFieldMeta()->getAllowMultipleUploads()) {
                                // Find existing file entry and delete
                                $em->remove($existing_field);
                                $em->flush();
                            }


                            // Use ODRCC to create image meta
                            $file_obj = parent::finishUpload(
                                $em,
                                $destination_folder,
                                $original_filename,
                                $user->getId(),
                                $drf->getId()
                            );

                            // set file public status to match field public status
                            /** @var FileMeta $file_meta */
                            $file_meta = $file_obj->getFileMeta();
                            $file_meta->setPublicDate($data_field->getDataFieldMeta()->getPublicDate());    // TODO - user specified public status
                            $em->persist($file_meta);

                            break;
                        case '3': // Image
                            // Check for Allow Multiple
                            // If single, delete existing
                            if ($existing_field && !$data_field->getDataFieldMeta()->getAllowMultipleUploads()) {
                                // Find existing file entry and delete
                                $repo_image = $em->getRepository('ODRAdminBundle:Image');

                                $image = $existing_field;
                                /** @var Image[] $images */
                                $images = $repo_image->findBy( array('parent' => $image->getId()) );
                                foreach ($images as $img) {
                                    // Ensure no decrypted version of any of the thumbnails exist on the server
                                    $local_filepath = $this->getParameter('odr_web_directory').'/uploads/images/Image_'.$img->getId().'.'.$img->getExt();
                                    if ( file_exists($local_filepath) )
                                        unlink($local_filepath);

                                    // Delete the alternate sized image from the database
                                    $em->remove($img);
                                }

                                // Ensure no decrypted version of the original image exists on the server
                                $local_filepath = $this->getParameter('odr_web_directory').'/uploads/images/Image_'.$image->getId().'.'.$image->getExt();
                                if ( file_exists($local_filepath) )
                                    unlink($local_filepath);

                                $em->remove($image);
                                $em->flush();
                            }

                            // Download file to temp folder

                            // Use ODRCC to create image meta
                            $file_obj = parent::finishUpload(
                                $em,
                                $destination_folder,
                                $original_filename,
                                $user->getId(),
                                $drf->getId()
                            );

                            /** @var ImageMeta $file_meta */
                            $file_meta = $file_obj->getImageMeta();
                            $file_meta->setPublicDate($data_field->getDataFieldMeta()->getPublicDate());    // TODO - user specified public status
                            $em->persist($file_meta);

                            break;
                    }
                }
                else {
                    $field_type = $data_field->getFieldType();
                    throw new \Exception('Invalid field for file upload.');
                }
            }

            // TODO - need to build image and file arrays here and fix into JSON....

            // Flush Caches
            /** @var ODRUser $api_user */  // Anon when nobody is logged in.
            $api_user = $this->container->get('security.token_storage')->getToken()->getUser();
            $dri_service->updateDatarecordCacheEntry($data_record, $api_user);

            // Actual User
            $dri_service->updateDatarecordCacheEntry($data_record, $user);

            $response = new Response('Created', 201);
            $url = $this->generateUrl('odr_api_get_datarecord_single', array(
                'version' => $version,
                'datarecord_uuid' => $data_record->getUniqueId()
            ), false);
            $response->headers->set('Location', $url);

            return $this->redirect($url);

        } catch (\Exception $e) {
            $source = 0x8a83ef88;
            if ($e instanceof ODRException)
                throw new ODRException($e->getMessage(), $e->getStatusCode(), $e->getSourceCode($source), $e);
            else
                throw new ODRException($e->getMessage(), 500, $source, $e);
        }

    }

    /**
     * @param $version
     * @param $datarecord_uuid
     * @param Request $request
     *
     * @return Response
     */
    public function getRecordAction($version, $datarecord_uuid, Request $request)
    {

        try {

            // Check API permission level (if SuperAPI - override user)
            // API Super should be able to administer datatypes derived from certain templates

            // $user_manager = $this->container->get('fos_user.user_manager');
            // $user = $user_manager->findUserBy(array('email' => 'nate@opendatarepository.org'));

            /** @var ODRUser $user */
            $user = $this->container->get('security.token_storage')->getToken()->getUser();
            if (is_null($user))
                throw new ODRNotFoundException('User');

            return $this->getDatarecordExportAction(
                $version,
                $datarecord_uuid,
                $request,
                $user
            );


        } catch (\Exception $e) {
            $source = 0x4c04b1f8;
            if ($e instanceof ODRException)
                throw new ODRException($e->getMessage(), $e->getStatusCode(), $e->getSourceCode($source), $e);
            else
                throw new ODRException($e->getMessage(), 500, $source, $e);
        }

    }


    /**
     * @param $version
     * @param $datarecord_uuid
     * @param $format
     * @param bool $display_metadata
     * @param null $user
     * @param bool $flush
     * @return array|bool|string
     */
    private function getRecordData(
        $version,
        $datarecord_uuid,
        $format,
        $display_metadata = false,
        $user = null,
        $flush = false
    )
    {
        // ----------------------------------------
        /** @var \Doctrine\ORM\EntityManager $em */
        $em = $this->getDoctrine()->getManager();

        /** @var DatarecordExportService $dre_service */
        $dre_service = $this->container->get('odr.datarecord_export_service');
        /** @var PermissionsManagementService $pm_service */
        $pm_service = $this->container->get('odr.permissions_management_service');


        /** @var DataRecord $datarecord */
        $datarecord = $em->getRepository('ODRAdminBundle:DataRecord')->findOneBy(
            array('unique_id' => $datarecord_uuid)
        );
        if ($datarecord == null)
            throw new ODRNotFoundException('Datarecord');

        $datarecord_id = $datarecord->getId();

        $datatype = $datarecord->getDataType();
        if (!$datatype || $datatype->getDeletedAt() != null)
            throw new ODRNotFoundException('Datatype');

        if ($datarecord->getId() != $datarecord->getGrandparent()->getId())
            throw new ODRBadRequestException('Only permitted on top-level datarecords');


        // ----------------------------------------
        // Determine user privileges
        /** @var ODRUser $user */
        if ($user === null) {
            $user = $this->container->get('security.token_storage')->getToken()->getUser();   // <-- will return 'anon.' when nobody is logged in
        }

        // If either the datatype or the datarecord is not public, and the user doesn't have
        //  the correct permissions...then don't allow them to view the datarecord
        if (!$pm_service->canViewDatatype($user, $datatype))
            throw new ODRForbiddenException();

        if (!$pm_service->canViewDatarecord($user, $datarecord))
            throw new ODRForbiddenException();


        // TODO - system needs to delete these keys when record is updated elsewhere
        /** @var CacheService $cache_service */
        $cache_service = $this->container->get('odr.cache_service');
        $data = $cache_service->get('json_record_' . $datarecord_uuid);

        if (!$data || $flush) {
            // Render the requested datarecord
            $data = $dre_service->getData(
                $version,
                array($datarecord_id),
                $format,
                $display_metadata,
                $user,
                $this->container->getParameter('site_baseurl'),
                0
            );

            // Cache this data for faster retrieval
            // TODO work out how to expire this data...
            /** @var CacheService $cache_service */
            $cache_service = $this->container->get('odr.cache_service');

            // TODO - can't cache data after it gets run through permissions...doing so means that
            // TODO - the first user to access a record dictates what every subsequent user can see...
//            $cache_service->set('json_record_' . $datarecord_uuid, $data);
        }

        return $data;
    }


    /**
     * Renders and returns the json/XML version of the given DataRecord.
     *
     * @param $version
     * @param $datarecord_uuid
     * @param Request $request
     * @param null $user
     *
     * @return Response
     */
    public function getDatarecordExportAction($version, $datarecord_uuid, Request $request, $user = null)
    {
        try {
            // ----------------------------------------
            // Default to only showing all info about the datarecord
            $display_metadata = true;
            if ($request->query->has('metadata') && $request->query->get('metadata') == 'false')
                // ...but restrict to only the most useful info upon request
                $display_metadata = false;

            // Default to returning the data straight to the browser...
            $download_response = false;
            if ($request->query->has('download') && $request->query->get('download') == 'file')
                // ...but return the data as a download on request
                $download_response = true;


            $data = self::getRecordData(
                $version,
                $datarecord_uuid,
                $request->getRequestFormat(),
                $display_metadata,
                $user
            );


            // Set up a response to send the datatype back
            $response = new Response();

            if ($download_response) {
                $response->setPrivate();
                //$response->headers->set('Content-Length', filesize($xml_export_path.$filename));
                $response->headers->set(
                    'Content-Disposition',
                    'attachment; filename="Datarecord_' . $data['internal_id'] . '.' . $request->getRequestFormat() . '";'
                );
            }

            $response->setContent($data);
            return $response;
        } catch (\Exception $e) {
            $source = 0x722347a6;
            if ($e instanceof ODRException)
                throw new ODRException($e->getMessage(), $e->getStatusCode(), $e->getSourceCode($source), $e);
            else
                throw new ODRException($e->getMessage(), 500, $source, $e);
        }
    }


    /**
     * Returns a list of radio options in the given template field, and a count of how many
     * datarecords from datatypes derived from the given template have those options selected.
     *
     * @param $version
     * @param $template_uuid
     * @param $template_field_uuid
     * @param Request $request
     *
     * @return Response
     */
    public function getfieldstatsAction(
        $version,
        $template_uuid,
        $template_field_uuid,
        Request $request
    )
    {
        try {
            // ----------------------------------------

            // Default to returning the data straight to the browser...
            $download_response = false;
            if ($request->query->has('download') && $request->query->get('download') == 'file')
                // ...but return the data as a download on request
                $download_response = true;

            // ----------------------------------------
            /** @var \Doctrine\ORM\EntityManager $em */
            $em = $this->getDoctrine()->getManager();

            /** @var PermissionsManagementService $pm_service */
            $pm_service = $this->container->get('odr.permissions_management_service');
            /** @var SearchAPIService $search_api_service */
            $search_api_service = $this->container->get('odr.search_api_service');
            /** @var SearchKeyService $search_key_service */
            $search_key_service = $this->container->get('odr.search_key_service');

            /** @var DataType $template_datatype */
            $template_datatype = $em->getRepository('ODRAdminBundle:DataType')->findOneBy(
                array(
                    'unique_id' => $template_uuid,
                    'is_master_type' => 1    // require master template
                )
            );
            if ($template_datatype == null)
                throw new ODRNotFoundException('Datatype');

            /** @var DataFields $template_datafield */
            $template_datafield = $em->getRepository('ODRAdminBundle:DataFields')->findOneBy(
                array(
                    'dataType' => $template_datatype->getId(),
                    'fieldUuid' => $template_field_uuid
                )
            );
            if ($template_datafield == null)
                throw new ODRNotFoundException('Datafield');

            $typeclass = $template_datafield->getFieldType()->getTypeClass();
            if ($typeclass !== 'Radio' && $typeclass !== 'Tag')
                throw new ODRBadRequestException('Getting field stats only makes sense for Radio or Tag fields');

            $item_label = 'template_radio_option_uuid';
            if ($typeclass === 'Tag')
                $item_label = 'template_tag_uuid';

            // ----------------------------------------
            // Determine user privileges
            /** @var ODRUser $user */
            // $token = $this->container->get('security.token_storage')->getToken();   // <-- will return 'anon.' when nobody is logged in
<<<<<<< HEAD
            // $user = $this->container->get('security.token_storage')->getToken()->getUser();   // <-- will return 'anon.' when nobody is logged in
=======
//            $user = $this->container->get('security.token_storage')->getToken()->getUser();   // <-- will return 'anon.' when nobody is logged in
>>>>>>> 56aafb12


            // TODO this is currently used by public searches only.  Need to improve call to allow private.
            $user = 'anon.';
            $user_permissions = $pm_service->getUserPermissionsArray($user);

            // TODO - should permissions get involved on the template side?
            /*
                        // If either the datatype or the datarecord is not public, and the user doesn't have
                        //  the correct permissions...then don't allow them to view the datarecord
                        if ( !$pm_service->canViewDatatype($user, $datatype) )
                            throw new ODRForbiddenException();

                        if ( !$pm_service->canViewDatarecord($user, $datarecord) )
                            throw new ODRForbiddenException();
            */

            // ----------------------------------------
            // Craft a search key specifically for this API call
            $params = array(
                "template_uuid" => $template_uuid,
                "field_stats" => $template_field_uuid,
            );
            $search_key = $search_key_service->encodeSearchKey($params);

            // Don't need to validate the search key...don't want people to be able to run this
            //  type of search without going through this action anyways

            $result = $search_api_service->performTemplateSearch($search_key, $user_permissions);

            $labels = $result['labels'];
            $records = $result['records'];

            // Translate the two provided arrays into a a slightly different format
            $data = array();
            foreach ($records as $dt_id => $df_list) {
                foreach ($df_list as $df_id => $dr_list) {
                    foreach ($dr_list as $dr_id => $item_list) {
                        foreach ($item_list as $num => $item_uuid) {
                            $item_name = $labels[$item_uuid];
                            if (!isset($data[$item_name])) {
                                $data[$item_name] = array(
                                    'count' => 0,
                                    $item_label => $item_uuid
                                );
                            }

                            $data[$item_name]['count']++;
                        }
                    }
                }
            }

            // Sort the options in descending order by number of datarecords where they're selected
            uasort($data, function ($a, $b) {
                if ($a['count'] < $b['count'])
                    return 1;
                else if ($a['count'] == $b['count'])
                    return 0;
                else
                    return -1;
            });


            // ----------------------------------------
            // Render the data in the requested format
            $format = $request->getRequestFormat();
            $templating = $this->get('templating');
            $data = $templating->render(
                'ODRAdminBundle:API:field_stats.' . $format . '.twig',
                array(
                    'field_stats' => $data
                )
            );

            // Set up a response to send the datatype back
            $response = new Response();

            if ($download_response) {
                $response->setPrivate();
                //$response->headers->set('Content-Length', filesize($xml_export_path.$filename));
                $response->headers->set('Content-Disposition', 'attachment; filename="Datafield_' . $template_field_uuid . '.' . $request->getRequestFormat() . '";');
            }

            $response->setContent($data);
            return $response;
        } catch (\Exception $e) {
            $source = 0x17ebd9fe;
            if ($e instanceof ODRException)
                throw new ODRException($e->getMessage(), $e->getStatusCode(), $e->getSourceCode($source), $e);
            else
                throw new ODRException($e->getMessage(), 500, $source, $e);
        }
    }


    /**
     * @param $version
     * @param $file_uuid
     * @param Request $request
     *
     * @return Response|StreamedResponse
     */
    public function fileDownloadByUUIDAction($version, $file_uuid, Request $request)
    {
        try {
            // ----------------------------------------
            // Load required objects
            /** @var \Doctrine\ORM\EntityManager $em */
            $em = $this->getDoctrine()->getManager();

            /** @var CryptoService $crypto_service */
            $crypto_service = $this->container->get('odr.crypto_service');
            /** @var PermissionsManagementService $pm_service */
            $pm_service = $this->container->get('odr.permissions_management_service');

            /** @var File|Image $file */
            $file = $em->getRepository('ODRAdminBundle:File')->findOneBy(
                array(
                    'unique_id' => $file_uuid
                )
            );
            if ($file == null) {
                $file = $em->getRepository('ODRAdminBundle:Image')->findOneBy(
                    array(
                        'unique_id' => $file_uuid
                    )
                );

                if ($file == null)
                    throw new ODRNotFoundException('File');
            }

            $datafield = $file->getDataField();
            if ($datafield->getDeletedAt() != null)
                throw new ODRNotFoundException('Datafield');

            $datarecord = $file->getDataRecord();
            if ($datarecord->getDeletedAt() != null)
                throw new ODRNotFoundException('Datarecord');
            $datarecord = $datarecord->getGrandparent();

            $datatype = $datarecord->getDataType();
            if ($datatype->getDeletedAt() != null)
                throw new ODRNotFoundException('Datatype');

            // Determine if this is an image or a file
            $is_image = false;
            if($file->getDataField()->getFieldType()->getId() == 3) {
                $is_image = true;
            }

            // Files that aren't done encrypting shouldn't be downloaded
            if (!$is_image && $file->getProvisioned() == true)
                throw new ODRNotFoundException('File');


            // ----------------------------------------
            // Determine user privileges
            /** @var ODRUser $user */
            $user = $this->container->get('security.token_storage')->getToken()->getUser();   // <-- will return 'anon.' when nobody is logged in

            if (!$pm_service->canViewFile($user, $file))
                throw new ODRForbiddenException();
            // ----------------------------------------

            if($is_image) {
                $image = $file;
                $image_id = $image->getId();

                // Ensure file exists before attempting to download it
                $filename = 'Image_'.$image_id.'.'.$image->getExt();
                if ( !$image->isPublic() )
                    $filename = md5($image->getOriginalChecksum().'_'.$image_id.'_'.$user->getId()).'.'.$image->getExt();

                // Ensure the image exists in decrypted format
                $image_path = realpath( $this->getParameter('odr_web_directory').'/'.$filename );     // realpath() returns false if file does not exist
                if ( !$image->isPublic() || !$image_path )
                    $image_path = $crypto_service->decryptImage($image_id, $filename);

                $handle = fopen($image_path, 'r');
                if ($handle === false)
                    throw new FileNotFoundException($image_path);

                // Have to send image headers first...
                $response = new Response();
                $response->setPrivate();

                switch ( strtolower($image->getExt()) ) {
                    case 'gif':
                        $response->headers->set('Content-Type', 'image/gif');
                        break;
                    case 'png':
                        $response->headers->set('Content-Type', 'image/png');
                        break;
                    case 'jpg':
                    case 'jpeg':
                        $response->headers->set('Content-Type', 'image/jpeg');
                        break;
                }

                // Attach the image's original name to the headers...
                $display_filename = $image->getOriginalFileName();
                if ($display_filename == null)
                    $display_filename = 'Image_'.$image->getId().'.'.$image->getExt();

                $response->headers->set('Content-Disposition', 'inline; filename="'.$display_filename.'";');
                $response->sendHeaders();

                // After headers are sent, send the image itself
                $im = null;
                switch ( strtolower($image->getExt()) ) {
                    case 'gif':
                        $im = imagecreatefromgif($image_path);
                        imagegif($im);
                        break;
                    case 'png':
                        $im = imagecreatefrompng($image_path);
                        imagepng($im);
                        break;
                    case 'jpg':
                    case 'jpeg':
                        $im = imagecreatefromjpeg($image_path);
                        imagejpeg($im);
                        break;
                }
                imagedestroy($im);

                fclose($handle);

                // If the image isn't public, delete the decrypted version so it can't be accessed without going through symfony
                if ( !$image->isPublic() )
                    unlink($image_path);

                return $response;

            }
            else {
                // Only allow this action for files smaller than 5Mb?
                $filesize = $file->getFilesize() / 1024 / 1024;
                if ($filesize > 50)
                    throw new ODRNotImplementedException('Currently not allowed to download files larger than 5Mb');

                $filename = 'File_' . $file->getId() . '.' . $file->getExt();
                if (!$file->isPublic())
                    $filename = md5($file->getOriginalChecksum() . '_' . $file->getId() . '_' . $user->getId()) . '.' . $file->getExt();

                $local_filepath = realpath($this->getParameter('odr_web_directory') . '/' . $file->getUploadDir() . '/' . $filename);
                if (!$local_filepath)
                    $local_filepath = $crypto_service->decryptFile($file->getId(), $filename);

                $handle = fopen($local_filepath, 'r');
                if ($handle === false)
                    throw new FileNotFoundException($local_filepath);

                // Attach the original filename to the download
                $display_filename = $file->getOriginalFileName();
                if ($display_filename == null)
                    $display_filename = 'File_' . $file->getId() . '.' . $file->getExt();

                // Set up a response to send the file back
                $response = new StreamedResponse();
                $response->setPrivate();
                $response->headers->set('Content-Length', filesize($local_filepath));        // TODO - apparently this isn't sent?
                $response->headers->set('Content-Disposition', 'attachment; filename="' . $display_filename . '";');
                $response->headers->set('Content-Type', mime_content_type($local_filepath));

                // Use symfony's StreamedResponse to send the decrypted file back in chunks to the user
                $response->setCallback(function () use ($handle) {
                    while (!feof($handle)) {
                        $buffer = fread($handle, 65536);    // attempt to send 64Kb at a time
                        echo $buffer;
                        flush();
                    }
                    fclose($handle);
                });

                // If file is non-public, delete the decrypted version off the server
                if (!$file->isPublic())
                    unlink($local_filepath);

                return $response;
            }

        } catch (\Exception $e) {
            // Returning an error...do it in json
            $request->setRequestFormat('json');

            $source = 0xdbcbc39d;
            if ($e instanceof ODRException)
                throw new ODRException($e->getMessage(), $e->getStatusCode(), $e->getSourceCode($source), $e);
            else
                throw new ODRException($e->getMessage(), 500, $source, $e);
        }
    }

    /**
     * Assuming the user has permissions to do so, creates a Symfony StreamedResponse for a file download
     *
     * @param string $version
     * @param integer $file_id
     * @param Request $request
     *
     * @return JsonResponse|StreamedResponse
     */
    public function filedownloadAction($version, $file_id, Request $request)
    {
        try {
            // ----------------------------------------
            // Load required objects
            /** @var \Doctrine\ORM\EntityManager $em */
            $em = $this->getDoctrine()->getManager();

            /** @var CryptoService $crypto_service */
            $crypto_service = $this->container->get('odr.crypto_service');
            /** @var PermissionsManagementService $pm_service */
            $pm_service = $this->container->get('odr.permissions_management_service');

            /** @var File $file */
            $file = $em->getRepository('ODRAdminBundle:File')->find($file_id);
            if ($file == null)
                throw new ODRNotFoundException('File');

            $datafield = $file->getDataField();
            if ($datafield->getDeletedAt() != null)
                throw new ODRNotFoundException('Datafield');
            $datarecord = $file->getDataRecord();
            if ($datarecord->getDeletedAt() != null)
                throw new ODRNotFoundException('Datarecord');
            $datarecord = $datarecord->getGrandparent();

            $datatype = $datarecord->getDataType();
            if ($datatype->getDeletedAt() != null)
                throw new ODRNotFoundException('Datatype');

            // Files that aren't done encrypting shouldn't be downloaded
            if ($file->getProvisioned() == true)
                throw new ODRNotFoundException('File');


            // ----------------------------------------
            // Determine user privileges
            /** @var ODRUser $user */
            $user = $this->container->get('security.token_storage')->getToken()->getUser();   // <-- will return 'anon.' when nobody is logged in

            if (!$pm_service->canViewFile($user, $file))
                throw new ODRForbiddenException();
            // ----------------------------------------


            // Only allow this action for files smaller than 5Mb?
            $filesize = $file->getFilesize() / 1024 / 1024;
            if ($filesize > 5)
                throw new ODRNotImplementedException('Currently not allowed to download files larger than 5Mb');


            $filename = 'File_' . $file_id . '.' . $file->getExt();
            if (!$file->isPublic())
                $filename = md5($file->getOriginalChecksum() . '_' . $file_id . '_' . $user->getId()) . '.' . $file->getExt();

            $local_filepath = realpath($this->getParameter('odr_web_directory') . '/' . $file->getUploadDir() . '/' . $filename);
            if (!$local_filepath)
                $local_filepath = $crypto_service->decryptFile($file->getId(), $filename);

            $handle = fopen($local_filepath, 'r');
            if ($handle === false)
                throw new FileNotFoundException($local_filepath);


            // Attach the original filename to the download
            $display_filename = $file->getOriginalFileName();
            if ($display_filename == null)
                $display_filename = 'File_' . $file->getId() . '.' . $file->getExt();

            // Set up a response to send the file back
            $response = new StreamedResponse();
            $response->setPrivate();
            $response->headers->set('Content-Type', mime_content_type($local_filepath));
            $response->headers->set('Content-Length', filesize($local_filepath));        // TODO - apparently this isn't sent?
            $response->headers->set('Content-Disposition', 'attachment; filename="' . $display_filename . '";');

            // Use symfony's StreamedResponse to send the decrypted file back in chunks to the user
            $response->setCallback(function () use ($handle) {
                while (!feof($handle)) {
                    $buffer = fread($handle, 65536);    // attempt to send 64Kb at a time
                    echo $buffer;
                    flush();
                }
                fclose($handle);
            });

            // If file is non-public, delete the decrypted version off the server
            if (!$file->isPublic())
                unlink($local_filepath);

            return $response;
        } catch (\Exception $e) {
            // Returning an error...do it in json
            $request->setRequestFormat('json');

            $source = 0xbbaafae5;
            if ($e instanceof ODRException)
                throw new ODRException($e->getMessage(), $e->getStatusCode(), $e->getSourceCode($source), $e);
            else
                throw new ODRException($e->getMessage(), 500, $source, $e);
        }
    }


    /**
     * Retrieve user info and list of created databases (that have metadata).
     * Creates user if not exists.
     *
     * @param $version
     * @param Request $request
     *
     * @return Response
     */
    public function userAction($version, Request $request)
    {


        try {

            $user_email = $_POST['user_email'];
            $first_name = $_POST['first_name'];
            $last_name = $_POST['last_name'];

            /** @var UserManager $user_manager */
            $user_manager = $this->container->get('fos_user.user_manager');

            /** @var FOSUser $user */
            $user = $user_manager->findUserBy(array('email' => $user_email));
            if (is_null($user)) {
                // Create a new user with this email & set a random password

                $user = $user_manager->createUser();
                $user->setUsername($user_email);
                $user->setEmail($user_email);
                $user->setPlainPassword(random_bytes(8));
                $user->setRoles(array('ROLE_ADMIN'));
                $user_manager->updateUser($user);

                // TODO - how to input first and last name


            }

            /** @var \Doctrine\ORM\EntityManager $em */
            $em = $this->getDoctrine()->getManager();

            /** @var DataType $datatype */
            /*
            $datatypes = $em->getRepository('ODRAdminBundle:DataType')->findAll(
                array(
                    'createdBy' => $user,
                    'is_master_type' => 0,
                    'metadata_for_id'
                )
            );
            */

            $query = $em->createQuery(
                'SELECT
                       dt.id AS database_id,
                       dt.unique_id AS database_uuid,
                       dr.id AS record_id,
                       dr.unique_id AS record_uuid
                    FROM ODRAdminBundle:DataType AS dt
                    JOIN ODRAdminBundle:DataRecord AS dr WITH dr.dataType = dt
                    WHERE dt.setup_step IN (:setup_steps)
                    AND dt.createdBy = :user
                    AND dt.is_master_type = :is_master_type 
                    AND dt.metadata_for IS NOT NULL
                    AND dt.deletedAt IS NULL'
            )->setParameters(
                array(
                    'user' => $user,
                    'setup_steps' => DataType::STATE_VIEWABLE,
                    'is_master_type' => 0
                )
            );
            $results = $query->getArrayResult();

            $metadata_records = array();
            foreach ($results as $record) {
                try {
                    $data = self::getRecordData(
                        $version,
                        $record['record_uuid'],
                        $request->getRequestFormat(),
                        1, // Need to figure out how this is set
                        $user
                    );

                    if ($data) {
                        array_push($metadata_records, json_decode($data));
                    }
                } catch (\Exception $e) {
                    // Ignoring errors building data
                    // TODO need to determine cause of data errors
                }

            }

            $output_array = array();
            $output_array['user_email'] = $user->getEmail();
            $output_array['datasets'] = $metadata_records;


            // Set up a response to send the datatype back
            /** @var Response $response */
            $response = new Response();
            $response->headers->set('Content-Type', 'application/json');
            $response->setContent(json_encode($output_array));

            return $response;

        } catch (\Exception $e) {
            // Returning an error...do it in json
            $request->setRequestFormat('json');

            $source = 0x1bdf1b99;
            if ($e instanceof ODRException)
                throw new ODRException($e->getMessage(), $e->getStatusCode(), $e->getSourceCode($source), $e);
            else
                throw new ODRException($e->getMessage(), 500, $source, $e);
        }
    }

    /**
     * Assuming the user has permissions to do so, creates a Symfony StreamedResponse for an image download
     *
     * @param string $version
     * @param integer $image_id
     * @param Request $request
     *
     * @return JsonResponse|StreamedResponse|RedirectResponse
     */
    public function imagedownloadAction($version, $image_id, Request $request)
    {
        try {
            // ----------------------------------------
            // Load required objects
            /** @var \Doctrine\ORM\EntityManager $em */
            $em = $this->getDoctrine()->getManager();

            /** @var CryptoService $crypto_service */
            $crypto_service = $this->container->get('odr.crypto_service');
            /** @var PermissionsManagementService $pm_service */
            $pm_service = $this->container->get('odr.permissions_management_service');


            /** @var Image $image */
            $image = $em->getRepository('ODRAdminBundle:Image')->find($image_id);
            if ($image == null)
                throw new ODRNotFoundException('Image');

            $datafield = $image->getDataField();
            if ($datafield->getDeletedAt() != null)
                throw new ODRNotFoundException('Datafield');
            $datarecord = $image->getDataRecord();
            if ($datarecord->getDeletedAt() != null)
                throw new ODRNotFoundException('Datarecord');
            $datarecord = $datarecord->getGrandparent();

            $datatype = $datarecord->getDataType();
            if ($datatype->getDeletedAt() != null)
                throw new ODRNotFoundException('Datatype');

            // Images that aren't done encrypting shouldn't be downloaded
            if ($image->getEncryptKey() == '')
                throw new ODRNotFoundException('Image');


            // ----------------------------------------
            // Determine user privileges
            /** @var ODRUser $user */
            $user = $this->container->get('security.token_storage')->getToken()->getUser();   // <-- will return 'anon.' when nobody is logged in

            if (!$pm_service->canViewImage($user, $image))
                throw new ODRForbiddenException();
            // ----------------------------------------


            // TODO - Only allow this action for images smaller than 5Mb?  filesize isn't being stored in the database though...
            /*
                        $filesize = $image->->getFilesize() / 1024 / 1024;
                        if ($filesize > 5)
                            throw new ODRNotImplementedException('Currently not allowed to download files larger than 5Mb');
            */

            // Ensure image exists before attempting to download it
            $filename = 'Image_' . $image_id . '.' . $image->getExt();
            if (!$image->isPublic())
                $filename = md5($image->getOriginalChecksum() . '_' . $image_id . '_' . $user->getId()) . '.' . $image->getExt();

            // Ensure the image exists in decrypted format
            $image_path = realpath($this->getParameter('odr_web_directory') . '/' . $filename);     // realpath() returns false if file does not exist
            if (!$image->isPublic() || !$image_path) {
                $image_path = $crypto_service->decryptImage($image_id, $filename);

                $handle = fopen($image_path, 'r');
                if ($handle === false)
                    throw new FileNotFoundException($image_path);


                // Attach the original filename to the download
                $display_filename = $image->getOriginalFileName();
                if ($display_filename == null)
<<<<<<< HEAD
                    $display_filename = 'Image_' . $image->getId() . '.' . $image->getExt();
=======
                    $display_filename = 'Image_'.$image->getId().'.'.$image->getExt();
>>>>>>> 56aafb12

                // Set up a response to send the image back
                $response = new StreamedResponse();
                $response->setPrivate();
                $response->headers->set('Content-Type', mime_content_type($image_path));
                $response->headers->set('Content-Length', filesize($image_path));        // TODO - apparently this isn't sent?
<<<<<<< HEAD
                $response->headers->set('Content-Disposition', 'attachment; filename="' . $display_filename . '";');
=======
                $response->headers->set('Content-Disposition', 'attachment; filename="'.$display_filename.'";');
>>>>>>> 56aafb12
                /*
                            // Have to specify all these properties just so that the last one can be false...otherwise Flow.js can't keep track of the progress
                            $response->headers->setCookie(
                                new Cookie(
                                    'fileDownload', // name
                                    'true',         // value
                                    0,              // duration set to 'session'
                                    '/',            // default path
                                    null,           // default domain
                                    false,          // don't require HTTPS
                                    false           // allow cookie to be accessed outside HTTP protocol
                                )
                            );
                */
                //$response->sendHeaders();

                // Use symfony's StreamedResponse to send the decrypted image back in chunks to the user

                $response->setCallback(function () use ($handle) {
                    while (!feof($handle)) {
                        $buffer = fread($handle, 65536);    // attempt to send 64Kb at a time
                        echo $buffer;
                        flush();
                    }
                    fclose($handle);
                });

                // If image is non-public, delete the decrypted version off the server
                if (!$image->isPublic())
                    unlink($image_path);
<<<<<<< HEAD


                return $response;
            }
            else {
                return new RedirectResponse($this->getParameter('site_baseurl') .'/uploads/images/' . $filename);
            }

=======

                return $response;
            }
            else {
                return new RedirectResponse('/uploads/images/' . $filename);
            }
>>>>>>> 56aafb12
        } catch (\Exception $e) {
            // Returning an error...do it in json
            $request->setRequestFormat('json');

            $source = 0x8a8b2309;
            if ($e instanceof ODRException)
                throw new ODRException($e->getMessage(), $e->getStatusCode(), $e->getSourceCode($source), $e);
            else
                throw new ODRException($e->getMessage(), 500, $source, $e);
        }
    }


    /**
     * @param $template_uuid
     * @param $template_field_uuid
     * @param Request $request
     *
     * @return Response
     */
    public function search_field_statsAction($template_uuid, $template_field_uuid, Request $request)
    {
        try {
            /** @var \Doctrine\ORM\EntityManager $em */
            $em = $this->getDoctrine()->getManager();

            /** @var DataType $datatype */
            $datatype = $em->getRepository('ODRAdminBundle:DataType')
                ->findOneBy(
                    array(
                        'is_master_type' => 1,
                        'unique_id' => $template_uuid
                    )
                );

            if ($datatype == null || $datatype->getDeletedAt() != null)
                throw new ODRNotFoundException('Datatype');

            // Find all records for datatypes with this master_template_id
            $datatype_array = $em->getRepository('ODRAdminBundle:DataType')
                ->findBy(
                    array(
                        'masterDataType' => $datatype->getId(),
                        'is_master_type' => 0
                    )
                );

            $records = array();
            /** @var DataType $dt */
            foreach ($datatype_array as $dt) {
                // Find record
                $results = $em->createQuery(
                    'SELECT distinct dr FROM ODRAdminBundle:DataRecord dr
                            JOIN ODRAdminBundle:DataRecordMeta drm 
                            WHERE drm.publicDate <= CURRENT_DATE()
                            AND dr.dataType = :data_type_id
                            AND drm.deletedAt IS NULL
                            AND dr.deletedAt IS NULL
                ')
                    ->setParameters(
                        array(
                            'data_type_id' => $dt->getId()
                        )
                    )
                    ->getArrayResult();
                // Add record object to array
                if (count($results) > 0) {
                    $records[] = $results[0];
                }
            }

            $user = $this->container->get('security.token_storage')->getToken()->getUser();

            // Use get record to build array
            $output_records = array();
            /** @var DataRecord $record */
            foreach ($records as $record) {
                // Let the APIController do the rest of the error-checking
                $all = $request->query->all();
                $all['download'] = 'raw';
                $all['metadata'] = 'true';
                $result = self::getRecordData(
                    'v1',
                    $record['unique_id'],
                    'json',
                    true,
                    $user
                );
                $parsed_result = json_decode($result);
                if (
                    $parsed_result !== null
                    && !property_exists($parsed_result, 'error')
                    && property_exists($parsed_result, 'records')
                    && is_array($parsed_result->records)
                ) {
                    array_push($output_records, $parsed_result->records['0']);
                }
            }
            // Process to build options array matching field id
            $options_data = array();
            foreach ($output_records as $record) {
                self::optionStats($record, $template_field_uuid, $options_data);
            }
            // Return array of records
            $response = new Response(json_encode($options_data));
            $response->headers->set('Content-Type', 'application/json');
            return $response;
        } catch (\Exception $e) {
            $source = 0x883def33;
            if ($e instanceof ODRException)
                throw new ODRException($e->getMessage(), $e->getStatusCode(), $e->getSourceCode($source), $e);
            else
                throw new ODRException($e->getMessage(), 500, $source, $e);
        }
    }

    function optionStats($record, $field_uuid, &$options_data)
    {
        self::checkOptions($record->fields, $field_uuid, $options_data);
        // Check child records (calls check record)
        if (property_exists($record, 'child_records')) {
            foreach ($record->child_records as $child_record) {
                foreach ($child_record->records as $child_data_record) {
                    self::checkOptions($child_data_record->fields, $field_uuid, $options_data);
                }
            }
        }
        // Check linked records (calls check record)
        if (property_exists($record, 'linked_records')) {
            foreach ($record->linked_records as $child_record) {
                foreach ($child_record->records as $child_data_record) {
                    self::checkOptions($child_data_record->fields, $field_uuid, $options_data);
                }
            }
        }
    }

    function checkOptions($record_fields, $field_uuid, &$options_data)
    {
        foreach ($record_fields as $field) {
            // We are only checking option fields
            if (
                $field->template_field_uuid == $field_uuid
                && property_exists($field, 'value')
                && is_array($field->value)
            ) {
                foreach ($field->value as $option_id => $option) {
                    foreach ($option as $key => $selected_option) {
                        if (preg_match("/\s\&gt;\s/", $selected_option->name)) {
                            // We need to split and process
                            $option_data = preg_split("/\s\&gt;\s/", $selected_option->name);
                            for ($i = 0; $i < count($option_data); $i++) {
                                if ($i == 0) {
                                    if (!isset($options_data[$option_data[0]])) {
                                        $options_data[$option_data[0]] = array(
                                            'count' => 0,
                                        );
                                    }
                                    $options_data[$option_data[0]]['count']++;
                                    if (count($option_data) == 1) {
                                        $options_data[$option_data[0]]['template_radio_option_uuid'] = $selected_option->template_radio_option_uuid;
                                    }
                                }
                                if ($i == 1) {
                                    if (!isset($options_data[$option_data[0]][$option_data[1]])) {
                                        $options_data[$option_data[0]][$option_data[1]] = array(
                                            'count' => 0,
                                        );
                                    }
                                    $options_data[$option_data[0]][$option_data[1]]['count']++;
                                    if (count($option_data) == 2) {
                                        $options_data[$option_data[0]][$option_data[1]]['template_radio_option_uuid'] = $selected_option->template_radio_option_uuid;
                                    }
                                }
                                if ($i == 2) {
                                    if (!isset($options_data[$option_data[0]][$option_data[1]][$option_data[2]])) {
                                        $options_data[$option_data[0]][$option_data[1]][$option_data[2]] = array(
                                            'count' => 0,
                                        );
                                    }
                                    $options_data[$option_data[0]][$option_data[1]][$option_data[2]]['count']++;
                                    if (count($option_data) == 3) {
                                        $options_data[$option_data[0]][$option_data[1]][$option_data[2]]['template_radio_option_uuid'] = $selected_option->template_radio_option_uuid;
                                    }
                                }
                                if ($i == 3) {
                                    if (!isset($options_data[$option_data[0]][$option_data[1]][$option_data[2]][$option_data[3]])) {
                                        $options_data[$option_data[0]][$option_data[1]][$option_data[2]][$option_data[3]] = array(
                                            'count' => 0,
                                        );
                                    }
                                    $options_data[$option_data[0]][$option_data[1]][$option_data[2]][$option_data[3]]['count']++;
                                    if (count($option_data) == 4) {
                                        $options_data[$option_data[0]][$option_data[1]][$option_data[2]][$option_data[3]]['template_radio_option_uuid'] = $selected_option->template_radio_option_uuid;
                                    }
                                }
                                if ($i == 4) {
                                    if (!isset($options_data[$option_data[0]][$option_data[1]][$option_data[2]][$option_data[3]][$option_data[4]])) {
                                        $options_data[$option_data[0]][$option_data[1]][$option_data[2]][$option_data[3]][$option_data[4]] = array(
                                            'count' => 0,
                                        );
                                    }
                                    $options_data[$option_data[0]][$option_data[1]][$option_data[2]][$option_data[3]][$option_data[4]]['count']++;
                                    if (count($option_data) == 5) {
                                        $options_data[$option_data[0]][$option_data[1]][$option_data[2]][$option_data[3]][$option_data[4]]['template_radio_option_uuid'] = $selected_option->template_radio_option_uuid;
                                    }
                                }
                                if ($i == 5) {
                                    if (!isset($options_data[$option_data[0]][$option_data[1]][$option_data[2]][$option_data[3]][$option_data[4]][$option_data[5]])) {
                                        $options_data[$option_data[0]][$option_data[1]][$option_data[2]][$option_data[3]][$option_data[4]][$option_data[5]] = array(
                                            'count' => 0,
                                        );
                                    }
                                    $options_data[$option_data[0]][$option_data[1]][$option_data[2]][$option_data[3]][$option_data[4]][$option_data[5]]['count']++;
                                    if (count($option_data) == 6) {
                                        $options_data[$option_data[0]][$option_data[1]][$option_data[2]][$option_data[3]][$option_data[4]][$option_data[5]]['template_radio_option_uuid'] = $selected_option->template_radio_option_uuid;
                                    }
                                }
                                if ($i == 6) {
                                    if (!isset($options_data[$option_data[0]][$option_data[1]][$option_data[2]][$option_data[3]][$option_data[4]][$option_data[5]][$option_data[6]])) {
                                        $options_data[$option_data[0]][$option_data[1]][$option_data[2]][$option_data[3]][$option_data[4]][$option_data[5]][$option_data[6]] = array(
                                            'count' => 0,
                                        );
                                    }
                                    $options_data[$option_data[0]][$option_data[1]][$option_data[2]][$option_data[3]][$option_data[4]][$option_data[5]][$option_data[6]]['count']++;
                                    if (count($option_data) == 7) {
                                        $options_data[$option_data[0]][$option_data[1]][$option_data[2]][$option_data[3]][$option_data[4]][$option_data[5]][$option_data[6]]['template_radio_option_uuid'] = $selected_option->template_radio_option_uuid;
                                    }
                                }
                            }
                        } else {
                            if (!isset($options_data[$selected_option->name])) {
                                $options_data[$selected_option->name] = array(
                                    'count' => 0,
                                );
                            }
                            $options_data[$selected_option->name]['count']++;
                            $options_data[$selected_option->name]['template_radio_option_uuid'] = $selected_option->template_radio_option_uuid;
                        }
                    }
                }
            }
        }
    }


}<|MERGE_RESOLUTION|>--- conflicted
+++ resolved
@@ -12,16 +12,12 @@
 
 namespace ODR\AdminBundle\Controller;
 
-<<<<<<< HEAD
 use Doctrine\ORM\EntityManager;
 use FOS\UserBundle\Model\UserManager;
 use HWI\Bundle\OAuthBundle\Tests\Fixtures\FOSUser;
 use ODR\AdminBundle\Component\Service\EntityCreationService;
 use ODR\AdminBundle\Component\Service\DatatypeCreateService;
 use ODR\AdminBundle\Component\Service\UUIDService;
-=======
-// Entities
->>>>>>> 56aafb12
 use ODR\AdminBundle\Entity\Boolean;
 use ODR\AdminBundle\Entity\DataFields;
 use ODR\AdminBundle\Entity\DataRecordFields;
@@ -38,7 +34,6 @@
 use ODR\AdminBundle\Entity\IntegerValue;
 use ODR\AdminBundle\Entity\LongText;
 use ODR\AdminBundle\Entity\LongVarchar;
-<<<<<<< HEAD
 use ODR\AdminBundle\Entity\RadioOptions;
 use ODR\AdminBundle\Entity\RadioOptionsMeta;
 use ODR\AdminBundle\Entity\RadioSelection;
@@ -46,28 +41,13 @@
 use ODR\AdminBundle\Entity\TagSelection;
 use ODR\AdminBundle\Entity\TagTree;
 use ODR\AdminBundle\Entity\UserGroup;
-use ODR\OpenRepository\UserBundle\Entity\User;
 use ODR\OpenRepository\UserBundle\Entity\User as ODRUser;
 
 // Entities
-use ODR\AdminBundle\Entity\DataFields;
-use ODR\AdminBundle\Entity\DataRecord;
-use ODR\AdminBundle\Entity\DataType;
-use ODR\AdminBundle\Entity\File;
-=======
->>>>>>> 56aafb12
 use ODR\AdminBundle\Entity\MediumVarchar;
 use ODR\AdminBundle\Entity\ShortVarchar;
 use ODR\AdminBundle\Entity\Image;
-use ODR\AdminBundle\Entity\RadioOptions;
-use ODR\AdminBundle\Entity\RadioSelection;
 use ODR\AdminBundle\Entity\Tags;
-<<<<<<< HEAD
-=======
-use ODR\AdminBundle\Entity\TagSelection;
-use ODR\AdminBundle\Entity\UserGroup;
-use ODR\OpenRepository\UserBundle\Entity\User as ODRUser;
->>>>>>> 56aafb12
 // Exceptions
 use ODR\AdminBundle\Exception\ODRBadRequestException;
 use ODR\AdminBundle\Exception\ODRException;
@@ -75,26 +55,20 @@
 use ODR\AdminBundle\Exception\ODRNotFoundException;
 use ODR\AdminBundle\Exception\ODRNotImplementedException;
 // Services
-use FOS\UserBundle\Model\UserManager;
-use HWI\Bundle\OAuthBundle\Tests\Fixtures\FOSUser;
 use ODR\AdminBundle\Component\Service\CacheService;
 use ODR\AdminBundle\Component\Service\CryptoService;
 use ODR\AdminBundle\Component\Service\DatarecordExportService;
-use ODR\AdminBundle\Component\Service\DatatypeCreateService;
 use ODR\AdminBundle\Component\Service\DatatypeExportService;
 use ODR\AdminBundle\Component\Service\DatatypeInfoService;
 use ODR\AdminBundle\Component\Service\DatarecordInfoService;
-use ODR\AdminBundle\Component\Service\EntityCreationService;
 use ODR\AdminBundle\Component\Service\EntityDeletionService;
 use ODR\AdminBundle\Component\Service\PermissionsManagementService;
 use ODR\AdminBundle\Component\Service\SortService;
-use ODR\AdminBundle\Component\Service\UUIDService;
 use ODR\AdminBundle\Component\Utility\UniqueUtility;
 use ODR\OpenRepository\SearchBundle\Component\Service\SearchAPIService;
 use ODR\OpenRepository\SearchBundle\Component\Service\SearchCacheService;
 use ODR\OpenRepository\SearchBundle\Component\Service\SearchKeyService;
 // Symfony
-use Doctrine\ORM\EntityManager;
 use Symfony\Component\HttpFoundation\File\Exception\FileNotFoundException;
 use Symfony\Component\HttpFoundation\JsonResponse;
 use Symfony\Component\HttpFoundation\RedirectResponse;
@@ -1724,9 +1698,6 @@
                                     $dataset['fields'][$i] = $field;
                                 }
 
-<<<<<<< HEAD
-                                break;
-
                             case '12':
                                 // Checkbox
                                 // Determine selected options in original dataset
@@ -1910,160 +1881,8 @@
                                     }
                                     // Assign the updated field back to the dataset.
                                     $dataset['fields'][$i] = $field;
-=======
-                                if ($radio_changed) {
-                                    // Radio options were created and/or deleted...clear cached
-                                    //  search results for this datafield
-                                    $search_cache_service->onDatafieldModify($data_field);
->>>>>>> 56aafb12
                                 }
                                 break;
-
-                            // TODO - this fieldtype has been deleted since 2014, nothing else in ODR supports it
-//                            case '12':
-//                                // Checkbox
-//                                // Determine selected options in original dataset
-//                                // Determine selected options in current
-//                                $selected_options = $field['value'];
-//
-//                                $orig_selected_options = array();
-//                                if ($orig_dataset) {
-//                                    foreach ($orig_dataset['fields'] as $o_field) {
-//                                        if (
-//                                            isset($o_field['value']) &&
-//                                            isset($field['field_uuid']) &&
-//                                            $o_field['field_uuid'] == $field['field_uuid']
-//                                        ) {
-//                                            $orig_selected_options = $o_field['value'];
-//                                        }
-//                                    }
-//                                }
-//
-//                                $new_options = array();
-//                                $deleted_options = array();
-//
-//                                // check for new options
-//                                foreach ($selected_options as $option) {
-//                                    $found = false;
-//                                    foreach ($orig_selected_options as $o_option) {
-//                                        if ($option == $o_option) {
-//                                            $found = true;
-//                                        }
-//                                    }
-//                                    if (!$found) {
-//                                        array_push($new_options, $option['template_radio_option_uuid']);
-//                                    }
-//                                }
-//
-//                                /*
-//                                if(count($new_options) > 1) {
-//                                    throw new \Exception('Invalid option count: Field ' . $data_field['field_uuid']);
-//                                }
-//                                */
-//
-//                                // Check for deleted options
-//                                foreach ($orig_selected_options as $o_option) {
-//                                    $found = false;
-//                                    foreach ($selected_options as $option) {
-//                                        if ($option == $o_option) {
-//                                            $found = true;
-//                                        }
-//                                    }
-//                                    if (!$found) {
-//                                        array_push($deleted_options, $o_option['template_radio_option_uuid']);
-//                                    }
-//                                }
-//
-//                                /** @var DataRecordFields $drf */
-//                                $drf = $em->getRepository('ODRAdminBundle:DataRecordFields')->findOneBy(
-//                                    array(
-//                                        'dataRecord' => $dataset['internal_id'],
-//                                        'dataField' => $data_field->getId()
-//                                    )
-//                                );
-//
-//                                // Delete deleted options
-//                                foreach ($deleted_options as $option_uuid) {
-//                                    /** @var RadioOptions $option */
-//                                    $option = $em->getRepository('ODRAdminBundle:RadioOptions')->findOneBy(
-//                                        array(
-//                                            'radioOptionUuid' => $option_uuid,
-//                                            'dataField' => $data_field->getId()
-//                                        )
-//                                    );
-//                                    /** @var RadioSelection $option_selection */
-//                                    $option_selection = $em->getRepository('ODRAdminBundle:RadioSelection')->findOneBy(
-//                                        array(
-//                                            'radioOption' => $option->getId(),
-//                                            'dataRecordFields' => $drf->getId()
-//                                        )
-//                                    );
-//
-//                                    if ($option_selection) {
-//                                        $em->remove($option_selection);
-//                                        $changed = true;
-//                                    }
-//                                }
-//
-//
-//                                // Add or delete options as needed
-//                                // Check if new option exists in template
-//                                // Add to template if not exists
-//                                foreach ($new_options as $option_uuid) {
-//                                    // Lookup Option by UUID
-//                                    /** @var RadioOptions $option */
-//                                    $option = $em->getRepository('ODRAdminBundle:RadioOptions')->findOneBy(
-//                                        array(
-//                                            'radioOptionUuid' => $option_uuid,
-//                                            'dataField' => $data_field->getId()
-//
-//                                        )
-//                                    );
-//
-//                                    if (!$drf) {
-//                                        // If drf entry doesn't exist, create new
-//                                        $drf = new DataRecordFields();
-//                                        $drf->setCreatedBy($user);
-//                                        $drf->setCreated(new \DateTime());
-//                                        $drf->setDataField($data_field);
-//                                        $drf->setDataRecord($data_record);
-//                                        $em->persist($drf);
-//                                    }
-//
-//                                    /** @var RadioSelection $new_field */
-//                                    $new_field = new RadioSelection();
-//                                    $new_field->setRadioOption($option);
-//                                    $new_field->setDataRecordFields($drf);
-//                                    $new_field->setCreatedBy($user);
-//                                    $new_field->setUpdatedBy($user);
-//                                    $new_field->setCreated(new \DateTime());
-//                                    $new_field->setUpdated(new \DateTime());
-//                                    $new_field->setSelected(1);
-//                                    $em->persist($new_field);
-//
-//                                    $changed = true;
-//
-//                                    // Trying to do everything realtime - no waiting forever stuff
-//                                    // Maybe the references will be stored in the variable anyway?
-//                                    $em->flush();
-//                                    $em->refresh($new_field);
-//
-//                                    // Added tags need to replace their value in the array
-//                                    for($j=0;$j < count($field['value']);$j++) {
-//                                        if($field['value'][$j]['template_radio_option_uuid'] == $option->getRadioOptionUuid() ) {
-//                                            // replace this block
-//                                            $field['value'][$j]['template_radio_option_uuid'] = $option->getRadioOptionUuid();
-//                                            $field['value'][$j]['name'] = $option->getOptionName();
-//                                            $field['value'][$j]['id'] = $new_field->getId();
-//                                            $field['value'][$j]['selected'] = 1;
-//                                            $field['value'][$j]['updated_at'] = $new_field->getUpdated()->format('Y-m-d H:i:s');
-//                                            $field['value'][$j]['created_at'] = $new_field->getCreated()->format('Y-m-d H:i:s');
-//                                        }
-//                                    }
-//                                    // Assign the updated field back to the dataset.
-//                                    $dataset['fields'][$i] = $field;
-//                                }
-//                                break;
 
                             case '13':
                                 // Multiple Radio
@@ -3390,8 +3209,6 @@
 
     }
 
-
-<<<<<<< HEAD
     public function datasetQuotaByUUIDAction($version, $dataset_uuid, Request $request)
     {
         // get user from post body
@@ -3470,13 +3287,7 @@
      * @param $version
      * @param $dataset_uuid
      * @param Request $request
-=======
-    /**
-     * @param $version
-     * @param $dataset_uuid
-     * @param Request $request
      *
->>>>>>> 56aafb12
      * @return Response
      */
     public function deleteDatasetByUUIDAction($version, $dataset_uuid, Request $request)
@@ -3489,10 +3300,7 @@
             $content = $request->getContent();
             if (!empty($content)) {
                 $data = json_decode($content, true); // 2nd param to get as array
-<<<<<<< HEAD
-=======
-
->>>>>>> 56aafb12
+
                 // user
                 /** @var UserManager $user_manager */
                 $user_manager = $this->container->get('fos_user.user_manager');
@@ -3509,15 +3317,12 @@
                     )
                 );
 
-<<<<<<< HEAD
                 // When calling with a metadata datatype, automatically delete the
                 // actual dataset data and the related metadata
                 if($data_datatype = $datatype->getMetadataFor()) {
                     $datatype = $data_datatype;
                 }
 
-=======
->>>>>>> 56aafb12
                 /** @var PermissionsManagementService $pm_service */
                 $pm_service = $this->container->get('odr.permissions_management_service');
                 // Ensure user has permissions to be doing this
@@ -3525,15 +3330,12 @@
                     throw new ODRForbiddenException();
                 // --------------------
 
-<<<<<<< HEAD
                 /** @var DatatypeInfoService $dti_service */
-                $dti_service = $this->container->get('odr.datatype_info_service');
-                $dti_service->deleteDatatype($datatype, $user);
-=======
+                // $dti_service = $this->container->get('odr.datatype_info_service');
+                // $dti_service->deleteDatatype($datatype, $user);
                 /** @var EntityDeletionService $ed_service */
                 $ed_service = $this->container->get('odr.entity_deletion_service');
                 $ed_service->deleteDatatype($datatype, $user);
->>>>>>> 56aafb12
 
                 // Delete datatype
                 $response = new Response('Deleted', 200);
@@ -3542,11 +3344,7 @@
                 throw new ODRBadRequestException('User must be identified for permissions check.');
             }
         } catch (\Exception $e) {
-<<<<<<< HEAD
             $source = 0x1923491;
-=======
-            $source = 0x4e5cd01c;
->>>>>>> 56aafb12
             if ($e instanceof ODRException)
                 throw new ODRException($e->getMessage(), $e->getStatusCode(), $e->getSourceCode($source));
             else
@@ -3554,8 +3352,6 @@
         }
     }
 
-<<<<<<< HEAD
-=======
 
     /**
      * @param $version
@@ -3564,7 +3360,6 @@
      *
      * @return RedirectResponse
      */
->>>>>>> 56aafb12
     public function fileDeleteByUUIDAction($version, $file_uuid, Request $request) {
         try {
             // ----------------------------------------
@@ -3980,7 +3775,6 @@
                     }
 
                     // Move file to web directory (really?)
-<<<<<<< HEAD
                     if($using_local_files) {
                         $tmp_filename = $file['local_file_name'];
                         $original_filename = $file['original_file_name'];
@@ -3989,10 +3783,6 @@
                         $tmp_filename = $file->getFileName();
                         $original_filename = $file->getClientOriginalName();
                     }
-=======
-                    $tmp_filename = $file->getFilename();
-                    $original_filename = $file->getClientOriginalName();
->>>>>>> 56aafb12
                     // Check whether file is uploaded completely and properly
                     $path_prefix = $this->getParameter('odr_web_directory').'/';
                     $destination_folder = 'uploads/files/chunks/user_'.$user->getId().'/completed';
@@ -4392,12 +4182,7 @@
             // Determine user privileges
             /** @var ODRUser $user */
             // $token = $this->container->get('security.token_storage')->getToken();   // <-- will return 'anon.' when nobody is logged in
-<<<<<<< HEAD
             // $user = $this->container->get('security.token_storage')->getToken()->getUser();   // <-- will return 'anon.' when nobody is logged in
-=======
-//            $user = $this->container->get('security.token_storage')->getToken()->getUser();   // <-- will return 'anon.' when nobody is logged in
->>>>>>> 56aafb12
-
 
             // TODO this is currently used by public searches only.  Need to improve call to allow private.
             $user = 'anon.';
@@ -5007,22 +4792,14 @@
                 // Attach the original filename to the download
                 $display_filename = $image->getOriginalFileName();
                 if ($display_filename == null)
-<<<<<<< HEAD
                     $display_filename = 'Image_' . $image->getId() . '.' . $image->getExt();
-=======
-                    $display_filename = 'Image_'.$image->getId().'.'.$image->getExt();
->>>>>>> 56aafb12
 
                 // Set up a response to send the image back
                 $response = new StreamedResponse();
                 $response->setPrivate();
                 $response->headers->set('Content-Type', mime_content_type($image_path));
                 $response->headers->set('Content-Length', filesize($image_path));        // TODO - apparently this isn't sent?
-<<<<<<< HEAD
                 $response->headers->set('Content-Disposition', 'attachment; filename="' . $display_filename . '";');
-=======
-                $response->headers->set('Content-Disposition', 'attachment; filename="'.$display_filename.'";');
->>>>>>> 56aafb12
                 /*
                             // Have to specify all these properties just so that the last one can be false...otherwise Flow.js can't keep track of the progress
                             $response->headers->setCookie(
@@ -5053,8 +4830,6 @@
                 // If image is non-public, delete the decrypted version off the server
                 if (!$image->isPublic())
                     unlink($image_path);
-<<<<<<< HEAD
-
 
                 return $response;
             }
@@ -5062,14 +4837,6 @@
                 return new RedirectResponse($this->getParameter('site_baseurl') .'/uploads/images/' . $filename);
             }
 
-=======
-
-                return $response;
-            }
-            else {
-                return new RedirectResponse('/uploads/images/' . $filename);
-            }
->>>>>>> 56aafb12
         } catch (\Exception $e) {
             // Returning an error...do it in json
             $request->setRequestFormat('json');
