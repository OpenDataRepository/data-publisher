--- conflicted
+++ resolved
@@ -1008,12 +1008,8 @@
 
 
     /**
-<<<<<<< HEAD
-     * Updates the displayOrder property of a DatatypeSpecialField entity if it was changed.
-=======
      * Copies the contents of the given DatatypeSpecialFields entity into a new entity if something
      * was changed.
->>>>>>> cd8e6a81
      *
      * @param ODRUser $user
      * @param DataTypeSpecialFields $dtsf
