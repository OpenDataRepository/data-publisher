<?php

/**
 * Open Data Repository Data Publisher
 * Datarecord Export Service
 * (C) 2015 by Nathan Stone (nate.stone@opendatarepository.org)
 * (C) 2015 by Alex Pires (ajpires@email.arizona.edu)
 * Released under the GPLv2
 *
 * This service stores the code to get xml or json versions of top-level datarecords...it's capable
 * of handling everything from exporting a single datarecord, to exporting multiple datarecords
 * across multiple datatypes.
 */

namespace ODR\AdminBundle\Component\Service;

// Entities
use ODR\OpenRepository\UserBundle\Entity\User as ODRUser;
// Symfony
use Doctrine\ORM\EntityManager;
use Symfony\Bridge\Monolog\Logger;
use Symfony\Bundle\FrameworkBundle\Templating\EngineInterface;


class DatarecordExportService
{

    /**
     * @var EntityManager
     */
    private $em;

    /**
     * @var DatarecordInfoService
     */
    private $dri_service;

    /**
     * @var DatatypeInfoService
     */
    private $dti_service;

    /**
     * @var PermissionsManagementService
     */
    private $pm_service;

    /**
     * @var EngineInterface
     */
    private $templating;

    /**
     * @var Logger
     */
    private $logger;


    /**
     * DatarecordExportService constructor.
     *
     * @param EntityManager $entity_manager
     * @param DatarecordInfoService $dri_service
     * @param DatatypeInfoService $dti_service
     * @param PermissionsManagementService $pm_service
     * @param EngineInterface $templating
     * @param Logger $logger
     */
    public function __construct(
        EntityManager $entity_manager,
        DatarecordInfoService $datarecord_info_service,
        DatatypeInfoService $datatype_info_service,
        PermissionsManagementService $permissions_service,
        EngineInterface $templating,
        Logger $logger
    ) {
        $this->em = $entity_manager;
        $this->dri_service = $datarecord_info_service;
        $this->dti_service = $datatype_info_service;
        $this->pm_service = $permissions_service;
        $this->templating = $templating;
        $this->logger = $logger;
    }


    /**
     * Renders the specified datarecord in the requested format according to the user's permissions.
     *
     * @param string $version          Which version of the export to render
     * @param array $datarecord_ids    Which datarecords to render...this MUST NOT have datarecords the user isn't allowed to view
     * @param string $format           The format (json, xml, etc) to render the datarecord in
     * @param boolean $using_metadata  Whether to display additional metadata (who created it, public date, revision, etc)
     * @param ODRUser $user            Which user requested this
     * @param string $baseurl          The current baseurl of this ODR installation, used for file/image links
     *
     * @return string
     */
    public function getData($version, $datarecord_ids, $format, $using_metadata, $user, $baseurl, $show_records = 1, $record_search = false)
    {
        // ----------------------------------------
        // Since these datarecords could belong to multiple datatypes, it's faster to get ids
        //  straight from the database...
        $query = $this->em->createQuery(
           'SELECT dt.id AS dt_id, t.id AS t_id, dr.id AS dr_id
            FROM ODRAdminBundle:DataRecord AS dr
            JOIN ODRAdminBundle:DataType AS dt WITH dr.dataType = dt
            JOIN ODRAdminBundle:Theme AS t WITH t.dataType = dt
            WHERE dr.id IN (:datarecord_ids)
            AND t.themeType = :theme_type AND t = t.sourceTheme
            AND dr.deletedAt IS NULL AND dt.deletedAt IS NULL AND t.deletedAt IS NULL'
        )->setParameters(
            array(
                'datarecord_ids' => $datarecord_ids,
                'theme_type' => 'master'
            )
        );
        $results = $query->getArrayResult();


        // Need unique lists of all ids...
        $top_level_dr_ids = array();
        $top_level_dt_ids = array();
        // Also need to store these ids in a slightly different format to make twig's life easier
        $lookup_array = array();

        foreach ($results as $result) {
            $dr_id = $result['dr_id'];
            $dt_id = $result['dt_id'];

            $top_level_dr_ids[$dr_id] = 1;
            $top_level_dt_ids[$dt_id] = 1;

            $lookup_array[$dr_id] = array(
                'datatype' => $dt_id
            );
        }


        // ----------------------------------------
        // Grab all datarecords and datatypes for rendering purposes
        $include_links = true;

        $datarecord_array = array();
        foreach ($top_level_dr_ids as $dr_id => $num) {
            $dr_data = $this->dri_service->getDatarecordArray($dr_id, $include_links);

            foreach ($dr_data as $local_dr_id => $data)
                $datarecord_array[$local_dr_id] = $data;
        }

        $datatype_array = array();
        foreach ($top_level_dt_ids as $dt_id => $num) {
            $dt_data = $this->dti_service->getDatatypeArray($dt_id, $include_links);

            foreach ($dt_data as $local_dt_id => $data)
                $datatype_array[$local_dt_id] = $data;
        }

        // Delete everything that the user isn't allowed to see from the datatype/datarecord arrays
        $user_permissions = $this->pm_service->getUserPermissionsArray($user);
        $this->pm_service->filterByGroupPermissions($datatype_array, $datarecord_array, $user_permissions);

        // "Inflate" the currently flattened arrays so that render plugins for a datatype can also
        //  correctly render that datatype's child/linked datatypes
        $stacked_datarecord_array = array();
        foreach ($top_level_dr_ids as $dr_id => $num) {
            // Double-stacking the ids like this allows this service to export datarecords across
            //  multiple datatypes
            $stacked_datarecord_array[$dr_id] = array(
                $dr_id => $this->dri_service->stackDatarecordArray($datarecord_array, $dr_id)
            );
        }

        $stacked_datatype_array = array();
        foreach ($top_level_dt_ids as $dt_id => $num) {
            $stacked_datatype_array[$dt_id] = array(
                $dt_id => $this->dti_service->stackDatatypeArray($datatype_array, $dt_id)
            );
        }


        // ----------------------------------------
        // Determine which template to use for rendering
        $template = 'ODRAdminBundle:XMLExport:datarecord_ajax.'.$format.'.twig';
        // Render the DataRecord
        $str = $this->templating->render(
            $template,
            array(
                'sorted_datarecord_ids' => $datarecord_ids,    // Use the given array of datarecord ids to as the output order

                'datatype_array' => $stacked_datatype_array,
                'datarecord_array' => $stacked_datarecord_array,
                'record_search' => $record_search,

                'lookup_array' => $lookup_array,

                'using_metadata' => $using_metadata,
                'baseurl' => $baseurl,
                'version' => $version,
                'show_records' => $show_records
            )
        );

        // If returning as json, reformat the data because twig can't correctly format this type of data
        if ($format == 'json')
            $str = self::reformatJson($str);

        return $str;
    }


    /**
     * Because of the recursive nature of ODR entities, any json generated by twig has a LOT of
     * whitespace, newlines, and trailing commas...this function deletes all the extra commas to
     * end up with valid JSON, and also strips as much of the extraneous whitespace as possible.
     *
     * Twig can't avoid generating trailing commas because of how it renders child records.
     *
     * @param string $data
     *
     * @return string
     */
    private function reformatJson($data)
    {
<<<<<<< HEAD

        return $data;
        // return json_encode(json_decode($data));
=======
        // Get rid of all whitespace characters that aren't inside double-quotes
        $trimmed_str = '';
        $in_quotes = false;
        $just_wrote_comma = false;

        for ($i = 0; $i < strlen($data); $i++) {
            if (!$in_quotes) {
                // If not in quotes...
                switch ($data{$i} ) {
                    case "\"":
                        // ...and a quote was encountered, transcribe it and switch modes
                        $trimmed_str .= $data{$i};
                        $in_quotes = true;

                        // Last character transcribed was not a comma
                        $just_wrote_comma = false;
                        break;

                    case "}":
                        // ...and a closing brace was encountered...
                        if ( $just_wrote_comma ) {
                            // ...then transcribing this would create a closing brace immediately
                            //  after a comma.  Not proper JSON.

                            // Instead, replace the most recent comma with a closing brace
                            $trimmed_str = substr_replace($trimmed_str, '}', -1);

                            // Last character transcribed was not a comma
                            $just_wrote_comma = false;
                        }
                        else {
                            // Otherwise, closing brace after some non-comma, just transcribe it
                            $trimmed_str .= $data{$i};
                        }
                        break;

                    case "]":
                        // ...and a closing bracket was encountered...
                        if ( $just_wrote_comma ) {
                            // ...then transcribing this would create a closing bracket immediately
                            //  after a comma.  Not proper JSON.

                            // Instead, replace the most recent comma with a closing bracket
                            $trimmed_str = substr_replace($trimmed_str, ']', -1);

                            // Last character transcribed was not a comma
                            $just_wrote_comma = false;
                        }
                        else {
                            // Otherwise, closing bracket after some non-comma, just transcribe it
                            $trimmed_str .= $data{$i};
                        }
                        break;

                    case ",":
                        // ...and a comma was encountered...
                        if ( !$just_wrote_comma ) {
                            // ...then only transcribe a comma when the previous character transcribed
                            //  was not a comma.  Don't want duplicated commas.
                            $trimmed_str .= $data{$i};
                            $just_wrote_comma = true;
                        }
                        break;

                    case " ":
                    case "\n":
                        // If not in quotes and found a space/newline, don't transcribe it
                        break;

                    default:
                        // If not in quotes and found a non-space character, transcribe it
                        $trimmed_str .= $data{$i};

                        // Commas are handled earlier in the switch statement, so the character
                        //  transcribed here can't be a comma
                        $just_wrote_comma = false;
                        break;
                }
            }
            else {
                if ($data{$i} === "\"" && $data{$i-1} !== "\\")
                    $in_quotes = false;

                // If in quotes, always transcribe every character
                $trimmed_str .= $data{$i};
            }
        }

        // Get rid of any trailing commas at the very end of the string
        while ( substr($trimmed_str, -1) === ',' )
            $trimmed_str = substr($trimmed_str, 0, -1);

        return $trimmed_str;
>>>>>>> 56aafb12
    }
}<|MERGE_RESOLUTION|>--- conflicted
+++ resolved
@@ -188,7 +188,7 @@
             array(
                 'sorted_datarecord_ids' => $datarecord_ids,    // Use the given array of datarecord ids to as the output order
 
-                'datatype_array' => $stacked_datatype_array,
+                'datatype_array' => $datatype_array,
                 'datarecord_array' => $stacked_datarecord_array,
                 'record_search' => $record_search,
 
@@ -222,104 +222,101 @@
      */
     private function reformatJson($data)
     {
-<<<<<<< HEAD
 
         return $data;
         // return json_encode(json_decode($data));
-=======
-        // Get rid of all whitespace characters that aren't inside double-quotes
-        $trimmed_str = '';
-        $in_quotes = false;
-        $just_wrote_comma = false;
-
-        for ($i = 0; $i < strlen($data); $i++) {
-            if (!$in_quotes) {
-                // If not in quotes...
-                switch ($data{$i} ) {
-                    case "\"":
-                        // ...and a quote was encountered, transcribe it and switch modes
-                        $trimmed_str .= $data{$i};
-                        $in_quotes = true;
-
-                        // Last character transcribed was not a comma
-                        $just_wrote_comma = false;
-                        break;
-
-                    case "}":
-                        // ...and a closing brace was encountered...
-                        if ( $just_wrote_comma ) {
-                            // ...then transcribing this would create a closing brace immediately
-                            //  after a comma.  Not proper JSON.
-
-                            // Instead, replace the most recent comma with a closing brace
-                            $trimmed_str = substr_replace($trimmed_str, '}', -1);
-
-                            // Last character transcribed was not a comma
-                            $just_wrote_comma = false;
-                        }
-                        else {
-                            // Otherwise, closing brace after some non-comma, just transcribe it
-                            $trimmed_str .= $data{$i};
-                        }
-                        break;
-
-                    case "]":
-                        // ...and a closing bracket was encountered...
-                        if ( $just_wrote_comma ) {
-                            // ...then transcribing this would create a closing bracket immediately
-                            //  after a comma.  Not proper JSON.
-
-                            // Instead, replace the most recent comma with a closing bracket
-                            $trimmed_str = substr_replace($trimmed_str, ']', -1);
-
-                            // Last character transcribed was not a comma
-                            $just_wrote_comma = false;
-                        }
-                        else {
-                            // Otherwise, closing bracket after some non-comma, just transcribe it
-                            $trimmed_str .= $data{$i};
-                        }
-                        break;
-
-                    case ",":
-                        // ...and a comma was encountered...
-                        if ( !$just_wrote_comma ) {
-                            // ...then only transcribe a comma when the previous character transcribed
-                            //  was not a comma.  Don't want duplicated commas.
-                            $trimmed_str .= $data{$i};
-                            $just_wrote_comma = true;
-                        }
-                        break;
-
-                    case " ":
-                    case "\n":
-                        // If not in quotes and found a space/newline, don't transcribe it
-                        break;
-
-                    default:
-                        // If not in quotes and found a non-space character, transcribe it
-                        $trimmed_str .= $data{$i};
-
-                        // Commas are handled earlier in the switch statement, so the character
-                        //  transcribed here can't be a comma
-                        $just_wrote_comma = false;
-                        break;
-                }
-            }
-            else {
-                if ($data{$i} === "\"" && $data{$i-1} !== "\\")
-                    $in_quotes = false;
-
-                // If in quotes, always transcribe every character
-                $trimmed_str .= $data{$i};
-            }
-        }
-
-        // Get rid of any trailing commas at the very end of the string
-        while ( substr($trimmed_str, -1) === ',' )
-            $trimmed_str = substr($trimmed_str, 0, -1);
-
-        return $trimmed_str;
->>>>>>> 56aafb12
+//        // Get rid of all whitespace characters that aren't inside double-quotes
+//        $trimmed_str = '';
+//        $in_quotes = false;
+//        $just_wrote_comma = false;
+//
+//        for ($i = 0; $i < strlen($data); $i++) {
+//            if (!$in_quotes) {
+//                // If not in quotes...
+//                switch ($data{$i} ) {
+//                    case "\"":
+//                        // ...and a quote was encountered, transcribe it and switch modes
+//                        $trimmed_str .= $data{$i};
+//                        $in_quotes = true;
+//
+//                        // Last character transcribed was not a comma
+//                        $just_wrote_comma = false;
+//                        break;
+//
+//                    case "}":
+//                        // ...and a closing brace was encountered...
+//                        if ( $just_wrote_comma ) {
+//                            // ...then transcribing this would create a closing brace immediately
+//                            //  after a comma.  Not proper JSON.
+//
+//                            // Instead, replace the most recent comma with a closing brace
+//                            $trimmed_str = substr_replace($trimmed_str, '}', -1);
+//
+//                            // Last character transcribed was not a comma
+//                            $just_wrote_comma = false;
+//                        }
+//                        else {
+//                            // Otherwise, closing brace after some non-comma, just transcribe it
+//                            $trimmed_str .= $data{$i};
+//                        }
+//                        break;
+//
+//                    case "]":
+//                        // ...and a closing bracket was encountered...
+//                        if ( $just_wrote_comma ) {
+//                            // ...then transcribing this would create a closing bracket immediately
+//                            //  after a comma.  Not proper JSON.
+//
+//                            // Instead, replace the most recent comma with a closing bracket
+//                            $trimmed_str = substr_replace($trimmed_str, ']', -1);
+//
+//                            // Last character transcribed was not a comma
+//                            $just_wrote_comma = false;
+//                        }
+//                        else {
+//                            // Otherwise, closing bracket after some non-comma, just transcribe it
+//                            $trimmed_str .= $data{$i};
+//                        }
+//                        break;
+//
+//                    case ",":
+//                        // ...and a comma was encountered...
+//                        if ( !$just_wrote_comma ) {
+//                            // ...then only transcribe a comma when the previous character transcribed
+//                            //  was not a comma.  Don't want duplicated commas.
+//                            $trimmed_str .= $data{$i};
+//                            $just_wrote_comma = true;
+//                        }
+//                        break;
+//
+//                    case " ":
+//                    case "\n":
+//                        // If not in quotes and found a space/newline, don't transcribe it
+//                        break;
+//
+//                    default:
+//                        // If not in quotes and found a non-space character, transcribe it
+//                        $trimmed_str .= $data{$i};
+//
+//                        // Commas are handled earlier in the switch statement, so the character
+//                        //  transcribed here can't be a comma
+//                        $just_wrote_comma = false;
+//                        break;
+//                }
+//            }
+//            else {
+//                if ($data{$i} === "\"" && $data{$i-1} !== "\\")
+//                    $in_quotes = false;
+//
+//                // If in quotes, always transcribe every character
+//                $trimmed_str .= $data{$i};
+//            }
+//        }
+//
+//        // Get rid of any trailing commas at the very end of the string
+//        while ( substr($trimmed_str, -1) === ',' )
+//            $trimmed_str = substr($trimmed_str, 0, -1);
+//
+//        return $trimmed_str;
     }
 }