--- conflicted
+++ resolved
@@ -4,11 +4,7 @@
         "Read more about it at https://getcomposer.org/doc/01-basic-usage.md#composer-lock-the-lock-file",
         "This file is @generated automatically"
     ],
-<<<<<<< HEAD
-    "content-hash": "20c7d341fd7fd893f4323d63eac09572",
-=======
     "content-hash": "388ccbc4c267d6e9de56163cad292e28",
->>>>>>> fe7b4f59
     "packages": [
         {
             "name": "behat/transliterator",
@@ -1224,18 +1220,6 @@
         },
         {
             "name": "friendsofsymfony/user-bundle",
-<<<<<<< HEAD
-            "version": "v2.0.0",
-            "source": {
-                "type": "git",
-                "url": "https://github.com/FriendsOfSymfony/FOSUserBundle.git",
-                "reference": "2e0243e9e8a3ca0dab753fc5f2e79b4b3093ac9a"
-            },
-            "dist": {
-                "type": "zip",
-                "url": "https://api.github.com/repos/FriendsOfSymfony/FOSUserBundle/zipball/2e0243e9e8a3ca0dab753fc5f2e79b4b3093ac9a",
-                "reference": "2e0243e9e8a3ca0dab753fc5f2e79b4b3093ac9a",
-=======
             "version": "v2.0.1",
             "source": {
                 "type": "git",
@@ -1246,7 +1230,6 @@
                 "type": "zip",
                 "url": "https://api.github.com/repos/FriendsOfSymfony/FOSUserBundle/zipball/4f92bfbb8742ac8cc195d0b34bf8ecd83b62404a",
                 "reference": "4f92bfbb8742ac8cc195d0b34bf8ecd83b62404a",
->>>>>>> fe7b4f59
                 "shasum": ""
             },
             "require": {
@@ -1310,26 +1293,6 @@
             "keywords": [
                 "User management"
             ],
-<<<<<<< HEAD
-            "time": "2017-03-29T13:21:34+00:00"
-        },
-        {
-            "name": "gedmo/doctrine-extensions",
-            "version": "v2.4.28",
-            "source": {
-                "type": "git",
-                "url": "https://github.com/Atlantic18/DoctrineExtensions.git",
-                "reference": "58038d5d217b6ba2c75de90cb2f6d424d86fab56"
-            },
-            "dist": {
-                "type": "zip",
-                "url": "https://api.github.com/repos/Atlantic18/DoctrineExtensions/zipball/58038d5d217b6ba2c75de90cb2f6d424d86fab56",
-                "reference": "58038d5d217b6ba2c75de90cb2f6d424d86fab56",
-                "shasum": ""
-            },
-            "require": {
-                "behat/transliterator": "1.1",
-=======
             "time": "2017-05-31T11:50:14+00:00"
         },
         {
@@ -1348,7 +1311,6 @@
             },
             "require": {
                 "behat/transliterator": "~1.2",
->>>>>>> fe7b4f59
                 "doctrine/common": "~2.4",
                 "php": ">=5.3.2"
             },
@@ -1409,9 +1371,6 @@
                 "tree",
                 "uploadable"
             ],
-<<<<<<< HEAD
-            "time": "2017-04-23T08:59:41+00:00"
-=======
             "time": "2017-10-12T06:26:21+00:00"
         },
         {
@@ -1563,7 +1522,6 @@
                 "youtube"
             ],
             "time": "2017-01-08T14:13:58+00:00"
->>>>>>> fe7b4f59
         },
         {
             "name": "incenteev/composer-parameter-handler",
@@ -2334,18 +2292,6 @@
         },
         {
             "name": "monolog/monolog",
-<<<<<<< HEAD
-            "version": "1.22.1",
-            "source": {
-                "type": "git",
-                "url": "https://github.com/Seldaek/monolog.git",
-                "reference": "1e044bc4b34e91743943479f1be7a1d5eb93add0"
-            },
-            "dist": {
-                "type": "zip",
-                "url": "https://api.github.com/repos/Seldaek/monolog/zipball/1e044bc4b34e91743943479f1be7a1d5eb93add0",
-                "reference": "1e044bc4b34e91743943479f1be7a1d5eb93add0",
-=======
             "version": "1.23.0",
             "source": {
                 "type": "git",
@@ -2356,7 +2302,6 @@
                 "type": "zip",
                 "url": "https://api.github.com/repos/Seldaek/monolog/zipball/fd8c787753b3a2ad11bc60c063cff1358a32a3b4",
                 "reference": "fd8c787753b3a2ad11bc60c063cff1358a32a3b4",
->>>>>>> fe7b4f59
                 "shasum": ""
             },
             "require": {
@@ -2421,11 +2366,7 @@
                 "logging",
                 "psr-3"
             ],
-<<<<<<< HEAD
-            "time": "2017-03-13T07:08:03+00:00"
-=======
             "time": "2017-06-19T01:22:40+00:00"
->>>>>>> fe7b4f59
         },
         {
             "name": "mrpoundsign/pheanstalk-5.3",
@@ -2503,18 +2444,6 @@
         },
         {
             "name": "paragonie/random_compat",
-<<<<<<< HEAD
-            "version": "v2.0.10",
-            "source": {
-                "type": "git",
-                "url": "https://github.com/paragonie/random_compat.git",
-                "reference": "634bae8e911eefa89c1abfbf1b66da679ac8f54d"
-            },
-            "dist": {
-                "type": "zip",
-                "url": "https://api.github.com/repos/paragonie/random_compat/zipball/634bae8e911eefa89c1abfbf1b66da679ac8f54d",
-                "reference": "634bae8e911eefa89c1abfbf1b66da679ac8f54d",
-=======
             "version": "v2.0.11",
             "source": {
                 "type": "git",
@@ -2525,7 +2454,6 @@
                 "type": "zip",
                 "url": "https://api.github.com/repos/paragonie/random_compat/zipball/5da4d3c796c275c55f057af5a643ae297d96b4d8",
                 "reference": "5da4d3c796c275c55f057af5a643ae297d96b4d8",
->>>>>>> fe7b4f59
                 "shasum": ""
             },
             "require": {
@@ -2560,11 +2488,7 @@
                 "pseudorandom",
                 "random"
             ],
-<<<<<<< HEAD
-            "time": "2017-03-13T16:27:32+00:00"
-=======
             "time": "2017-09-27T21:40:39+00:00"
->>>>>>> fe7b4f59
         },
         {
             "name": "phpdocumentor/reflection-common",
@@ -2764,18 +2688,6 @@
         },
         {
             "name": "phpspec/prophecy",
-<<<<<<< HEAD
-            "version": "v1.7.0",
-            "source": {
-                "type": "git",
-                "url": "https://github.com/phpspec/prophecy.git",
-                "reference": "93d39f1f7f9326d746203c7c056f300f7f126073"
-            },
-            "dist": {
-                "type": "zip",
-                "url": "https://api.github.com/repos/phpspec/prophecy/zipball/93d39f1f7f9326d746203c7c056f300f7f126073",
-                "reference": "93d39f1f7f9326d746203c7c056f300f7f126073",
-=======
             "version": "v1.7.2",
             "source": {
                 "type": "git",
@@ -2786,17 +2698,12 @@
                 "type": "zip",
                 "url": "https://api.github.com/repos/phpspec/prophecy/zipball/c9b8c6088acd19d769d4cc0ffa60a9fe34344bd6",
                 "reference": "c9b8c6088acd19d769d4cc0ffa60a9fe34344bd6",
->>>>>>> fe7b4f59
                 "shasum": ""
             },
             "require": {
                 "doctrine/instantiator": "^1.0.2",
                 "php": "^5.3|^7.0",
-<<<<<<< HEAD
-                "phpdocumentor/reflection-docblock": "^2.0|^3.0.2",
-=======
                 "phpdocumentor/reflection-docblock": "^2.0|^3.0.2|^4.0",
->>>>>>> fe7b4f59
                 "sebastian/comparator": "^1.1|^2.0",
                 "sebastian/recursion-context": "^1.0|^2.0|^3.0"
             },
@@ -2840,11 +2747,7 @@
                 "spy",
                 "stub"
             ],
-<<<<<<< HEAD
-            "time": "2017-03-02T20:05:34+00:00"
-=======
             "time": "2017-09-04T11:05:03+00:00"
->>>>>>> fe7b4f59
         },
         {
             "name": "phpunit/php-code-coverage",
@@ -3321,18 +3224,6 @@
         },
         {
             "name": "ramsey/uuid",
-<<<<<<< HEAD
-            "version": "3.6.1",
-            "source": {
-                "type": "git",
-                "url": "https://github.com/ramsey/uuid.git",
-                "reference": "4ae32dd9ab8860a4bbd750ad269cba7f06f7934e"
-            },
-            "dist": {
-                "type": "zip",
-                "url": "https://api.github.com/repos/ramsey/uuid/zipball/4ae32dd9ab8860a4bbd750ad269cba7f06f7934e",
-                "reference": "4ae32dd9ab8860a4bbd750ad269cba7f06f7934e",
-=======
             "version": "3.7.1",
             "source": {
                 "type": "git",
@@ -3343,7 +3234,6 @@
                 "type": "zip",
                 "url": "https://api.github.com/repos/ramsey/uuid/zipball/45cffe822057a09e05f7bd09ec5fb88eeecd2334",
                 "reference": "45cffe822057a09e05f7bd09ec5fb88eeecd2334",
->>>>>>> fe7b4f59
                 "shasum": ""
             },
             "require": {
@@ -3412,11 +3302,7 @@
                 "identifier",
                 "uuid"
             ],
-<<<<<<< HEAD
-            "time": "2017-03-26T20:37:53+00:00"
-=======
             "time": "2017-09-22T20:46:04+00:00"
->>>>>>> fe7b4f59
         },
         {
             "name": "sebastian/comparator",
@@ -3792,18 +3678,6 @@
         },
         {
             "name": "sensio/distribution-bundle",
-<<<<<<< HEAD
-            "version": "v5.0.20",
-            "source": {
-                "type": "git",
-                "url": "https://github.com/sensiolabs/SensioDistributionBundle.git",
-                "reference": "4b019d4c0bd64438c42e4b6b0726085b409be8d9"
-            },
-            "dist": {
-                "type": "zip",
-                "url": "https://api.github.com/repos/sensiolabs/SensioDistributionBundle/zipball/4b019d4c0bd64438c42e4b6b0726085b409be8d9",
-                "reference": "4b019d4c0bd64438c42e4b6b0726085b409be8d9",
-=======
             "version": "v5.0.21",
             "source": {
                 "type": "git",
@@ -3814,7 +3688,6 @@
                 "type": "zip",
                 "url": "https://api.github.com/repos/sensiolabs/SensioDistributionBundle/zipball/eb6266b3b472e4002538610b28a0a04bcf94891a",
                 "reference": "eb6266b3b472e4002538610b28a0a04bcf94891a",
->>>>>>> fe7b4f59
                 "shasum": ""
             },
             "require": {
@@ -3853,22 +3726,6 @@
                 "configuration",
                 "distribution"
             ],
-<<<<<<< HEAD
-            "time": "2017-05-11T16:21:03+00:00"
-        },
-        {
-            "name": "sensio/framework-extra-bundle",
-            "version": "v3.0.26",
-            "source": {
-                "type": "git",
-                "url": "https://github.com/sensiolabs/SensioFrameworkExtraBundle.git",
-                "reference": "6d6cbe971554f0a2cc84965850481eb04a2a0059"
-            },
-            "dist": {
-                "type": "zip",
-                "url": "https://api.github.com/repos/sensiolabs/SensioFrameworkExtraBundle/zipball/6d6cbe971554f0a2cc84965850481eb04a2a0059",
-                "reference": "6d6cbe971554f0a2cc84965850481eb04a2a0059",
-=======
             "time": "2017-08-25T16:55:44+00:00"
         },
         {
@@ -3883,7 +3740,6 @@
                 "type": "zip",
                 "url": "https://api.github.com/repos/sensiolabs/SensioFrameworkExtraBundle/zipball/65eadf9e3fd5c47eee7986b306a5aed8affe6496",
                 "reference": "65eadf9e3fd5c47eee7986b306a5aed8affe6496",
->>>>>>> fe7b4f59
                 "shasum": ""
             },
             "require": {
@@ -3940,22 +3796,6 @@
                 "annotations",
                 "controllers"
             ],
-<<<<<<< HEAD
-            "time": "2017-05-11T17:01:57+00:00"
-        },
-        {
-            "name": "sensiolabs/security-checker",
-            "version": "v4.0.4",
-            "source": {
-                "type": "git",
-                "url": "https://github.com/sensiolabs/security-checker.git",
-                "reference": "9e69eddf3bc49d1ee5c7908564da3141796d4bbc"
-            },
-            "dist": {
-                "type": "zip",
-                "url": "https://api.github.com/repos/sensiolabs/security-checker/zipball/9e69eddf3bc49d1ee5c7908564da3141796d4bbc",
-                "reference": "9e69eddf3bc49d1ee5c7908564da3141796d4bbc",
-=======
             "time": "2017-10-12T17:37:20+00:00"
         },
         {
@@ -3970,16 +3810,11 @@
                 "type": "zip",
                 "url": "https://api.github.com/repos/sensiolabs/security-checker/zipball/387b6a3b723ba35588b33d5f8d14e28ed608bd30",
                 "reference": "387b6a3b723ba35588b33d5f8d14e28ed608bd30",
->>>>>>> fe7b4f59
                 "shasum": ""
             },
             "require": {
                 "composer/ca-bundle": "^1.0",
-<<<<<<< HEAD
-                "symfony/console": "~2.7|~3.0"
-=======
                 "symfony/console": "~2.7|~3.0|~4.0"
->>>>>>> fe7b4f59
             },
             "bin": [
                 "security-checker"
@@ -4006,19 +3841,11 @@
                 }
             ],
             "description": "A security checker for your composer.lock",
-<<<<<<< HEAD
-            "time": "2017-03-31T14:50:32+00:00"
-        },
-        {
-            "name": "snc/redis-bundle",
-            "version": "2.0.1",
-=======
             "time": "2017-10-29T18:48:08+00:00"
         },
         {
             "name": "snc/redis-bundle",
             "version": "2.0.4",
->>>>>>> fe7b4f59
             "source": {
                 "type": "git",
                 "url": "https://github.com/snc/SncRedisBundle.git",
@@ -4079,11 +3906,7 @@
                 "redis",
                 "symfony"
             ],
-<<<<<<< HEAD
-            "time": "2017-02-16T12:02:10+00:00"
-=======
             "time": "2017-10-02T10:10:06+00:00"
->>>>>>> fe7b4f59
         },
         {
             "name": "swiftmailer/swiftmailer",
@@ -4895,18 +4718,6 @@
         },
         {
             "name": "symfony/swiftmailer-bundle",
-<<<<<<< HEAD
-            "version": "v2.5.4",
-            "source": {
-                "type": "git",
-                "url": "https://github.com/symfony/swiftmailer-bundle.git",
-                "reference": "8ab32ce31a7156621fb92e0466586186beb89759"
-            },
-            "dist": {
-                "type": "zip",
-                "url": "https://api.github.com/repos/symfony/swiftmailer-bundle/zipball/8ab32ce31a7156621fb92e0466586186beb89759",
-                "reference": "8ab32ce31a7156621fb92e0466586186beb89759",
-=======
             "version": "v2.6.7",
             "source": {
                 "type": "git",
@@ -4917,7 +4728,6 @@
                 "type": "zip",
                 "url": "https://api.github.com/repos/symfony/swiftmailer-bundle/zipball/c4808f5169efc05567be983909d00f00521c53ec",
                 "reference": "c4808f5169efc05567be983909d00f00521c53ec",
->>>>>>> fe7b4f59
                 "shasum": ""
             },
             "require": {
@@ -4939,11 +4749,7 @@
             "type": "symfony-bundle",
             "extra": {
                 "branch-alias": {
-<<<<<<< HEAD
-                    "dev-master": "2.5-dev"
-=======
                     "dev-master": "2.6-dev"
->>>>>>> fe7b4f59
                 }
             },
             "autoload": {
@@ -4967,22 +4773,6 @@
             ],
             "description": "Symfony SwiftmailerBundle",
             "homepage": "http://symfony.com",
-<<<<<<< HEAD
-            "time": "2017-03-21T21:47:36+00:00"
-        },
-        {
-            "name": "symfony/symfony",
-            "version": "v2.8.20",
-            "source": {
-                "type": "git",
-                "url": "https://github.com/symfony/symfony.git",
-                "reference": "bbe1eae0c213e45da9fb0c6abb43aff415a3dcdd"
-            },
-            "dist": {
-                "type": "zip",
-                "url": "https://api.github.com/repos/symfony/symfony/zipball/bbe1eae0c213e45da9fb0c6abb43aff415a3dcdd",
-                "reference": "bbe1eae0c213e45da9fb0c6abb43aff415a3dcdd",
-=======
             "time": "2017-10-19T01:06:41+00:00"
         },
         {
@@ -4997,7 +4787,6 @@
                 "type": "zip",
                 "url": "https://api.github.com/repos/symfony/symfony/zipball/074ae55c3e8029655bfcf2577c89844784cf6518",
                 "reference": "074ae55c3e8029655bfcf2577c89844784cf6518",
->>>>>>> fe7b4f59
                 "shasum": ""
             },
             "require": {
@@ -5122,11 +4911,7 @@
             "keywords": [
                 "framework"
             ],
-<<<<<<< HEAD
-            "time": "2017-05-01T16:14:31+00:00"
-=======
             "time": "2017-10-05T23:24:20+00:00"
->>>>>>> fe7b4f59
         },
         {
             "name": "twig/extensions",
@@ -5186,18 +4971,6 @@
         },
         {
             "name": "twig/twig",
-<<<<<<< HEAD
-            "version": "v1.33.2",
-            "source": {
-                "type": "git",
-                "url": "https://github.com/twigphp/Twig.git",
-                "reference": "dd6ca96227917e1e85b41c7c3cc6507b411e0927"
-            },
-            "dist": {
-                "type": "zip",
-                "url": "https://api.github.com/repos/twigphp/Twig/zipball/dd6ca96227917e1e85b41c7c3cc6507b411e0927",
-                "reference": "dd6ca96227917e1e85b41c7c3cc6507b411e0927",
-=======
             "version": "v1.35.0",
             "source": {
                 "type": "git",
@@ -5208,7 +4981,6 @@
                 "type": "zip",
                 "url": "https://api.github.com/repos/twigphp/Twig/zipball/daa657073e55b0a78cce8fdd22682fddecc6385f",
                 "reference": "daa657073e55b0a78cce8fdd22682fddecc6385f",
->>>>>>> fe7b4f59
                 "shasum": ""
             },
             "require": {
@@ -5222,11 +4994,7 @@
             "type": "library",
             "extra": {
                 "branch-alias": {
-<<<<<<< HEAD
-                    "dev-master": "1.33-dev"
-=======
                     "dev-master": "1.35-dev"
->>>>>>> fe7b4f59
                 }
             },
             "autoload": {
@@ -5264,11 +5032,7 @@
             "keywords": [
                 "templating"
             ],
-<<<<<<< HEAD
-            "time": "2017-04-20T17:39:48+00:00"
-=======
             "time": "2017-09-27T18:06:46+00:00"
->>>>>>> fe7b4f59
         },
         {
             "name": "webmozart/assert",
@@ -5324,18 +5088,6 @@
     "packages-dev": [
         {
             "name": "sensio/generator-bundle",
-<<<<<<< HEAD
-            "version": "v3.1.4",
-            "source": {
-                "type": "git",
-                "url": "https://github.com/sensiolabs/SensioGeneratorBundle.git",
-                "reference": "37f9f4e165b033fb76cc2320838321cc57140e65"
-            },
-            "dist": {
-                "type": "zip",
-                "url": "https://api.github.com/repos/sensiolabs/SensioGeneratorBundle/zipball/37f9f4e165b033fb76cc2320838321cc57140e65",
-                "reference": "37f9f4e165b033fb76cc2320838321cc57140e65",
-=======
             "version": "v3.1.6",
             "source": {
                 "type": "git",
@@ -5346,7 +5098,6 @@
                 "type": "zip",
                 "url": "https://api.github.com/repos/sensiolabs/SensioGeneratorBundle/zipball/128bc5dabc91ca40b7445f094968dd70ccd58305",
                 "reference": "128bc5dabc91ca40b7445f094968dd70ccd58305",
->>>>>>> fe7b4f59
                 "shasum": ""
             },
             "require": {
@@ -5387,22 +5138,6 @@
                 }
             ],
             "description": "This bundle generates code for you",
-<<<<<<< HEAD
-            "time": "2017-03-15T01:02:10+00:00"
-        },
-        {
-            "name": "symfony/phpunit-bridge",
-            "version": "v2.8.20",
-            "source": {
-                "type": "git",
-                "url": "https://github.com/symfony/phpunit-bridge.git",
-                "reference": "b0a7230649affaa40960ac7dd47d2a88f2886afb"
-            },
-            "dist": {
-                "type": "zip",
-                "url": "https://api.github.com/repos/symfony/phpunit-bridge/zipball/b0a7230649affaa40960ac7dd47d2a88f2886afb",
-                "reference": "b0a7230649affaa40960ac7dd47d2a88f2886afb",
-=======
             "time": "2017-07-18T07:57:44+00:00"
         },
         {
@@ -5417,7 +5152,6 @@
                 "type": "zip",
                 "url": "https://api.github.com/repos/symfony/phpunit-bridge/zipball/34bfa4fe0439440323aab0982a77246b6b6dfd83",
                 "reference": "34bfa4fe0439440323aab0982a77246b6b6dfd83",
->>>>>>> fe7b4f59
                 "shasum": ""
             },
             "require": {
@@ -5462,11 +5196,7 @@
             ],
             "description": "Symfony PHPUnit Bridge",
             "homepage": "https://symfony.com",
-<<<<<<< HEAD
-            "time": "2017-04-12T14:07:15+00:00"
-=======
             "time": "2017-05-21T09:46:38+00:00"
->>>>>>> fe7b4f59
         }
     ],
     "aliases": [],
@@ -5475,12 +5205,7 @@
         "mrpoundsign/pheanstalk-5.3": 20,
         "drymek/pheanstalk-bundle": 20,
         "dterranova/crypto-bundle": 20,
-<<<<<<< HEAD
-        "ddeboer/data-import": 0,
-        "neitanod/forceutf8": 20
-=======
         "ddeboer/data-import": 0
->>>>>>> fe7b4f59
     },
     "prefer-stable": false,
     "prefer-lowest": false,
