<!doctype html>
<!-- paulirish.com/2008/conditional-stylesheets-vs-css-hacks-answer-neither/ -->
<!--[if lt IE 7]> <html class="no-js lt-ie9 lt-ie8 lt-ie7" lang="en"> <![endif]-->
<!--[if IE 7]>    <html class="no-js lt-ie9 lt-ie8" lang="en"> <![endif]-->
<!--[if IE 8]>    <html class="no-js lt-ie9" lang="en"> <![endif]-->

<!--[if gt IE 8]><!--> <html class="no-js" lang="en"> <!--<![endif]-->
<head>
    <meta charset="utf-8">

    <meta http-equiv="X-UA-Compatible" content="IE=edge,chrome=1">

    <title>{% block title %}Welcome!{% endblock %}</title>
    <link rel="icon" type="image/x-icon" href="{{ asset('favicon.ico') }}" />

    <meta name="description" content="Open Data Repository">
    <meta name="author" content="Open Data Repository (opendatarepository.org)">

    <!-- Mobile viewport optimized: h5bp.com/viewport -->
    <meta name="viewport" content="width=device-width, height=device-height, initial-scale=1.0, user-scalable=0, minimum-scale=1.0, maximum-scale=1.0">

    <!-- iPhone: Don't render numbers as call links -->
    <meta name="format-detection" content="telephone=no">

    <link rel="shortcut icon" href="favicon.ico" />


    <!-- Load the ODR JS Bundle -->
    {# Most of this doesn't work, but apparently the CSS included inside it does? #}
    <script src="{{ site_baseurl }}/js/bundle.js"></script>

    <!-- Pure Layout -->
    <!-- <link rel="stylesheet" href="{{ site_baseurl }}/css/external/pure-min.css">
    <!--[if gt IE 8]><!--><link rel="stylesheet" href="{{ site_baseurl }}/css/external/pure-grids-responsive-min.css"><!--<![endif]-->

    <!-- Icon Styles -->
    <link rel="stylesheet" href="{{ site_baseurl }}/css/fonts/font-awesome-4.6.3/css/font-awesome.css">

    <!-- External Styles -->
    <link rel="stylesheet" href="{{ site_baseurl }}/css/external/jquery-ui-1.12.0.css">
    <link rel="stylesheet" href="{{ site_baseurl }}/css/external/jquery.switchButton.css">
    <link rel="stylesheet" href="{{ site_baseurl }}/css/external/introjs.min.css">
    <link rel="stylesheet" href="{{ site_baseurl }}/css/external/jquery.jgrowl.css">
    <!-- Hands on table -->
<<<<<<< HEAD
    <link rel="stylesheet" href="{{ site_baseurl }}/js/mylibs/handsontable/dist/handsontable.full.css">
    <link rel="stylesheet" href="{{ site_baseurl }}/js/mylibs/jquery_datatables/datatables.min.css">
=======
    <link rel="stylesheet" href="/js/mylibs/handsontable/dist/handsontable.full.css">
    <!-- Dynamic Tables -->
    <link rel="stylesheet" href="/js/mylibs/DataTables/datatables.min.css">
>>>>>>> a760bdf3
    <!-- Remodal -->
    <link rel="stylesheet" href="{{ site_baseurl }}/js/mylibs/remodal-master/dist/remodal.css">
    <link rel="stylesheet" href="{{ site_baseurl }}/js/mylibs/remodal-master/dist/remodal-default-theme.css">
    <!-- Overhang -->
    <link rel="stylesheet" href="{{ site_baseurl }}/js/mylibs/overhang/overhang.min.css">

    <!-- Symfony Stylesheets -->
<<<<<<< HEAD
    <link href="{{ site_baseurl }}/css/odr.1.7.0.css" type="text/css" rel="stylesheet">
=======
    <link href="/css/odr.1.8.0.css" type="text/css" rel="stylesheet">
>>>>>>> a760bdf3

    <!-- Plotly Bars Stylesheet -->
    <link rel="stylesheet" href="{{ site_baseurl }}/css/external/plotly_bars.css">

    <!-- Theme CSS -->
<<<<<<< HEAD
    <link rel="stylesheet" href="{{ site_baseurl }}/css/themes/css_smart/smart.1.00.css" >
=======
    <link rel="stylesheet" href="/css/themes/css_smart/smart.1.8.0.css" >
>>>>>>> a760bdf3

    <!-- OpenLayers -->
    <link rel="stylesheet" href="{{ site_baseurl }}/css/external/ol.css">

    <!-- TODO Use Stylsheets block to load theme -->
    {% block stylesheets %}{% endblock %}

    <!-- Essential polyfills -->
    <script src="{{ site_baseurl }}/js/mylibs/polyfills/modernizr-2.6.1.min.js"></script>
    <!--[if lt IE 9]><script src="{{ site_baseurl }}/js/mylibs/polyfills/selectivizr.js"></script><![endif]-->
    <!--[if lt IE 10]><script src="{{ site_baseurl }}/js/mylibs/polyfills/excanvas.js"></script><![endif]-->
    <!--[if lt IE 10]><script src="{{ site_baseurl }}/js/mylibs/polyfills/classlist.js"></script><![endif]-->

    <!-- Grab Google CDN's jQuery, with a protocol relative URL; fall back to local if offline -->
{#
    <script
        src="https://code.jquery.com/jquery-1.12.4.min.js"
        integrity="sha256-ZosEbRLbNQzLpnKIkEdrPv7lOy9C27hHQ+Xp8a4MxAQ="
        crossorigin="anonymous"></script>
#}
{#
    <script src="http://code.jquery.com/jquery-migrate-1.4.1.js"></script>
    <script src="{{ site_baseurl }}/js/libs/jquery-1.12.4.min.js"></script>
#}

    <script src="https://ajax.googleapis.com/ajax/libs/jquery/3.3.1/jquery.min.js"></script>

    {#
        <script
                src="https://code.jquery.com/jquery-2.2.4.js"
                integrity="sha256-iT6Q9iMJYuQiMWNd9lDyBUStIq/8PuOW33aOqmvFpqI="
                crossorigin="anonymous"></script>
    #}


    <!-- Do the same with jQuery UI -->
{#
    <script
            src="https://code.jquery.com/ui/1.12.0/jquery-ui.min.js"
            integrity="sha256-eGE6blurk5sHj+rmkfsGYeKyZx3M4bG+ZlFyA7Kns7E="
            crossorigin="anonymous"></script>
#}
    <script src="{{ site_baseurl }}/js/libs/jquery-ui-1.12.0.min.js"></script>


    <script src="{{ site_baseurl }}/js/libs/lo-dash.min.js"></script>
{#
    <!-- Load Webfont loader -->
    <!--
    <script defer async src="https://ajax.googleapis.com/ajax/libs/webfont/1.0.28/webfont.js"></script>
    <script type="text/javascript">
        $(function() {
            window.WebFontConfig = {
                google: { families: [ 'PT Sans:400,700' ] },
                active: function(){ $(window).trigger('fontsloaded') }
            };
        });
    </script>
    -->


    <!-- scripts concatenated and minified via build script -->
#}
    <!-- General Scripts -->
    <script src="{{ site_baseurl }}/js/mylibs/jquery.hashchange.js"></script>
    <script src="{{ site_baseurl }}/js/mylibs/jquery.idle-timer.js"></script>
    <script src="{{ site_baseurl }}/js/mylibs/jquery.jgrowl.js"></script>
    <script src="{{ site_baseurl }}/js/mylibs/jquery.scrollTo.js"></script>
    <script src="{{ site_baseurl }}/js/mylibs/jquery.ui.touch-punch.js"></script>
    <script src="{{ site_baseurl }}/js/mylibs/jquery.switchButton.js"></script>
    <script src="{{ site_baseurl }}/js/mylibs/introjs.min.js"></script>

    <!-- Tooltips -->
    <script src="{{ site_baseurl }}/js/mylibs/tooltips/jquery.tipsy.js"></script>

    <!-- Multiple/Large File Uploads -->
    <script src="{{ site_baseurl }}/js/mylibs/flow/flow.js"></script>

    <!-- What is this for? -->
    <script src="{{ site_baseurl }}/js/mylibs/jquery.plusplus.js"></script>

    <!-- Probably not used -->
    <script src="{{ site_baseurl }}/js/mylibs/jquery.ui.multiaccordion.js"></script>

    <!-- TODO Ancient - is this needed. -->
    <script src="{{ site_baseurl }}/js/mylibs/number-functions.js"></script>

    <!-- Forms -->
    <script src="{{ site_baseurl }}/js/libs/plugins/jquery.validate.min.js"></script>

    <!-- Fullstats -->
    <script src="{{ site_baseurl }}/js/mylibs/fullstats/jquery.css-transform.js"></script>
    <script src="{{ site_baseurl }}/js/mylibs/fullstats/jquery.animate-css-rotate-scale.js"></script>
    <script src="{{ site_baseurl }}/js/mylibs/fullstats/jquery.sparkline.js"></script>

    <!-- Dynamic Tables -->
<<<<<<< HEAD
{#
    <!-- <script src="{{ site_baseurl }}/js/mylibs/dynamic-tables/jquery.dataTables.js"></script>
    <script src="{{ site_baseurl }}/js/mylibs/dynamic-tables/jquery.dataTables.tableTools.zeroClipboard.js"></script>
    <script src="{{ site_baseurl }}/js/mylibs/dynamic-tables/jquery.dataTables.tableTools.js"></script> -->
#}
    <script src="{{ site_baseurl }}/js/mylibs/jquery_datatables/datatables.min.js"></script>
    <script src="{{ site_baseurl }}/js/mylibs/handsontable/dist/handsontable.full.js"></script>
=======
    <script src="/js/mylibs/DataTables/datatables.min.js"></script>
    <script src="/js/mylibs/DataTables/datatables.input.js"></script>

    <script src="/js/mylibs/handsontable/dist/handsontable.full.js"></script>
>>>>>>> a760bdf3

    <!-- Images Loaded -->
    <script src="{{ site_baseurl }}/js/mylibs/imagesloaded/imagesloaded.pkgd.js"></script>

    <!-- In-browser Markdown -->
    <script src="{{ site_baseurl }}/js/mylibs/markdown-it-8.4.0/dist/markdown-it.min.js"></script>

    <!-- Ajax File Downloads -->
    <script src="{{ site_baseurl }}/js/mylibs/jquery.fileDownload.js"></script>

    <!-- Plot.ly JS Plots Based on D3 -->
    <script type="text/javascript" src="{{ site_baseurl }}/js/mylibs/d3.v4.min.js"></script>
    <script type="text/javascript" src="{{ site_baseurl }}/js/mylibs/plotly-1.5.0.min.js"></script>
    <script type="text/javascript" src="{{ site_baseurl }}/js/mylibs/d3-queue.v3.min.js"></script>
    <script type="text/javascript" src="{{ site_baseurl }}/js/mylibs/odr_plotly_graphs.js"></script>

    <script src="{{ site_baseurl }}/js/mylibs/remodal-master/dist/remodal.js"></script>

    <!-- Overhang -->
    <script src="{{ site_baseurl }}/js/mylibs/overhang/overhang.min.js"></script>

    <!-- App JS -->
    <script src="{{ site_baseurl }}/js/app.js"></script>

    <!-- end scripts -->

    <!-- Openlayers -->
    <script type="text/javascript" src="/js/mylibs/ol.js"></script>

</head>

<body class="pure-skin-odr">

<!-- main menu -->
<div class="ODRMenuWrapper pure-g" id="ODRMainMenu">
    <div class="pure-menu pure-menu-horizontal odr-custom-can-transform pure-u-1 pure-u-md-7-24 pure-u-lg-7-24">
        <span class="odr-custom-toggle" id="toggle"><i class="fa fa-lg fa-bars"></i> Menu</span>
        <ul class="pure-menu-list">
            {% if use_navigation_block == true %}
                <li class="pure-menu-item"><span class="pure-menu-heading odr-custom-brand">Admin&nbsp;<i class="fa fa-md fa-plus-square"></i></span>
                    {% block navigation_top %}{% endblock %}
                </li>
                <li id="ODRDatabaseLanding" class="pure-menu-item"><span class="pure-menu-heading odr-custom-brand">Dashboard</span></li>
            {% endif %}

            {% if header_middle_title != '' %}
                <li class="pure-menu-item"><a class="pure-menu-link" href="{{ header_middle_path }}">{{ header_middle_title }}</a></li>
            {% endif %}
        </ul>
    </div>

    {% if header_right_title != '' %}
    <div class="pure-menu pure-menu-horizontal odr-hide-small odr-custom-can-transform odr-menu-center pure-u-1 pure-u-md-6-24 pure-u-lg-7-24 pure-u-xl-8-24"></div>
    {% else %}
    <div class="pure-menu pure-menu-horizontal odr-hide-small odr-custom-can-transform odr-menu-center pure-u-1 pure-u-md-9-24 pure-u-lg-9-24 pure-u-xl-9-24"></div>
    {% endif %}

    <div class="pure-menu pure-menu-horizontal odr-hide-small odr-custom-menu-3 odr-custom-can-transform pure-u-1 pure-u-md-6-24 pure-u-lg-6-24">
        <ul class="pure-menu-list">
            {% if current_user != '' %}
                <li id="ODRProfileLink" class="pure-menu-item">
                    <div class="pure-hidden-sm pure-hidden-xs" href="#{{ path('odr_self_profile_edit') }}">
                        <a class="pure-menu-link" href="#{{ path('odr_self_profile_edit') }}">
                            {{ user.firstName }} {{ user.lastName }}
                        </a>
                    </div>
                    <a class="pure-menu-link pure-hidden-xl pure-hidden-lg pure-hidden-md" href="#{{ path('odr_self_profile_edit') }}">Profile</a>
                </li>
            {% endif %}
        </ul>
    </div>

    <div class="pure-menu pure-menu-horizontal odr-hide-small odr-custom-menu-3 odr-custom-can-transform pure-u-1 pure-u-md-1-24 pure-u-lg-1-24">
        <ul class="pure-menu-list">
            <li class="pure-menu-item">
                <span class="pure-menu-heading">
                    <i id="ODRMessages" class="Pointer fa fa-lg fa-bell-o"></i>
                </span>
            </li>
        </ul>
    </div>

    {% if header_right_title != '' %}
    <div class="pure-menu pure-menu-horizontal odr-hide-small odr-custom-menu-3 odr-custom-can-transform pure-u-1 pure-u-md-2-24 pure-u-lg-2-24 pure-u-xl-1-24">
        <ul class="pure-menu-list">
            <li id="ODRLoginLink" class="pure-menu-item">
                <a class="pure-menu-link" {% if header_right_path != '' %}href="{{ header_right_path }}"{% endif %} {% if header_right_js != '' %}onclick="{{ header_right_js }}"{% endif %}>{{ header_right_title }}</a>
            </li>
        </ul>
    </div>
    {% endif %}

    <div class="pure-menu pure-menu-horizontal odr-hide-small odr-custom-menu-3 odr-custom-can-transform pure-u-1 pure-u-md-2-24 pure-u-lg-1-24">
        <ul class="pure-menu-list">
            <li class="pure-menu-item">
                <span class="pure-menu-heading">
                    <i id="ODRHelpButton" class="Pointer fa fa-lg fa-question-circle"></i>
                </span>
            </li>
        </ul>
    </div>
</div>
<ul id="ODRMessageList" class="ODRHidden"></ul>
<!-- End of #ODRMainMenu -->

<script>
    (function (window, document) {
        var menu = document.getElementById('ODRMainMenu')
        var WINDOW_CHANGE_EVENT = ('onorientationchange' in window) ? 'orientationchange':'resize'

        // Add Click handler for all menu LI
        jQuery("#ODRMainMenu .pure-menu-heading").unbind('click').click(function() {
            if(jQuery(document).width() < 768) {
                jQuery(this).parent().toggleClass('show');
            }
        });

        // jQuery("#ODRMainMenu li .pure-menu-heading").unbind('mouseenter');
        jQuery("#ODRMainMenu li").mouseenter(function() {
            if(jQuery(document).width() >= 768) {
                var elem = jQuery(this).children().first();
                if (jQuery(elem).hasClass("pure-menu-heading")) {
                    jQuery(elem).parent().addClass('show');
                }
            }
        });

        jQuery("#ODRMainMenu li").mouseleave(function() {
            if(jQuery(document).width() >= 768) {
                var elem  = jQuery(this).children().first()
                if(jQuery(elem).hasClass("pure-menu-heading")) {
                    jQuery(elem).parent().removeClass('show');
                }
            }
        });

        // Close menus on click
        jQuery("#ODRMainMenu a").click(function(){
            // Close menu
            closeMenu();
            jQuery("#ODRMainMenu").find(".show").toggleClass('show');
        });

        function toggleHorizontal() {
            [].forEach.call(
                document.getElementById('ODRMainMenu').querySelectorAll('.odr-custom-can-transform'),
                function(el){
                    el.classList.toggle('pure-menu-horizontal');
                }
            );
            if(jQuery(".ODRMenuWrapper").hasClass("overflow-visible")) {
                jQuery(".ODRMenuWrapper").removeClass("overflow-visible")
            }
            else {
                jQuery(".ODRMenuWrapper").addClass("overflow-visible")
            }
        }

        function toggleMenu() {
            // set timeout so that the panel has a chance to roll up
            // before the menu switches states
            if (menu.classList.contains('open')) {
                setTimeout(toggleHorizontal, 500);
            }
            else {
                toggleHorizontal();
            }
            menu.classList.toggle('open');
            document.getElementById('toggle').classList.toggle('x');
        }

        function closeMenu() {
            if (menu.classList.contains('open')) {
                toggleMenu();
            }
        }

        document.getElementById('toggle').addEventListener('click', function (e) {
            toggleMenu();
        });


        window.addEventListener(WINDOW_CHANGE_EVENT, closeMenu);

        $('#ODRMessages').unbind('click');
        $('#ODRMessages').click(function() {
            showMessageList()
        });
        checkMyJobs();


        /*
        $('#ODRMessageList').on('wheel', function(e) {
            var d = e.originalEvent.deltaY,
                dir = d < 0 ? 'up' : 'down',
                stop = (dir == 'up' && this.scrollTop == 0) ||
                    (dir == 'down' && this.scrollTop == this.scrollHeight-this.offsetHeight);
            stop && e.preventDefault();
        });
         */



    })(this, this.document);

    function messageDeleteJob(elem) {

        var job_id = $(elem).parent().attr('rel');
        if($(elem).parent().hasClass('JobDownloadLink')) {
            job_id = $(elem).parent().parent().attr('rel');
        }

        var url = "{{ path('odr_delete_user_job', {'job_id': 0} ) }}";
         url = url.substr(0, url.length-1) + job_id;

        $.ajax({
            type: 'GET',
            url: url,
            dataType: 'json',
            success: function (data) {
                if (data.r == 0) {
                    $.when($(elem).parent().fadeOut('slow').remove()).then(
                        function() {
                            if($("#ODRMessageList").html() == '') {
                                $("#ODRMessageList").html('<li><h3>No messages</h3></li>');
                                setTimeout($("#ODRMessageList").fadeOut('fast'), 1000);
                            }
                        }
                    );
                }
            },
            complete: function (jqXHR) {
                // Get the xdebugToken from response headers
                var xdebugToken = jqXHR.getResponseHeader('X-Debug-Token');

                // If the Sfjs object exists
                if (typeof Sfjs !== "undefined") {
                    // Grab the toolbar element
                    var currentElement = $('.sf-toolbar')[0];

                    // Load the data of the given xdebug token into the current toolbar wrapper
                    Sfjs.load(currentElement.id, '/app_dev.php/_wdt/' + xdebugToken);
                }
            }
        });
    }

    function markViewed() {
        // Mark visible jobs as viewed
        var job_ids = '';

        $("#ODRMessageList .ODRTrackedJob").each(function(i, obj) {
            if(!$(obj).hasClass('viewed')) {
                job_ids += $(obj).attr('rel') + ',';
            }
        });
        if(job_ids.match(/,$/)) {
            job_ids = job_ids.substr(0, job_ids.length - 1);

            var url = "{{ path('odr_job_viewed', {'job_ids': 0} ) }}";
            url = url.substr(0, url.length-1) + job_ids;

            $.ajax({
                type: 'GET',
                url: url,
                dataType: 'json',
                success: function (data) {
                    if (data.r == 0) {
                        $("#ODRMessageList .ODRTrackedJob").each(function(i, obj) {
                            $(obj).addClass('viewed');
                        });
                    }
                },
                complete: function (jqXHR, textStatus) {
                    // Get the xdebugToken from response headers
                    var xdebugToken = jqXHR.getResponseHeader('X-Debug-Token');

                    // If the Sfjs object exists
                    if (typeof Sfjs !== "undefined") {
                        // Grab the toolbar element
                        var currentElement = $('.sf-toolbar')[0];

                        // Load the data of the given xdebug token into the current toolbar wrapper
                        Sfjs.load(currentElement.id, '/app_dev.php/_wdt/' + xdebugToken);
                    }
                }
            });
        }
    }

    function fadeAfterDownload(elem) {
        $.when($(elem).parent().parent().fadeOut('slow').remove()).then(
           function() {
               if($("#ODRMessageList").html() == '') {
                   $("#ODRMessageList").html('<li><h3>No messages</h3></li>');
                   setTimeout($("#ODRMessageList").fadeOut('fast'), 1000);
               }
           }
        );
    }

    function showMessageList() {
        if($("#ODRMessageList").is(':visible')) {
            $("#ODRMessageList").fadeOut();
        }
        else {
            var url = "{{ path('odr_my_jobs') }}";
            $.ajax({
                type: 'GET',
                url: url,
                dataType: 'json',
                success: function (data) {
                    if (data.r == 0) {
                        var jobs = data.d;

                        $('#ODRMessageList').html('');
                        var list_elements = '';
                        for(var x in jobs) {

                            switch(jobs[x].job_type) {
                                case 'mass_edit':
                                    if(jobs[x].viewed !== null) {
                                        var html = '<li class="ODRTrackedJob viewed" rel="' + jobs[x].id + '">' +
                                            '<h3>Mass Edit</h3>' +
                                            '<p>Your edits have been completed.</p>' +
                                            '<i class="fa fa-2x fa-times" onclick="messageDeleteJob(this)"></i>' +
                                            '</li>';
                                    }
                                    else {
                                        var html = '<li class="ODRTrackedJob" rel="' + jobs[x].id + '">' +
                                            '<h3>Mass Edit</h3>' +
                                            '<p>Your edits have been completed.</p>' +
                                            '<i class="fa fa-2x fa-times" onclick="messageDeleteJob(this)"></i>' +
                                            '</li>';
                                    }
                                    break;

                                case 'csv_export':
                                    var url = "{{ path('odr_csv_download', {'user_id': 0, 'tracked_job_id': 0}) }}";
                                    url = url.substr(0, url.length-1);
                                    url += jobs[x].id;

                                    var download_html = '<div class="JobDownloadLink"><a onclick="fadeAfterDownload(this)" class="pure-button pure-button-primary" href="' + url + '">Download</a></div>';

                                    if(jobs[x].viewed !== null) {
                                        var html = '<li class="ODRTrackedJob viewed" rel="' + jobs[x].id + '">' +
                                            '<h3>CSV Export</h3>' +
                                            '<p>Your export is ready.</p>' + download_html +
                                            '<i class="fa fa-2x fa-times" onclick="messageDeleteJob(this)"></i>' +
                                            '</li>';
                                    }
                                    else {
                                        var html = '<li class="ODRTrackedJob" rel="' + jobs[x].id + '">' +
                                            '<h3>CSV Export</h3>' +
                                            '<p>Your export is ready.</p>' + download_html +
                                            '<i class="fa fa-2x fa-times" onclick="messageDeleteJob(this)"></i>' +
                                            '</li>';
                                    }
                                    break;

                                case 'csv_import_validate':
                                    var url = "{{ path('odr_csv_import_validate_results', {'tracked_job_id': 0}) }}";
                                    url = url.substr(0, url.length-1);
                                    url += jobs[x].id;

                                    var import_html = '<div class="JobDownloadLink"><a onclick="fadeAfterDownload(this)" class="pure-button pure-button-primary" href="#' + url + '">Import</a></div>';

                                    if(jobs[x].viewed !== null) {
                                        var html = '<li class="ODRTrackedJob viewed" rel="' + jobs[x].id + '">' +
                                            '<h3>CSV Import Validation</h3>' +
                                            '<p>Your CSV import validation is ready for review.<br />Click import to continue.</p>' + import_html +
                                            '<i class="fa fa-2x fa-times" onclick="messageDeleteJob(this)"></i>' +
                                            '</li>';
                                    }
                                    else {
                                        var html = '<li class="ODRTrackedJob" rel="' + jobs[x].id + '">' +
                                            '<h3>CSV Import Validation</h3>' +
                                            '<p>Your CSV import validation is ready for review.<br />Click import to continue.</p>' + import_html +
                                            '<i class="fa fa-2x fa-times" onclick="messageDeleteJob(this)"></i>' +
                                            '</li>';
                                    }
                                    break;

                                case 'csv_import':
                                    if(jobs[x].viewed !== null) {
                                        var html = '<li class="ODRTrackedJob viewed" rel="' + jobs[x].id + '">' +
                                            '<h3>CSV Import</h3>' +
                                            '<p>Your CSV Import is complete.  Search your data to see the new record(s).</p>' +
                                            '<i class="fa fa-2x fa-times" onclick="messageDeleteJob(this)"></i>' +
                                            '</li>';
                                    }
                                    else {
                                        var html = '<li class="ODRTrackedJob" rel="' + jobs[x].id + '">' +
                                            '<h3>CSV Import</h3>' +
                                            '<p>Your CSV Import is complete.  Search your data to see the new record(s).</p>' +
                                            '<i class="fa fa-2x fa-times" onclick="messageDeleteJob(this)"></i>' +
                                            '</li>';
                                    }
                                    break;

                                case 'migrate':
                                    if(jobs[x].viewed !== null) {
                                        var html = '<li class="ODRTrackedJob viewed" rel="' + jobs[x].id + '">' +
                                            '<h3>Migration Complete</h3>' +
                                            '<p>Your field migration has been completed.</p>' +
                                            '<i class="fa fa-2x fa-times" onclick="messageDeleteJob(this)"></i>' +
                                            '</li>';
                                    }
                                    else {
                                        var html = '<li class="ODRTrackedJob" rel="' + jobs[x].id + '">' +
                                            '<h3>Migration Complete</h3>' +
                                            '<p>Your field migration has been completed.</p>' +
                                            '<i class="fa fa-2x fa-times" onclick="messageDeleteJob(this)"></i>' +
                                            '</li>';
                                    }
                                    break;
                            }

                            list_elements += html;

                        }

                        if(list_elements === '') {
                            list_elements = '<li><h3>No messages</h3></li>';
                        }

                        $('#ODRMessageList').html(
                            list_elements
                        ).fadeIn('fast');

                        setTimeout(markViewed, 1500);

                        // Click outside to close
                        $('body').mouseup(function(e)
                        {
                            var container = $("#ODRMessageList");
                            // if the target of the click isn't the container nor a descendant of the container
                            if (!container.is(e.target) && container.has(e.target).length === 0)
                            {
                                container.fadeOut('fast');
                                $('body').unbind('mouseup');
                            }
                        });

                    } else {
                        // TODO Alerts need to use the overlay
                        alert(data.d);
                    }
                },
                complete: function (jqXHR, textStatus) {
                    // Get the xdebugToken from response headers
                    var xdebugToken = jqXHR.getResponseHeader('X-Debug-Token');

                    // If the Sfjs object exists
                    if (typeof Sfjs !== "undefined") {
                        // Grab the toolbar element
                        var currentElement = $('.sf-toolbar')[0];

                        // Load the data of the given xdebug token into the current toolbar wrapper
                        Sfjs.load(currentElement.id, '/app_dev.php/_wdt/' + xdebugToken);
                    }
                }
            });
        }
    }

    function checkMyJobs() {
        var checkJobs = false;
        {% if current_user != '' %}
        checkJobs = true;
        {% endif %}
        var url = "{{ path('odr_my_jobs') }}";
        if(checkJobs) {
            $.ajax({
                type: 'GET',
                url: url,
                dataType: 'json',
                success: function (data) {
                    if (data.r == 0) {

                        // Determine unviewed number
                        var badge_num = 0;
                        var jobs = data.d;
                        for(var x in jobs) {
                            if(jobs[x].viewed !== undefined && jobs[x].viewed === null) {
                                // Unviewed Job
                                badge_num++;
                            }
                        }
                        var messages = $("#ODRMessages");

                        messages.removeClass('badge');
                        if(badge_num > 0) {
                            messages.addClass('badge');

                            if(badge_num > 9) {
                                badge_num = '9+';
                            }
                            messages.append('<style>.badge:after{content: \'' + badge_num + '\' !important;}</style>');
                        }

                        setTimeout(checkMyJobs, 5000);
                    } else {
                        // TODO Alerts need to use the overlay
                        alert(data.d);
                    }
                },
                complete: function (jqXHR, textStatus) {
                    // Get the xdebugToken from response headers
                    var xdebugToken = jqXHR.getResponseHeader('X-Debug-Token');

                    // If the Sfjs object exists
                    if (typeof Sfjs !== "undefined") {
                        // Grab the toolbar element
                        var currentElement = $('.sf-toolbar')[0];

                        // Load the data of the given xdebug token into the current toolbar wrapper
                        Sfjs.load(currentElement.id, '/app_dev.php/_wdt/' + xdebugToken);
                    }
                }
            });
        }
    }
</script>


<!-- main content -->
<div role="main" id="main" class="pure-form pure-g remodal-bg">
    <section id="left-spacer" class="pure-u-md-1-24"></section>

    {# need spaceless tag, otherwise the inheriting templates can still output spaces #}
    <section id="content" class="pure-u-1 pure-u-md-22-24" data-sort=true style="margin-top: 10px;">
        {% spaceless %}{% block body %}{% endblock %}{% endspaceless %}
    </section><!-- End of #content -->

    <section id="right-spacer" class="pure-u-md-1-24"></section>
</div>
<!-- End of #main -->

<!-- The footer -->
<footer class="pure-u-1">
    <span class="ODRMenuRight pure-menu pure-menu-open pure-menu-horizontal">
        <ul class="pure-menu-list">
            <li class="pure-menu-item odr-no-effects"><a class="ODRLogoImage" href="http://www.opendatarepository.org/about"><img src="{{ site_baseurl }}/images/ODR_Logo_Final.svg" alt="Open Data Repository" /></a></li>
            <li class="pure-menu-heading">&copy; {{ "now"|date("Y") }}&nbsp;&nbsp;</li>
        </ul>
    </span>
</footer> <!-- End of footer -->

<!-- The loading box -->
<div id="loading-overlay"></div>
<div id="loading">
    <span>Loading...</span>
</div>
<!-- End of loading box -->

<!-- ODR Modal based on Remodal -->
{% include 'ODRAdminBundle:Default:odr_remodal.html.twig' %}
<!-- END ODR Modal based on Remodal -->

<!-- Spawn $$.loaded -->
<script>
    $("#loading-overlay").hide();
    $("#loading").hide();
</script>

<!-- Symfony Javascripts -->
{% block javascripts %}{% endblock %}
</body>
</html><|MERGE_RESOLUTION|>--- conflicted
+++ resolved
@@ -42,14 +42,9 @@
     <link rel="stylesheet" href="{{ site_baseurl }}/css/external/introjs.min.css">
     <link rel="stylesheet" href="{{ site_baseurl }}/css/external/jquery.jgrowl.css">
     <!-- Hands on table -->
-<<<<<<< HEAD
     <link rel="stylesheet" href="{{ site_baseurl }}/js/mylibs/handsontable/dist/handsontable.full.css">
-    <link rel="stylesheet" href="{{ site_baseurl }}/js/mylibs/jquery_datatables/datatables.min.css">
-=======
-    <link rel="stylesheet" href="/js/mylibs/handsontable/dist/handsontable.full.css">
     <!-- Dynamic Tables -->
-    <link rel="stylesheet" href="/js/mylibs/DataTables/datatables.min.css">
->>>>>>> a760bdf3
+    <link rel="stylesheet" href="{{ site_baseurl }}/js/mylibs/DataTables/datatables.min.css">
     <!-- Remodal -->
     <link rel="stylesheet" href="{{ site_baseurl }}/js/mylibs/remodal-master/dist/remodal.css">
     <link rel="stylesheet" href="{{ site_baseurl }}/js/mylibs/remodal-master/dist/remodal-default-theme.css">
@@ -57,21 +52,13 @@
     <link rel="stylesheet" href="{{ site_baseurl }}/js/mylibs/overhang/overhang.min.css">
 
     <!-- Symfony Stylesheets -->
-<<<<<<< HEAD
-    <link href="{{ site_baseurl }}/css/odr.1.7.0.css" type="text/css" rel="stylesheet">
-=======
-    <link href="/css/odr.1.8.0.css" type="text/css" rel="stylesheet">
->>>>>>> a760bdf3
+    <link href="{{ site_baseurl }}/css/odr.1.8.0.css" type="text/css" rel="stylesheet">
 
     <!-- Plotly Bars Stylesheet -->
     <link rel="stylesheet" href="{{ site_baseurl }}/css/external/plotly_bars.css">
 
     <!-- Theme CSS -->
-<<<<<<< HEAD
-    <link rel="stylesheet" href="{{ site_baseurl }}/css/themes/css_smart/smart.1.00.css" >
-=======
-    <link rel="stylesheet" href="/css/themes/css_smart/smart.1.8.0.css" >
->>>>>>> a760bdf3
+    <link rel="stylesheet" href="{{ site_baseurl }}/css/themes/css_smart/smart.1.8.0.css" >
 
     <!-- OpenLayers -->
     <link rel="stylesheet" href="{{ site_baseurl }}/css/external/ol.css">
@@ -168,20 +155,10 @@
     <script src="{{ site_baseurl }}/js/mylibs/fullstats/jquery.sparkline.js"></script>
 
     <!-- Dynamic Tables -->
-<<<<<<< HEAD
-{#
-    <!-- <script src="{{ site_baseurl }}/js/mylibs/dynamic-tables/jquery.dataTables.js"></script>
-    <script src="{{ site_baseurl }}/js/mylibs/dynamic-tables/jquery.dataTables.tableTools.zeroClipboard.js"></script>
-    <script src="{{ site_baseurl }}/js/mylibs/dynamic-tables/jquery.dataTables.tableTools.js"></script> -->
-#}
-    <script src="{{ site_baseurl }}/js/mylibs/jquery_datatables/datatables.min.js"></script>
+    <script src="{{ site_baseurl }}/js/mylibs/DataTables/datatables.min.js"></script>
+    <script src="{{ site_baseurl }}/js/mylibs/DataTables/datatables.input.js"></script>
+
     <script src="{{ site_baseurl }}/js/mylibs/handsontable/dist/handsontable.full.js"></script>
-=======
-    <script src="/js/mylibs/DataTables/datatables.min.js"></script>
-    <script src="/js/mylibs/DataTables/datatables.input.js"></script>
-
-    <script src="/js/mylibs/handsontable/dist/handsontable.full.js"></script>
->>>>>>> a760bdf3
 
     <!-- Images Loaded -->
     <script src="{{ site_baseurl }}/js/mylibs/imagesloaded/imagesloaded.pkgd.js"></script>
