#!/bin/bash

#export ODR_PATH=/home/planetary
# export XDEBUG_CONFIG="idekey=phpstorm_xdebug"

#cd $ODR_PATH
php app/console odr_record:migrate >> app/logs/migrate.log 2>&1 &
php app/console odr_record:mass_edit >> app/logs/mass_edit.log 2>&1 &

php app/console odr_crypto:worker >> app/logs/crypto_worker.log 2>&1 &
#php app/console odr_crypto:worker >> app/logs/crypto_worker_2.log 2>&1 &    # seems to screw up when second job is active

php app/console odr_datatype:clone_and_link_datatype >> app/logs/clone_and_link_datatype.log 2>&1 &
php app/console odr_datatype:clone_master >> app/logs/datatype_create.log 2>&1 &
#php app/console odr_theme:clone >> app/logs/theme_create.log 2>&1 &    # theme clone requests don't go through background jobs currently

php app/console odr_csv_import:validate >> app/logs/csv_import_validate.log 2>&1 &
php app/console odr_csv_import:worker >> app/logs/csv_import.log 2>&1 &
#php app/console odr_csv_import:worker >> app/logs/csv_import_2.log 2>&1 &    # seems to screw up when second job is active

php app/console odr_csv_export:start >> app/logs/csv_export_start.log 2>&1 &
php app/console odr_csv_export:worker >> app/logs/csv_export_worker.log 2>&1 &
#php app/console odr_csv_export:worker >> app/logs/csv_export_worker_2.log 2>&1 &    # seems to screw up when second job is active
<<<<<<< HEAD
php app/console odr_csv_export:finalize >> app/logs/csv_export_finalize.log 2>&1 &


# temporary kludge to get datarecord restrictions working at all
php app/console odr_permissions:kludge >> app/logs/permissions_kludge.log 2>&1 &

# temporary kludge to flush cache for clone processes
php app/console odr_datatype:clone_monitor >> app/logs/clone_monitor.log 2>&1 &
php app/console odr_datatype:clone_and_link_monitor >> app/logs/clone_and_link_monitor.log 2>&1 &
=======
php app/console odr_csv_export:finalize >> app/logs/csv_export_finalize.log 2>&1 &
>>>>>>> 94a9e8e7
<|MERGE_RESOLUTION|>--- conflicted
+++ resolved
@@ -21,16 +21,8 @@
 php app/console odr_csv_export:start >> app/logs/csv_export_start.log 2>&1 &
 php app/console odr_csv_export:worker >> app/logs/csv_export_worker.log 2>&1 &
 #php app/console odr_csv_export:worker >> app/logs/csv_export_worker_2.log 2>&1 &    # seems to screw up when second job is active
-<<<<<<< HEAD
 php app/console odr_csv_export:finalize >> app/logs/csv_export_finalize.log 2>&1 &
-
-
-# temporary kludge to get datarecord restrictions working at all
-php app/console odr_permissions:kludge >> app/logs/permissions_kludge.log 2>&1 &
 
 # temporary kludge to flush cache for clone processes
 php app/console odr_datatype:clone_monitor >> app/logs/clone_monitor.log 2>&1 &
-php app/console odr_datatype:clone_and_link_monitor >> app/logs/clone_and_link_monitor.log 2>&1 &
-=======
-php app/console odr_csv_export:finalize >> app/logs/csv_export_finalize.log 2>&1 &
->>>>>>> 94a9e8e7
+php app/console odr_datatype:clone_and_link_monitor >> app/logs/clone_and_link_monitor.log 2>&1 &